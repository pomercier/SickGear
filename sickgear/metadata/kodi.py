#
# This file is part of SickGear.
#
# SickGear is free software: you can redistribute it and/or modify
# it under the terms of the GNU General Public License as published by
# the Free Software Foundation, either version 3 of the License, or
# (at your option) any later version.
#
# SickGear is distributed in the hope that it will be useful,
# but WITHOUT ANY WARRANTY; without even the implied warranty of
# MERCHANTABILITY or FITNESS FOR A PARTICULAR PURPOSE.  See the
# GNU General Public License for more details.
#
# You should have received a copy of the GNU General Public License
# along with SickGear.  If not, see <http://www.gnu.org/licenses/>.
from __future__ import absolute_import

import datetime
import io
import os

from . import generic
from .. import logger
import sg_helpers
from ..indexers.indexer_config import TVINFO_IMDB, TVINFO_TVDB
from lib.tvinfo_base.exceptions import *
import sickgear
import exceptions_helper
from exceptions_helper import ex
from lxml_etree import etree

from _23 import decode_str
from six import string_types

# noinspection PyUnreachableCode
if False:
    from typing import AnyStr, Dict, Optional, Union


class KODIMetadata(generic.GenericMetadata):
    """
    Metadata generation class for Kodi.

    The following file structure is used:

    show_root/tvshow.nfo                    (show metadata)
    show_root/fanart.jpg                    (fanart)
    show_root/poster.jpg                    (poster)
    show_root/banner.jpg                    (banner)
    show_root/Season ##/filename.ext        (*)
    show_root/Season ##/filename.nfo        (episode metadata)
    show_root/Season ##/filename-thumb.jpg  (episode thumb)
    show_root/season##-poster.jpg           (season posters)
    show_root/season##-banner.jpg           (season banners)
    show_root/season-all-poster.jpg         (season all poster)
    show_root/season-all-banner.jpg         (season all banner)
    """

    def __init__(self,
                 show_metadata=False,  # type: bool
                 episode_metadata=False,  # type: bool
                 use_fanart=False,  # type: bool
                 use_poster=False,  # type: bool
                 use_banner=False,  # type: bool
                 episode_thumbnails=False,  # type: bool
                 season_posters=False,  # type: bool
                 season_banners=False,  # type: bool
                 season_all_poster=False,  # type: bool
                 season_all_banner=False  # type: bool
                 ):

        generic.GenericMetadata.__init__(self,
                                         show_metadata,
                                         episode_metadata,
                                         use_fanart,
                                         use_poster,
                                         use_banner,
                                         episode_thumbnails,
                                         season_posters,
                                         season_banners,
                                         season_all_poster,
                                         season_all_banner)

        self.name = 'Kodi'  # type: AnyStr

        self.poster_name = 'poster.jpg'  # type: AnyStr
        self.season_all_poster_name = 'season-all-poster.jpg'  # type: AnyStr

        # web-ui metadata template
        self.eg_show_metadata = 'tvshow.nfo'  # type: AnyStr
        self.eg_episode_metadata = 'Season##\\<i>filename</i>.nfo'  # type: AnyStr
        self.eg_fanart = 'fanart.jpg'  # type: AnyStr
        self.eg_poster = 'poster.jpg'  # type: AnyStr
        self.eg_banner = 'banner.jpg'  # type: AnyStr
        self.eg_episode_thumbnails = 'Season##\\<i>filename</i>-thumb.jpg'  # type: AnyStr
        self.eg_season_posters = 'season##-poster.jpg'  # type: AnyStr
        self.eg_season_banners = 'season##-banner.jpg'  # type: AnyStr
        self.eg_season_all_poster = 'season-all-poster.jpg'  # type: AnyStr
        self.eg_season_all_banner = 'season-all-banner.jpg'  # type: AnyStr

    def _show_data(self, show_obj):
        # type: (sickgear.tv.TVShow) -> Optional[Union[bool, AnyStr]]
        """
        Creates an elementTree XML structure for a Kodi-style tvshow.nfo and
        returns the resulting data object.

        show_obj: a TVShow instance to create the NFO for
        """

        show_id = show_obj.prodid

        show_lang = show_obj.lang
        tvinfo_config = sickgear.TVInfoAPI(show_obj.tvid).api_params.copy()

        tvinfo_config['actors'] = True

        if show_lang and not 'en' == show_lang:
            tvinfo_config['language'] = show_lang

        if 0 != show_obj.dvdorder:
            tvinfo_config['dvdorder'] = True

        t = sickgear.TVInfoAPI(show_obj.tvid).setup(**tvinfo_config)

        tv_node = etree.Element('tvshow')

        try:
<<<<<<< HEAD
            show_info = t[int(show_id)]
=======
            show_info = t.get_show(show_obj.prodid, language=show_obj.lang)
>>>>>>> 9a7978d7
        except BaseTVinfoShownotfound as e:
            logger.error(f'Unable to find show with id {show_id} on {sickgear.TVInfoAPI(show_obj.tvid).name},'
                         f' skipping it')
            raise e
        except BaseTVinfoError as e:
            logger.error(f'{sickgear.TVInfoAPI(show_obj.tvid).name} is down, can\'t use its data to add this show')
            raise e

        if not self._valid_show(show_info, show_obj):
            return

        # check for title and id
        if None is getattr(show_info, 'seriesname', None) or None is getattr(show_info, 'id', None):
            logger.error(f'Incomplete info for show with id {show_id} on {sickgear.TVInfoAPI(show_obj.tvid).name},'
                         f' skipping it')
            return False

        title = etree.SubElement(tv_node, 'title')
        if None is not getattr(show_info, 'seriesname', None):
            title.text = '%s' % show_info['seriesname']

        # year = etree.SubElement(tv_node, 'year')
        premiered = etree.SubElement(tv_node, 'premiered')
        premiered_text = self.get_show_year(show_obj, show_info, year_only=False)
        if premiered_text:
            premiered.text = '%s' % premiered_text

        has_id = False
        tvdb_id = None
        for tvid, slug in map(
                lambda _tvid: (_tvid, sickgear.TVInfoAPI(_tvid).config.get('kodi_slug')),
                list(sickgear.TVInfoAPI().all_sources)):
            mid = slug and show_obj.ids[tvid].get('id')
            if mid:
                has_id = True
                kwargs = dict(type=slug)
                if tvid == show_obj.tvid:
                    kwargs.update(dict(default='true'))
                if TVINFO_TVDB == tvid == show_obj.tvid:
                    tvdb_id = str(mid)
                uniqueid = etree.SubElement(tv_node, 'uniqueid', **kwargs)
                uniqueid.text = '%s%s' % (('', 'tt')[TVINFO_IMDB == tvid], mid)
        if not has_id:
            logger.error(f'Incomplete info for show with id {show_id} on {sickgear.TVInfoAPI(show_obj.tvid).name},'
                         f' skipping it')
            return False

        ratings = etree.SubElement(tv_node, 'ratings')
        if None is not getattr(show_info, 'rating', None):
            # todo: name dynamic depending on source
            rating = etree.SubElement(ratings, 'rating', name='thetvdb', max='10')
            rating_value = etree.SubElement(rating, 'value')
            rating_value.text = '%s' % show_info['rating']
            if None is not getattr(show_info, 'siteratingcount', None):
                ratings_votes = etree.SubElement(rating, 'votes')
                ratings_votes.text = '%s' % show_info['siteratingcount']

        plot = etree.SubElement(tv_node, 'plot')
        if None is not getattr(show_info, 'overview', None):
            plot.text = '%s' % show_info['overview']

        if tvdb_id:
            episodeguide = etree.SubElement(tv_node, 'episodeguide')
            episodeguideurl = etree.SubElement(episodeguide, 'url', post='yes', cache='auth.json')
            episodeguideurl.text = sickgear.TVInfoAPI(TVINFO_TVDB).config['epg_url'].replace('{MID}', tvdb_id)

        mpaa = etree.SubElement(tv_node, 'mpaa')
        if None is not getattr(show_info, 'contentrating', None):
            mpaa.text = '%s' % show_info['contentrating']

        genre = etree.SubElement(tv_node, 'genre')
        if None is not getattr(show_info, 'genre', None):
            if isinstance(show_info['genre'], string_types):
                genre.text = ' / '.join([x.strip() for x in show_info['genre'].split('|') if x.strip()])

        studio = etree.SubElement(tv_node, 'studio')
        if None is not getattr(show_info, 'network', None):
            studio.text = '%s' % show_info['network']

        self.add_actor_element(show_info, etree, tv_node)

        # Make it purdy
        sg_helpers.indent_xml(tv_node)

        # output valid xml
        # data = etree.ElementTree(tv_node)
        # output non valid xml that Kodi accepts
        data = decode_str(etree.tostring(tv_node))
        parts = data.split('episodeguide')
        if 3 == len(parts):
            data = 'episodeguide'.join([parts[0], parts[1].replace('&amp;quot;', '&quot;'), parts[2]])

        return data

    def write_show_file(self, show_obj):
        # type: (sickgear.tv.TVShow) -> bool
        """
        This method overrides and handles _show_data as a string
        instead of an ElementTree.
        """
        data = self._show_data(show_obj)

        if not data:
            return False

        nfo_file_path = self.get_show_file_path(show_obj)

        logger.debug(f'Writing Kodi metadata file: {nfo_file_path}')

        data = '<?xml version="1.0" encoding="UTF-8"?>\n%s' % data
        return sg_helpers.write_file(nfo_file_path, data, utf8=True)

    def write_ep_file(self, ep_obj):
        # type: (sickgear.tv.TVEpisode) -> bool
        """
        Generates and writes ep_obj's metadata under the given path with the
        given filename root. Uses the episode's name with the extension in
        _ep_nfo_extension.

        ep_obj: TVEpisode object for which to create the metadata

        file_name_path: The file name to use for this metadata. Note that the extension
                will be automatically added based on _ep_nfo_extension. This should
                include an absolute path.
        """

        data = self._ep_data(ep_obj)

        if not data:
            return False

        nfo_file_path = self.get_episode_file_path(ep_obj)

        logger.debug(f'Writing episode metadata file: {nfo_file_path}')

        return sg_helpers.write_file(nfo_file_path, data, xmltree=True, xml_header=True, utf8=True)

    def _ep_data(self, ep_obj):
        # type: (sickgear.tv.TVEpisode) -> Optional[etree.Element]
        """
        Creates an elementTree XML structure for a Kodi-style episode.nfo and
        returns the resulting data object.
            show_obj: a TVEpisode instance to create the NFO for
        """
        ep_obj_list_to_write = [ep_obj] + ep_obj.related_ep_obj

        show_lang = ep_obj.show_obj.lang

        tvinfo_config = sickgear.TVInfoAPI(ep_obj.show_obj.tvid).api_params.copy()

        tvinfo_config['actors'] = True

        if show_lang and not 'en' == show_lang:
            tvinfo_config['language'] = show_lang

        if 0 != ep_obj.show_obj.dvdorder:
            tvinfo_config['dvdorder'] = True

        try:
            t = sickgear.TVInfoAPI(ep_obj.show_obj.tvid).setup(**tvinfo_config)
            show_info = t.get_show(ep_obj.show_obj.prodid, language=ep_obj.show_obj.lang)
        except BaseTVinfoShownotfound as e:
            raise exceptions_helper.ShowNotFoundException(ex(e))
        except BaseTVinfoError as e:
            logger.error(f'Unable to connect to {sickgear.TVInfoAPI(ep_obj.show_obj.tvid).name}'
                         f' while creating meta files - skipping - {ex(e)}')
            return

        if not self._valid_show(show_info, ep_obj.show_obj):
            return

        if 1 < len(ep_obj_list_to_write):
            root_node = etree.Element('xbmcmultiepisode')
        else:
            root_node = etree.Element('episodedetails')

        # write an NFO containing info for all matching episodes
        for cur_ep_obj in ep_obj_list_to_write:

            try:
                ep_info = show_info[cur_ep_obj.season][cur_ep_obj.episode]
            except (BaseException, Exception):
                logger.log('Unable to find episode %sx%s on %s.. has it been removed? Should I delete from db?' %
                           (cur_ep_obj.season, cur_ep_obj.episode, sickgear.TVInfoAPI(ep_obj.show_obj.tvid).name))
                return None

            if None is getattr(ep_info, 'firstaired', None):
                ep_info['firstaired'] = str(datetime.date.fromordinal(1))

            if None is getattr(ep_info, 'episodename', None):
                logger.debug('Not generating nfo because the episode has no title')
                return None

            logger.debug('Creating metadata for episode %sx%s' % (ep_obj.season, ep_obj.episode))

            if 1 < len(ep_obj_list_to_write):
                ep_node = etree.SubElement(root_node, 'episodedetails')
            else:
                ep_node = root_node

            title = etree.SubElement(ep_node, 'title')
            if None is not cur_ep_obj.name:
                title.text = '%s' % cur_ep_obj.name

            showtitle = etree.SubElement(ep_node, 'showtitle')
            if None is not cur_ep_obj.show_obj.name:
                showtitle.text = '%s' % cur_ep_obj.show_obj.name

            season = etree.SubElement(ep_node, 'season')
            season.text = str(cur_ep_obj.season)

            episodenum = etree.SubElement(ep_node, 'episode')
            episodenum.text = str(cur_ep_obj.episode)

            slug = sickgear.TVInfoAPI(cur_ep_obj.indexer).config.get('kodi_slug')
            if slug:
                uniqueid = etree.SubElement(ep_node, 'uniqueid', type=slug, default='true')
                uniqueid.text = str(cur_ep_obj.epid)

            aired = etree.SubElement(ep_node, 'aired')
            if cur_ep_obj.airdate != datetime.date.fromordinal(1):
                aired.text = str(cur_ep_obj.airdate)
            else:
                aired.text = ''

            plot = etree.SubElement(ep_node, 'plot')
            if None is not cur_ep_obj.description:
                plot.text = '%s' % cur_ep_obj.description

            runtime = etree.SubElement(ep_node, 'runtime')
            if 0 != cur_ep_obj.season:
                if None is not getattr(show_info, 'runtime', None):
                    runtime.text = '%s' % show_info['runtime']

            displayseason = etree.SubElement(ep_node, 'displayseason')
            if None is not getattr(ep_info, 'airsbefore_season', None):
                displayseason_text = ep_info['airsbefore_season']
                if None is not displayseason_text:
                    displayseason.text = '%s' % displayseason_text

            displayepisode = etree.SubElement(ep_node, 'displayepisode')
            if None is not getattr(ep_info, 'airsbefore_episode', None):
                displayepisode_text = ep_info['airsbefore_episode']
                if None is not displayepisode_text:
                    displayepisode.text = '%s' % displayepisode_text

            thumb = etree.SubElement(ep_node, 'thumb')
            thumb_text = getattr(ep_info, 'filename', None)
            if None is not thumb_text:
                thumb.text = '%s' % thumb_text

            watched = etree.SubElement(ep_node, 'watched')
            watched.text = 'false'

            credits = etree.SubElement(ep_node, 'credits')
            credits_text = getattr(ep_info, 'writer', None)
            if None is not credits_text:
                credits.text = '%s' % credits_text

            director = etree.SubElement(ep_node, 'director')
            director_text = getattr(ep_info, 'director', None)
            if None is not director_text:
                director.text = '%s' % director_text

            ratings = etree.SubElement(ep_node, 'ratings')
            if None is not getattr(ep_info, 'rating', None):
                # todo: name dynamic depending on source
                rating = etree.SubElement(ratings, 'rating', name='thetvdb', max='10')
                rating_value = etree.SubElement(rating, 'value')
                rating_value.text = '%s' % ep_info['rating']
                if None is not getattr(show_info, 'siteratingcount', None):
                    ratings_votes = etree.SubElement(rating, 'votes')
                    ratings_votes.text = '%s' % show_info['siteratingcount']

            gueststar_text = getattr(ep_info, 'gueststars', None)
            if isinstance(gueststar_text, string_types):
                for actor in [x.strip() for x in gueststar_text.split('|') if x.strip()]:
                    cur_actor = etree.SubElement(ep_node, 'actor')
                    cur_actor_name = etree.SubElement(cur_actor, 'name')
                    cur_actor_name.text = '%s' % actor

            self.add_actor_element(show_info, etree, ep_node)

        # Make it purdy
        sg_helpers.indent_xml(root_node)

        data = etree.ElementTree(root_node)

        return data

    @staticmethod
    def add_actor_element(show_info, et, node):
        # type: (Dict, etree, etree.Element) -> None
        for actor in getattr(show_info, 'actors', []):
            cur_actor = et.SubElement(node, 'actor')

            cur_actor_name = et.SubElement(cur_actor, 'name')
            cur_actor_name_text = actor['person']['name']
            if cur_actor_name_text:
                cur_actor_name.text = '%s' % cur_actor_name_text

            cur_actor_role = et.SubElement(cur_actor, 'role')
            cur_actor_role_text = actor['character']['name']
            if cur_actor_role_text:
                cur_actor_role.text = '%s' % cur_actor_role_text

            cur_actor_thumb = et.SubElement(cur_actor, 'thumb')
            cur_actor_thumb_text = actor['character']['image']
            if None is not cur_actor_thumb_text:
                cur_actor_thumb.text = '%s' % cur_actor_thumb_text


def set_nfo_uid_updated(*args, **kwargs):
    from .. import db
    if not db.DBConnection().has_flag('kodi_nfo_uid'):
        db.DBConnection().set_flag('kodi_nfo_uid')
    sickgear.show_queue_scheduler.action.remove_event(sickgear.show_queue.DAILY_SHOW_UPDATE_FINISHED_EVENT,
                                                       set_nfo_uid_updated)


def remove_default_attr(*args, **kwargs):
    try:
        from .. import db
        msg = 'Updating Kodi Nfo'
        sickgear.classes.loading_msg.set_msg_progress(msg, '0%')

        kodi = metadata_class()
        num_shows = len(sickgear.showList)
        for n, cur_show_obj in enumerate(sickgear.showList):
            try:
                changed = False
                with cur_show_obj.lock:
                    # call for progress with value
                    sickgear.classes.loading_msg.set_msg_progress(msg, '{:6.2f}%'.format(float(n)/num_shows * 100))

                    try:
                        nfo_path = kodi.get_show_file_path(cur_show_obj)
                    except(BaseException, Exception):
                        nfo_path = None
                    if nfo_path:
                        # show
                        try:
                            if os.path.isfile(nfo_path):
                                with io.open(nfo_path, 'r', encoding='utf8') as xml_file_obj:
                                    xmltree = etree.ElementTree(file=xml_file_obj)

                                # remove default="" attributes
                                default = False
                                ratings = xmltree.find('ratings')
                                r = None is not ratings and ratings.findall('rating') or []
                                for element in r:
                                    if not element.attrib.get('default'):
                                        changed |= None is not element.attrib.pop('default', None)
                                    else:
                                        default = True
                                if len(r) and not default:
                                    ratings.find('rating').attrib['default'] = 'true'
                                    changed = True

                                # remove default="" attributes
                                default = False
                                uniques = xmltree.findall('uniqueid')
                                for element in uniques:
                                    if not element.attrib.get('default'):
                                        changed |= None is not element.attrib.pop('default', None)
                                    else:
                                        default = True
                                if len(uniques) and not default:
                                    xmltree.find('uniqueid').attrib['default'] = 'true'
                                    changed = True

                                # remove redundant duplicate tags
                                root = xmltree.getroot()
                                for element in xmltree.findall('premiered')[1:]:
                                    root.remove(element)
                                    changed = True

                                if changed:
                                    sg_helpers.indent_xml(root)
                                    sg_helpers.write_file(nfo_path, xmltree, xmltree=True, xml_header=True, utf8=True)
                        except(BaseException, Exception):
                            pass

                        # episodes
                        episodes = cur_show_obj.get_all_episodes(has_location=True)
                        for cur_ep_obj in episodes:
                            try:
                                changed = False
                                nfo_path = kodi.get_episode_file_path(cur_ep_obj)
                                if nfo_path and os.path.isfile(nfo_path):
                                    with io.open(nfo_path, 'r', encoding='utf8') as xml_file_obj:
                                        xmltree = etree.ElementTree(file=xml_file_obj)

                                    # remove default="" attributes
                                    default = False
                                    ratings = xmltree.find('ratings')
                                    r = None is not ratings and ratings.findall('rating') or []
                                    for element in r:
                                        if not element.attrib.get('default'):
                                            changed |= None is not element.attrib.pop('default', None)
                                        else:
                                            default = True
                                    if len(r) and not default:
                                        ratings.find('rating').attrib['default'] = 'true'
                                        changed = True

                                if changed:
                                    sg_helpers.indent_xml(xmltree.getroot())
                                    sg_helpers.write_file(nfo_path, xmltree, xmltree=True, xml_header=True, utf8=True)

                            except(BaseException, Exception):
                                pass
            except(BaseException, Exception):
                pass

        db.DBConnection().set_flag('kodi_nfo_default_removed')
        sickgear.classes.loading_msg.set_msg_progress(msg, '100%')

    except(BaseException, Exception):
        pass


def rebuild_nfo(*args, **kwargs):
    """
    General meta .nfo rebuilder no matter the source of the .nfo

    case 1, rebuild missing uniqueids and set default="true" to correct uid type
    """
    try:
        from .. import db
        msg = 'Rebuilding Kodi Nfo'
        sickgear.classes.loading_msg.set_msg_progress(msg, '0%')

        kodi = metadata_class()
        num_shows = len(sickgear.showList)
        for n, cur_show_obj in enumerate(sickgear.showList):
            try:
                with cur_show_obj.lock:
                    # call for progress with value
                    sickgear.classes.loading_msg.set_msg_progress(msg, '{:6.2f}%'.format(float(n)/num_shows * 100))

                    try:
                        nfo_path = kodi.get_show_file_path(cur_show_obj)
                        if nfo_path and os.path.isfile(nfo_path):
                            with io.open(nfo_path, 'r', encoding='utf8') as xml_file_obj:
                                xmltree = etree.ElementTree(file=xml_file_obj)

                            # check xml keys exist to validate file as type Kodi episode or tvshow .nfo
                            if ((('show' in xmltree.getroot().tag) and bool(xmltree.findall('title')))
                                    or ((bool(xmltree.findall('showtitle')) or bool(xmltree.findall('title')))
                                        and bool(xmltree.findall('season')))) \
                                    and sg_helpers.remove_file_perm(nfo_path):
                                kodi.write_show_file(cur_show_obj)
                    except(BaseException, Exception):
                        pass

            except(BaseException, Exception):
                pass

        db.DBConnection().set_flag('kodi_nfo_rebuild_uniqueid')
        sickgear.classes.loading_msg.set_msg_progress(msg, '100%')

    except(BaseException, Exception):
        pass


# present a standard "interface" from the module
metadata_class = KODIMetadata<|MERGE_RESOLUTION|>--- conflicted
+++ resolved
@@ -125,11 +125,7 @@
         tv_node = etree.Element('tvshow')
 
         try:
-<<<<<<< HEAD
-            show_info = t[int(show_id)]
-=======
             show_info = t.get_show(show_obj.prodid, language=show_obj.lang)
->>>>>>> 9a7978d7
         except BaseTVinfoShownotfound as e:
             logger.error(f'Unable to find show with id {show_id} on {sickgear.TVInfoAPI(show_obj.tvid).name},'
                          f' skipping it')
