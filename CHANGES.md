<<<<<<< HEAD
﻿### 3.33.0 (2024-0x-xx xx:xx:00 UTC)

* Update filelock 3.14.0 (8556141) to 3.15.4 (9a979df)
* Update package resource API 68.2.2 (8ad627d) to 70.1.1 (222ebf9)
* Update urllib3 2.2.1 (54d6edf) to 2.2.2 (27e2a5c)
=======
﻿### 3.32.3 (2024-06-26 18:10:00 UTC)

* Fix votes on shows/IMDb cards
* Fix ratings on shows/TMDB cards
* Fix TVmaze parser
>>>>>>> d5c0fa3c


### 3.32.2 (2024-06-26 07:20:00 UTC)

* Fix systemd linefeed typo


### 3.32.1 (2024-06-26 01:15:00 UTC)

* Fix update tvinfo test data
* Fix type of self.plays_self


### 3.32.0 (2024-06-25 21:15:00 UTC)

* Update apprise 1.6.0 (0c0d5da) to 1.8.0 (81caf92)
* Update attr 23.1.0 (67e4ff2) to 23.2.0 (b393d79)
* Update Beautiful Soup 4.12.2 (30c58a1) to 4.12.3 (7fb5175)
* Update CacheControl 0.13.1 (783a338) to 0.14.0 (e2be0c2)
* Update certifi 2024.02.02 to 2024.06.02
* Update dateutil 2.8.2 (296d419) to 2.9.0.post0 (0353b78)
* Update diskcache 5.6.3 (323787f) to 5.6.3 (ebfa37c)
* Update feedparser 6.0.10 (9865dec) to 6.0.11 (efcb89b)
* Update filelock 3.12.4 (c1163ae) to 3.14.0 (8556141)
* Update idna library 3.4 (cab054c) to 3.7 (1d365e1)
* Update imdbpie 5.6.4 (f695e87) to 5.6.5 (f8ed7a0)
* Update package resource API 68.1.2 (1ef36f2) to 68.2.2 (8ad627d)
* Update profilehooks module 1.12.1 (c3fc078) to 1.13.0.dev0 (99f8a31)
* Update pytz 2023.3/2023c (488d3eb) to 2024.1/2024a (3680953)
* Update Rarfile 4.1a1 (8a72967) to 4.2 (db1df33)
* Update Requests library 2.31.0 (8812812) to 2.32.3 (0e322af)
* Update Send2Trash 1.5.0 (66afce7) to 1.8.3 (91d0698)
* Update Tornado Web Server 6.4 (b3f2a4b) to 6.4.1 (2a0e1d1)
* Update unidecode module 1.3.6 (4141992) to 1.3.8 (dfe397d)
* Update urllib3 2.0.7 (56f01e0) to 2.2.1 (54d6edf)
* Change growl notifier location for Apprise update refactor
* Change systemd remove py2 and add basic hardening options
* Change alphabetically sort list at edit show/Exclude global ignore/require words
* Add search on TVmaze, TMDb, or Trakt for other shows with the actor that is viewed on Person page


### 3.31.2 (2024-06-23 18:20:00 UTC)

* Fix parsing show names that contain the word "parts" by making parser more restrictive


### 3.31.1 (2024-06-14 01:00:00 UTC)

* Change allow Python 3.12.4


### 3.31.0 (2024-06-05 08:00:00 UTC)

* Update Apprise 1.3.0 (6458ab0) to 1.6.0 (0c0d5da)
* Update attr 22.2.0 (683d056) to 23.1.0 (67e4ff2)
* Update Beautiful Soup 4.12.2 to 4.12.2 (30c58a1)
* Update dateutil 2.8.2 (28da62d) to 2.8.2 (296d419)
* Update diskcache 5.6.1 (4d30686) to 5.6.3 (323787f)
* Update hachoir 3.1.2 (f739b43) to 3.2.0 (38d759f)
* Update Pytvmaze library 2.0.8 (81888a5) to 2.0.8 (b451391)
* Update pytz 2022.7.1/2022g (d38ff47) to 2023.3/2023c (488d3eb)
* Update Rarfile 4.1a1 (8a72967) to 4.1 (c9140d8)
* Update soupsieve 2.4.1 (2e66beb) to 2.5.0 (dc71495)
* Update thefuzz 0.19.0 (c2cd4f4) to 0.21.0 (0b49e4a)
* Update Tornado Web Server 6.3.3 (e4d6984) to 6.4 (b3f2a4b)
* Update urllib3 2.0.5 (d9f85a7) to 2.0.7 (56f01e0)
* Add support for Brotli compression
* Add ignore Plex extras
* Fix apply filters to multiple episode releases
* Add use multi episode result as fallback if it's better quality or has an episode that does not have a single ep result


### 3.30.20 (2024-05-25 09:35:00 UTC)

* Fix FST provider exception raised when no title
* Update UnRar x64 for Windows 7.00 to 7.0.1
* Change improve handling of invalid person id for get_person in Trakt indexer
* Changes for py3.13 compatibility


### 3.30.19 (2024-05-17 23:40:00 UTC)

* Fix exclude lxml versions 5.2.0 and 5.2.1 on non Windows because of CPU requirements creating core dump failure


### 3.30.18 (2024-04-24 23:55:00 UTC)

* Change allow Python 3.12.3


### 3.30.17 (2024-04-01 17:55:00 UTC)

* Change restrict lxml to < 5.2.0 on non-windows OS's


### 3.30.16 (2024-03-24 20:30:00 UTC)

* Fix external site links that used a deprecated config/general/advanced/"Anonymous redirect"
* Change enable legacy double quote support for SQLite when using Python 3.12+


### 3.30.15 (2024-03-20 01:55:00 UTC)

* Change allow Python 3.10.14, 3.9.19, and 3.8.19


### 3.30.14 (2024-03-16 23:20:00 UTC)

* Update certifi 2023.07.22 to 2024.02.02
* Fix properly handle an error condition during process tv


### 3.30.13 (2024-03-03 23:30:00 UTC)

* Fix Shows/"Next Episode Cards" change to Trending
* Fix unnecessary conversion of datetime object into str and back


### 3.30.12 (2024-03-03 22:30:00 UTC)

* Fix menu Shows/"Next Episode Cards"


### 3.30.11 (2024-02-29 01:20:00 UTC)

* Update UnRar x64 for Windows 6.24 to 7.00


### 3.30.10 (2024-02-13 11:00:00 UTC)

* Change prevent git update issue


### 3.30.9 (2024-02-07 23:10:00 UTC)

* Change allow Python 3.12.2


### 3.30.8 (2024-02-01 23:30:00 UTC)

* Change update fallback zoneinfo to 2024a
* Change reduce mem used by cast/person credits with main show info from TVmaze
* Fix mock data for CI tests


### 3.30.7 (2024-01-10 14:20:00 UTC)

* Fix limit loaded cast (max 30) and crew (max 5) from TVmaze API


### 3.30.6 (2024-01-02 11:05:00 UTC)

* Fix Shows IMDb cards to new layout at IMDb
* Change update fallback zoneinfo to 2023d
* Change add Python 3.12 to the unit tests


### 3.30.5 (2023-12-10 05:00:00 UTC)

* Change allow Python 3.12.1
* Change improve Emby status check


### 3.30.4 (2023-10-12 11:50:00 UTC)

* Add metadata source attribution in footer


### 3.30.3 (2023-10-10 07:30:00 UTC)

* Change bad anon redirect service for an open source service


### 3.30.2 (2023-10-08 02:00:00 UTC)

* Update UnRar x64 for Windows 6.23 to 6.24


### 3.30.1 (2023-10-02 22:50:00 UTC)

* Change allow Python 3.12.0 and 3.11.6


### 3.30.0 (2023-09-23 17:20:00 UTC)

* Update Beautiful Soup 4.11.1 (r642) to 4.12.2
* Update certifi 2023.05.07 to 2023.07.22
* Update CacheControl 0.12.11 (c05ef9e) to 0.13.1 (783a338)
* Update feedparser 6.0.10 (859ac57) to 6.0.10 (9865dec)
* Update filelock 3.12.0 (b4713c9) to 3.12.4 (c1163ae)
* Update idna library 3.4 (37c7d9b) to 3.4 (cab054c)
* Update Msgpack 1.0.5 (0516c2c) to 1.0.6 (e1d3d5d)
* Update package resource API 67.5.1 (f51eccd) to 68.1.2 (1ef36f2)
* Update Requests library 2.29.0 (87d63de) to 2.31.0 (8812812)
* Update soupsieve 2.3.2.post1 (792d566) to 2.4.1 (2e66beb)
* Update Tornado Web Server 6.3.2 (e3aa6c5) to 6.3.3 (e4d6984)
* Update urllib3 1.26.15 (25cca389) to 2.0.5 (d9f85a7)
* Add thefuzz 0.19.0 (c2cd4f4) as a replacement with fallback to fuzzywuzzy 0.18.0 (2188520)
* Fix regex that was not using py312 notation
* Change sort backlog and manual segment search results episode number
* Change sort episodes when set to wanted on display show page
* Add search of grouped options in shows drop down at view-show


### 3.29.11 (2023-09-22 23:00:00 UTC)

* Fix pytvmaze country handling in NetworkBase
* Update issue template


### 3.29.10 (2023-09-19 12:55:00 UTC)

* Fix Metacritic cards
* Fix Linux CI tests


### 3.29.9 (2023-09-17 23:25:00 UTC)

* Fix Emby notifier library update


### 3.29.8 (2023-09-12 08:10:00 UTC)

* Change omgwtfnzbs domain


### 3.29.7 (2023-09-06 09:40:00 UTC)

* Fix view show to handle "unknown name" on cast
* Update UnRar x64 for Windows 6.22 to 6.23


### 3.29.6 (2023-09-06 00:54:00 UTC)

* Fix banner url validation for TheTVDb api v3 lib
* Fix mock data for CI tests


### 3.29.5 (2023-09-05 23:40:00 UTC)

* Change allow Python 3.11.5, 3.10.13, 3.9.18, and 3.8.18


### 3.29.4 (2023-06-07 13:45:00 UTC)

* Change allow Python 3.8.17, 3.9.17, 3.10.12
* Fix setting airtime timezone for "Wanted" episodes during auto search


### 3.29.3 (2023-05-31 13:30:00 UTC)

* Update UnRar x64 for Windows 6.21 to 6.22
* Change allow Python 3.11.4
* Change minimum required Python to version 3.8.2
* Change remove Python 2 references from init-scripts
* Remove provider Rarbg


### 3.29.2 (2023-05-28 07:45:00 UTC)

* Fix find show results returned as newest/oldest that are then sorted z to a
* Fix add show "TheTVDB via Trakt"


### 3.29.1 (2023-05-26 06:10:00 UTC)

* Fix IMDB fetch from TheTVDb API


### 3.29.0 (2023-05-22 00:25:00 UTC)

* Change minimum required Python to version 3.8
* Update Apprise 1.2.1 (3d07004) to 1.3.0 (6458ab0)
* Update attr 22.2.0 (a9960de) to 22.2.0 (683d056)
* Update certifi 2022.12.07 to 2023.05.07
* Update diskcache 5.4.0 (1cb1425) to 5.6.1 (4d30686)
* Update feedparser 6.0.10 (5fcb3ae) to 6.0.10 (6d032b8)
* Update filelock 3.9.0 (ce3e891) to 3.12.0 (b4713c9)
* Update Msgpack 1.0.4 (b5acfd5) to 1.0.5 (0516c2c)
* Update Pytvmaze library 2.0.8 (16ed096) to 2.0.8 (81888a5)
* Update Requests library 2.28.1 (ec553c2) to 2.29.0 (87d63de)
* Update Send2Trash 1.8.1b0 (0ef9b32) to 1.8.2 (0244f53)
* Update SimpleJSON 3.18.1 (c891b95) to 3.19.1 (aeb63ee)
* Update Tornado Web Server 6.3.0 (7186b86) to 6.3.2 (e3aa6c5)
* Update urllib3 1.26.14 (a06c05c) to 1.26.15 (25cca389)
* Remove singledispatch
* Change allow rapidfuzz update from 2.x.x to 3.x.x
* Change remove redundant py2 import futures
* Change add jobs to centralise scheduler activities
* Change refactor scene_exceptions
* Add to config/media-process/File Handling, "Rename TBA" and "Rename any"
* Add config to change media process log message if there is no media to process
* Change view-show text "invalid timeformat" to "time unknown"
* Add menu Shows/"TMDB Cards"
* Add a persons available socials (Youtube, LinkedIn, Reddit, Fansite, TikTok, Wikidata)
* Change use TVDb genres on view-show if config/General/Interface/"Enable IMDb info" is disabled
* Fix TVDb api episode issues
* Change remove Python 3.7 from CI


### 3.28.0 (2023-04-12 13:05:00 UTC)

* Update html5lib 1.1 (f87487a) to 1.2-dev (3e500bb)
* Update package resource API 63.2.0 (3ae44cd) to 67.5.1 (f51eccd)
* Update Tornado Web Server 6.2.0 (a4f08a3) to 6.3.0 (7186b86)
* Update urllib3 1.26.13 (25fbd5f) to 1.26.14 (a06c05c)
* Change remove calls to legacy py2 fix encoding function
* Change requirements for pure py3
* Change codebase cleanups
* Change improve perf by using generators with `any`
* Change deprecate processEpisode used by nzbToMedia to advise how to configure API instead
* Change optionally add disk free space in response to three Web API endpoints
* Change increase API version number to 15
* Add actually use mount points to get disk free space
* Add optional "freespace" parameter to endpoints: sg.getrootdirs, sg.addrootdir, sg.deleterootdir
* Change update help of affected endpoints
* Fix explicitly save rootdirs after adding or deleting via Web API
* Change add Rarbg UHD search category


### 3.27.13 (2023-04-12 10:15:00 UTC)

* Change fix show id log output
* Change handle exceptions thrown from pkg_resources parsing newly extended working set modules not even used by SG
* Fix parsing shows where multiple same names are in SG and show_obj is set for parser
* Change update fallback zoneinfo to 2023c
* Change allow Python 3.11.3, 3.10.11


### 3.27.12 (2023-03-08 23:30:00 UTC)

* Change meta providers to new TVInfoAPI get_show to make sure language is used


### 3.27.11 (2023-03-06 23:40:00 UTC)

* Fix "Change File Date" not using timestamp of episode if available


### 3.27.10 (2023-03-05 00:20:00 UTC)

* Add UHD Bluray
* Change an error text for Cheetah module availability


### 3.27.9 (2023-02-27 01:10:00 UTC)

* Fix remove incorrectly displayed NZBGet tip


### 3.27.8 (2023-02-20 23:30:00 UTC)

* Update UnRar x64 for Windows 6.20 to 6.21


### 3.27.7 (2023-02-18 22:40:00 UTC)

* Fix using recently updated torrent parser for py3 bytes


### 3.27.6 (2023-02-18 20:10:00 UTC)

* Fix show view edit language
* Fix TVDb image parsing


### 3.27.5 (2023-02-16 18:30:00 UTC)

* Fix network for persons


### 3.27.4 (2023-02-15 13:30:00 UTC)

* Fix updating with running virtualenv


### 3.27.3 (2023-02-15 02:00:00 UTC)

* Fix reading legacy autoProcessTV.cfg


### 3.27.2 (2023-02-10 19:25:00 UTC)

* Fix revert update
* Fix installations that don't have previously saved cleanup lock files 


### 3.27.1 (2023-02-10 15:25:00 UTC)

* Change display show status in Change show header
* Fix TMDB language caching


### 3.27.0 (2023-02-09 15:00:00 UTC)

* Update Apprise 0.8.5 (55a2edc) to 1.2.1 (3d07004)
* Update attr 20.3.0 (f3762ba) to 22.2.0 (a9960de)
* Update Beautiful Soup 4.9.3 (r593) to 4.11.1 (r642)
* Update cachecontrol 0.12.6 (167a605) to 0.12.11 (c05ef9e)
* Add filelock 3.9.0 (ce3e891)
* Remove lockfile no longer used by cachecontrol
* Update Msgpack 1.0.0 (fa7d744) to 1.0.4 (b5acfd5)
* Update certifi 2022.09.24 to 2022.12.07
* Update chardet packages 4.0.0 (b3d867a) to 5.1.0 (8087f00)
* Update dateutil 2.8.1 (c496b4f) to 2.8.2 (28da62d)
* Update diskcache 5.1.0 (40ce0de) to 5.4.0 (1cb1425)
* Update feedparser 6.0.1 (98d189fa) to 6.0.10 (5fcb3ae)
* Update functools_lru_cache 1.6.1 (2dc65b5) to 1.6.2 (2405ed1)
* Update humanize 3.5.0 (b6b0ea5) to 4.0.0 (a1514eb)
* Update Js2Py 0.70 (92250a4) to 0.74 (2e017b8)
* Update package resource API 49.6.0 (3d404fd) to 63.2.0 (3ae44cd)
* Update pyjsparser 2.7.1 (5465d03) to 2.7.1 (cbd1e05)
* Update profilehooks module 1.12.0 (3ee1f60) to 1.12.1 (c3fc078)
* Update pytz 2016.6.1/2016f to 2022.7.1/2022g (d38ff47)
* Update Rarfile 4.0 (55fe778) to 4.1a1 (8a72967)
* Update UnRar x64 for Windows 6.11 to 6.20
* Update Send2Trash 1.5.0 (66afce7) to 1.8.1b0 (0ef9b32)
* Update SimpleJSON 3.16.1 (ce75e60) to 3.18.1 (c891b95)
* Update soupsieve 2.0.2.dev (05086ef) to 2.3.2.post1 (792d566)
* Update tmdbsimple 2.6.6 (679e343) to 2.9.1 (9da400a)
* Update torrent_parser 0.3.0 (2a4eecb) to 0.4.0 (23b9e11)
* Update unidecode module 1.1.1 (632af82) to 1.3.6 (4141992)
* Change prevent included py3 requests module failure on NZBGet systems that by default, run py2 with py2 requests
* Change prevent included py3 requests module failure on SABnzbd systems that by default, run py2 with py2 requests
* Change re-enable fetching metadata banners and posters
* Change add some missing network icons


### 3.26.1 (2023-02-08 20:50:00 UTC)

* Change forced show updates process during startup to prevent webUI blocking
* Change allow Python 3.11.2, 3.10.10


### 3.26.0 (2023-01-12 02:00:00 UTC)

* Change bump to major version 3.xx to signal that this branch supports Python3+ only
* Update Tornado Web Server 6.1.0 (2047e7a) to 6.2.0 (a4f08a3)
* Update Requests library 2.26.0 (b0e025a) to 2.28.1 (ec553c2)
* Update urllib3 1.26.2 (eae04d6) to 1.26.13 (25fbd5f)
* Update idna library 2.9 (1233a73) to 3.4 (37c7d9b)
* Add support for scene episode number to multiple episodes
* Add TMDB TV info source
* Change return unknown.png flag if a requested flag image file doesn't exist
* Change use regular cast from season as show cast
* Change prefer recent cast in cast order
* Change filter non-main appearance of main cast persons
* Add direct match to relative sort as first priority of search results
* Change improve memory management
* Add select2 control to view-show/Change show
* Add support or orjson, with fallback to simplejson then native json
* Change migrate Kodi addon to Kodi (Matrix), (Leia) and older can use repo source url /kodi-legacy
* Change ensure XML header in Kodi nfo files
* Change fix some typos


### 0.25.60 (2023-01-03 13:30:00 UTC)

* Fix search results sorting
* Change add windows and macOS GitHub unit test jobs
* Change update GitHub actions/setup-python v3 to v4
* Change fix typo on config providers view


### 0.25.59 (2023-01-03 00:10:00 UTC)

* Fix send mark=bad to NZBGet when minimum dir size test fails
* Change create Python Unit test workflow
* Fix ignore_and_require_words_tests.py
* Change revert scene_helpers_tests.py
* Change unit tests: force python to garbage collect all db connections


### 0.25.58 (2022-12-21 20:30:00 UTC)

* Fix improve data cleanse from TV info source
* Fix issue where actor data is None
* Fix update Black Lagoon scene helper test
* Remove Sick Beard Index, inactive for 16 months since Aug 2021


### 0.25.57 (2022-12-21 13:00:00 UTC)

* Fix replace dead predb.ovh with predb.de for provider scene filter


### 0.25.56 (2022-12-20 19:00:00 UTC)

* Fix webapi search
* Change add poster to webapi search results


### 0.25.55 (2022-12-19 11:30:00 UTC)

* Fix Trakt account error handling
* Change enable failure monitor for tv show search (Trakt)
* Change improve api/builder drop down colour to indicate sg vs sb endpoints


### 0.25.54 (2022-12-17 17:40:00 UTC)

* Fix Trakt API server error handler


### 0.25.53 (2022-12-17 15:50:00 UTC)

* Change update dateutil zoneinfo fallback to 2022g
* Change allow Python 3.11.1, 3.10.9, 3.9.16, 3.8.16, and 3.7.16
* Change remove unneeded old python-Levenshtein for py3
* Change add a pypi package repo
* Change update lxml for Windows to 4.9.2
* Change update pip to final supported version for py2


### 0.25.52 (2022-11-17 03:30:00 UTC)

* Fix process media


### 0.25.51 (2022-11-16 14:30:00 UTC)

* Fix process media with a date in parentheses
* Add rapid fuzz dependency
* Change add a deprecated message where SickBeard.py is still being used


### 0.25.50 (2022-10-31 14:30:00 UTC)

* Change improve the scope of auth dupe checker


### 0.25.49 (2022-10-30 17:30:00 UTC)

* Change update dateutil zoneinfo fallback to 2022f
* Change improve performance when fetching logs
* Change Cheetah3 min version to 3.3.0 on py3
* Fix Cryptography yanked module
* Change providers config page, add warning if duplicate api/pass keys exist at different providers
* Fix issue where apikey field can be invisible on /api/builder/
* Change view-log page, Logs command of /api/builder/ and starify auth data
* Fix log typo in NZBGet Mark Good/Success postprocess action
* Remove providers HDME, Torrentsdb, and Zooqle


### 0.25.48 (2022-10-18 01:40:00 UTC)

* Change allow Python 3.11
* Remove provider Grabtheinfo
* Fix TVChaosUK and Nebulance on py3.11


### 0.25.47 (2022-10-15 01:05:00 UTC)

* Change improve clarity of Telegram notification chat id field


### 0.25.46 (2022-10-12 17:10:00 UTC)

* Change allow Python 3.10.8, 3.9.15, 3.8.15, and 3.7.15
* Change update dateutil zoneinfo fallback to 2022e


### 0.25.45 (2022-10-11 16:20:00 UTC)

* Fix timeout on "Add from TV info source" 
* Update certifi 2021.10.08 to 2022.09.24
* Fix Torrentleech, a new session is required using the URL under the TL provider options/Cookies


### 0.25.44 (2022-10-09 10:45:00 UTC)

* Change add 4 digit episode name parsing


### 0.25.43 (2022-10-05 11:30:00 UTC)

* Change python-Levenshtein to Levenshtein for py3.7-py3.11
* Change allow regex for py3.11
* Change make genre list output consistent on search results


### 0.25.42 (2022-09-30 14:40:00 UTC)

* Change update dateutil zoneinfo fallback to 2022d
* Fix genre strings when converted to list to not contain leading/trailing empty items


### 0.25.41 (2022-09-23 01:25:00 UTC)

* Fix a particular date handling that resulted in a UI issue


### 0.25.40 (2022-09-09 11:20:00 UTC)

* Change allow Python 3.10.7, 3.9.14, 3.8.14, and 3.7.14


### 0.25.39 (2022-08-25 08:50:00 UTC)

* Fix recommended.txt for package updates


### 0.25.38 (2022-08-23 16:10:00 UTC)

* Change allow Python 3.10.6
* Change update fallback zoneinfo to 2022c
* Change handle invalid date strings in search results
* Change don't load entire file at once when calling download_file
* Change don't request cache images for CachedImages class
* Fix role(), if character_name is empty use 'unknown name'


### 0.25.37 (2022-06-23 13:40:00 UTC)

* Change try to auto add repo path to git `safe.directory` setting
* Change if auto adding git setting fails, post message to update section that SickGear path must be marked safe in git
* Change force English output for git runner
* Change about page, add more credits and a support link for TheTVDb


### 0.25.36 (2022-06-22 14:45:00 UTC)
 
* Fix if config file doesn't exist and git is installed try to find current hash or set dummy


### 0.25.35 (2022-06-08 00:28:00 UTC)

* Fix catch ShowDirNotFoundException during prostprocessing


### 0.25.34 (2022-06-06 23:00:00 UTC)

* Change allow Python 3.10.5


### 0.25.33 (2022-05-19 09:45:00 UTC)

* Change allow Python 3.9.13


### 0.25.32 (2022-05-15 23:00:00 UTC)

* Remove provider Baconbits


### 0.25.31 (2022-03-28 15:10:00 UTC)

* Change allow Python 3.10.4, 3.9.12, 3.8.13, and 3.7.13
* Update zoneinfo fallback to 2022a
* Change enable cryptography wheels on Windows amd64, Linux x86_64 or aarch64, and Darwin x86_64
* Change use cryptography <= 3.3.2 on systems that don't have prebuilt wheels to avoid rust requirement


### 0.25.30 (2022-03-11 14:55:00 UTC)

* Change improve onTxComplete shell compatibility
* Change bump onTxComplete Linux version 1.2 to 1.3


### 0.25.29 (2022-03-10 20:30:00 UTC)

* Fix onTxComplete Linux port omissions from the Windows original
* Change bump onTxComplete Linux version 1.1 to 1.2


### 0.25.28 (2022-03-04 23:55:00 UTC)

* Update UnRar x64 for Windows 6.02 to 6.11


### 0.25.27 (2022-03-03 11:50:00 UTC)

* Fix don't use invalid timestamps for episodes
* Update recommended modules


### 0.25.26 (2022-02-01 13:00:00 UTC)

* Remove ETTV provider
* Change add logging message when no season folder is set for path creation


### 0.25.25 (2022-01-18 14:55:00 UTC)

* Change allow Python 3.10.2 and 3.9.10


### 0.25.24 (2021-12-22 22:05:00 UTC)

* Fix person text spacing in regular layout


### 0.25.23 (2021-12-18 19:45:00 UTC)

* Fix handle bad data fetched from tvinfo source and passed to get_network_timezone


### 0.25.22 (2021-12-14 00:30:00 UTC)

* Fix recognition of unreadable media quality to type UNKNOWN


### 0.25.21 (2021-12-07 00:40:00 UTC)

* Change allow Python 3.10.1


### 0.25.20 (2021-11-21 16:25:00 UTC)

* Fix display show when IMDb returns no episodes or runtimes


### 0.25.19 (2021-11-15 23:00:00 UTC)

* Change allow Python 3.9.9


### 0.25.18 (2021-11-12 15:00:00 UTC)

* Change filter irrelevant Trakt API results


### 0.25.17 (2021-11-12 00:15:00 UTC)

* Fix daily schedule JavaScript error


### 0.25.16 (2021-11-10 19:00:00 UTC)

* Fix TVmaze search
* Fix comparison of episode name with numbers during parsing of multi episode releases
* Add name_parser unittest multi episode with episode name comparison


### 0.25.15 (2021-11-09 12:00:00 UTC)

* Fix tvc cards returning view


### 0.25.14 (2021-11-06 04:30:00 UTC)

* Change allow Python 3.9.8
* Update recommended modules cffi, lxml, and regex


### 0.25.13 (2021-11-05 12:25:00 UTC)

* Update zoneinfo fallback to 2021e
* Add episode number in api history results
* Change prevent backups when creating a new db
* Fix update only existing Kodi .nfo files during SG update
* Fix config/search "Test fs" button
* Add additional cleanup for cast


### 0.25.12 (2021-10-17 23:00:00 UTC)

* Fix large sickbeard db's that occurred from using subtitle settings
* Update zoneinfo fallback to 2021d


### 0.25.11 (2021-10-12 17:00:00 UTC)

* Fix edit-show alert "set master" malfunction on shows with no master to edit


### 0.25.10 (2021-10-12 11:55:00 UTC)

* Update certifi 2021.05.30 to 2021.10.08


### 0.25.9 (2021-10-11 13:45:00 UTC)

* Update zoneinfo fallback to 2021c
* Update regex for Python 3.10 on Windows
* Change deprecated anon redirect service


### 0.25.8 (2021-10-10 21:00:00 UTC)

* Fix add show and browse TVmaze cards on Solaris Hipster


### 0.25.7 (2021-09-29 18:40:00 UTC)

* Fix ignore entire show runtimes when getting runtimes from IMDb
* Change enable failure monitor for search_tvs
* Change thexem server


### 0.25.6 (2021-09-26 17:45:00 UTC)

* Fix view-show on new browsers
* Fix remove box in footer on certain setups
* Update zoneinfo fallback to 2021b


### 0.25.5 (2021-09-24 14:55:00 UTC)

* Change upgrade Snap unrar 5.6.8 to 6.0.2
* Fix workaround snap certificate failure to access rarlab server


### 0.25.4 (2021-09-24 10:30:00 UTC)

* Fix logging during media process where setting airdate is unavailable


### 0.25.3 (2021-09-21 22:00:00 UTC)

* Fix filter in history API endpoint
* Fix multiep magnets are not downloadable
* Change remove dead magnet cache services


### 0.25.2 (2021-09-20 20:00:00 UTC)

* Fix history API endpoint for all snatch and download statuses (including archived, failed)


### 0.25.1 (2021-09-18 00:06:00 UTC)

* Fix history API endpoint to respect clear history


### 0.25.0 (2021-09-15 00:05:00 UTC)

* Add ability to switch a TV info source for a show, initial support is for TheTVDb and TVMaze
* Add column on manage/Bulk Change for TV info source so that shows can be sorted to isolate by source for switching
* Add TV info source selection to manage/Bulk Change/Edit
* Add auto redirect from manage/Bulk Change/Edit/Submit to manage/show-tasks if a TV info source is tasked for change
* Add after a restart, auto resume switching shows that didn't finish the switch TV info source process
* Change improve loading speed of shows at startup
* Change improve main execution loop speed
* Add new sort option "Combine source" to add show search show results
* Add support list of names to search for in add show search
* Add support for more URLs in add show search
* Add ability to search tvid:prodid as found in URLs and at other UI places
* Add dynamic search examples to add show search
* Add placeholder syntax hints to add show search
* Add source provider images to add show search result items
* Fix add show search box width now that the other select is reinstated
* Fix add show search TVDb links only to contain lang arg, not all
* Change "exists in db" link on search results page to support any info source
* Change browse cards interface to new add show search
* Change assist user search terms when the actual title of a show is unknown
* Change remove problematic buffering of 20 items on search results
* Change remove year from add show search term ... year is still used for relevancy order
* Change "Import" title to "Path conflict" for clarity
* Add when a path conflict occurs during add show, users may enter a new show folder name
* Add parsing Kodi show.nfo so import existing page selects any known info source
* Change improve speed getting list in the import page
* Change refactor mass_add_table to improve performance, and code clarity
* Change improve find_show_by_id performance
* Add glide.js 3.4.0 (f7ff0dd)
* Add object fit image 3.2.4 (f951d2a)
* Update fancyBox 2.1.6 to 3.5.7 (c4fd903)
* Update jQ collapser 2.0 to 3.0.1 (c3f95ba)
* Add person/character glide slider to view-show
* Change replace swipe with move event to act on any input type event (e.g. keyboard) for glide on view-show
* Add a vertical dotted line indication to the final cast glide slide on view-show
* Add glide arrows to view-show
* Add click the glide number button on view-show to change slide times or pause the glider
* Add cast displayed on view-show is saved whenever the glide is paused
* Add restore view-show glide to the left-most image shown while ever the glide slider is in the pause state
* Fix layout of multiline genre labels on view-show
* Change view-show, during adding of a show, cast links will only become active when ready to be linked, otherwise, display as text
* Add third-person singular pronoun on view-show to a character who is portrayed by themselves
* Add force cast update to view-show
* Add person view link to view-show glider
* Add character view link to view-show glider
* Add to view-show a notification message if a show fails to switch master TV info source
* Add visual cue of master TV info source to view-show
* Add imdb miniseries average runtime to view-show
* Change improve ui glide panel generally and also on startup
* Add prevent user error on edit-show where "set master" is pending but Update or Cancel Edit is used instead of "Save Changes"
* Change add character relationship "Presenter" to "Host"
* Add where a character is in multiple shows to the character view
* Change display on ui when update cast is in progress and not just queued
* Rename from TVMaze to TVmaze in line with their branding
* Add 5 mins to Trakt failure retries times
* Change improve speed reading for many processes
* Change correct log messages grammar
* Change improve manage/Show Tasks template
* Change use proper section dividers on manage/Show Tasks
* Change replace inline styles with CSS classes to improve readability and load perf
* Add characters, person to clean-up cache (30 days)
* Add reload person, character images every 7 days
* Add suppress UI notification for scheduled people updates during show updates and during switching TV info source
* Add failed TV info source switches to manage/Show Tasks
* Add remove item from queue and clear queue test buttons to manage/Show Tasks and manage/Search Tasks
* Change improve show update logic
* Add check for existing show with new id pair before switching
* Change prioritize first episode start year over the start year set at the TV info source
* Change delete non-existing episodes when switching TV info source
* Add TMDB person pics as fallback
* Add use person fallback for character images
* Add logic to add start, end year in case of multiple characters per person
* Add spoken height to person view
* Add abort people cast update when show is deleted, also remove show from any queued show item or search item
* Add updating show.nfo when a cast changes
* Change use longest biography available for output
* Add UI requests of details for feb 28 will also return feb 29 in years without feb 29
* Add fetch extra data fallback from TMDB for persons
* Change fanart icon
* Add provider TorrentDB
* Add menu Shows/"TVmaze Cards"
* Add show name/networks card user input filter
* Change only auto refresh card view if a recoverable error occurs
* Update Requests library 2.25.1 (bdc00eb) to 2.26.0 (b0e025a)
* Fix handling of card filters and sort states
* Add view paused "Only" to Daily Schedule
* Add return paused "Only" to API
* Change Add shows/Search results first aired dates to UI date format setting
* Change improve the search progress text
* Add "Size" filter '<0' in history view to filter already deleted media
* Change swap `Episode` and `Label` columns in history view


### 0.24.17 (2021-08-31 01:00:00 UTC)

* Change allow Python 3.8.12, 3.9.7, and 3.10.0


### 0.24.16 (2021-08-28 16:05:00 UTC)

* Update Windows recommended modules lxml, pip, regex, setuptools, and add cffi, python-Levenshtein
* Change newznab provider add handler for http response code 401


### 0.24.15 (2021-08-05 11:45:00 UTC)

* Change media process move process method for *nix systems that don't support native move
* Fix do not display empty show name results returned from TVDb


### 0.24.14 (2021-07-31 08:50:00 UTC)

* Change add compatibility for Transmission 3.00 client with label support
* Change ensure cookies are split only into 2 parts at the lhs of multiple occurrences of '='
* Remove provider Skytorrents


### 0.24.13 (2021-07-27 02:20:00 UTC)

* Fix incorrect reporting of missing provider detail


### 0.24.12 (2021-07-17 08:10:00 UTC)

* Fix snap build


### 0.24.11 (2021-07-14 10:30:00 UTC)

* Fix handle a provider response when in error case
* Change use wider min width for left column on About page
* Fix misaligned columns when expanding/collapsing a show on Episode Overview


### 0.24.10 (2021-07-06 20:00:00 UTC)

* Fix package update detection
* Change add DSM 7 error messages


### 0.24.9 (2021-07-05 10:25:00 UTC)

* Change add Synology DSM 7 compatibility
* Fix exception when removing a show


### 0.24.8 (2021-06-30 23:05:00 UTC)

* Fix nameparser unit tests


### 0.24.7 (2021-06-30 22:10:00 UTC)

* Fix parse correct animes during recent and backlog search


### 0.24.6 (2021-06-28 23:59:00 UTC)

* Change allow Python 3.7.11, 3.8.11, and 3.9.6


### 0.24.5 (2021-06-26 16:45:00 UTC)

* Fix restart after "Update Now" is clicked on UI, must manually restart from 0.24.0 until this release


### 0.24.4 (2021-06-25 03:00:00 UTC)

* Fix issue on certain py2 setups that created mishandling of 404's
* Add SpeedApp torrent provider


### 0.24.3 (2021-06-17 23:00:00 UTC)

* Fix view-show poster click zoom area is only accessible from top of poster image
* Move view-show paused "II" indicator as it wasn't in a good spot anyway


### 0.24.2 (2021-06-14 13:50:00 UTC)

* Update UnRar x64 for Windows 6.01 to 6.02


### 0.24.1 (2021-06-10 11:30:00 UTC)

* Fix handle whitespaced queries


### 0.24.0 (2021-06-08 12:50:00 UTC)

* Change free up some screen real estate on manage/Bulk Change
* Change rotate column headers on manage/Bulk Change for supported browsers to reduce screen estate waste
* Add column to manage/Bulk Change to display the show folder location size
* Add media stats to manage/Bulk Change and view-show when hovering over folder size
* Add to manage/Bulk Change an icon where show location no longer exists and group the icon/non icon shows
* Add a hover tip to the edit column on manage/Bulk Change to remind about using multi-select
* Change add tooltips on manage/Bulk Change checkbox actions to display what each are used for
* Add to manage/Bulk Change confirm dialog before removing or deleting a show
* Change manage/Bulk Change add sort by size options to table, (Total, Largest, Smallest, Average)
* Change manage/Bulk Change add busy spinner for processing when changing size sort type
* Change manage/Bulk Change table make header stick when page is scrolled
* Change manage/Bulk Change table make footer stick when page is scrolled
* Change manage/Bulk Change add filter to table, showname, quality, and status
* Change number of shows listed after a filter is displayed at the bottom of Bulk Change
* Change edit and submit buttons are disabled when there is no selection on Bulk Change
* Change edit and submit buttons display number of selected items on Bulk Change
* Change tidy up html markup and JavaScript for manage/Bulk Change
* Change refactor to simplify bulk_change logic
* Add to config/General, "Package updates" and list packages, check packages by default on Windows, others must enable
* Change simplify section config/General/Updates
* Add check for package updates to menu item action "Check for Updates"
* Add known failures are cleared for a fresh check when "Check for Updates" is used
* Add FileSharingTalk nzb provider
* Change optimize .png images to improve file/transfer size
* Add tz version info to the about page
* Change auto-install Cheetah dependency on first time installations (tested on Win)
* Change add cryptography to recommended.txt
* Change add prebuilt AMD64 python-Levenshtein to recommended.txt
* Change add prebuilt Windows Python 3.10 lxml to recommended.txt
* Change add prebuilt Windows Python 3.10 regex to recommended.txt
* Change replace deprecated `currentThread` with `current_thread` calls
* Change initialise Manage/Media Process folder and method from Config/Media Process when no previous values are stored
* Change remember Manage/Media Process folder and method when button 'Process' is used
* Change abbreviate long titles under menu tab
* Change add fallback to unar if unrar binary is unavailable on Linux
* Update attr 20.2.0 (4f74fba) to 20.3.0 (f3762ba)
* Update diskcache_py3 5.0.1 (9670fbb) to 5.1.0 (40ce0de)
* Update diskcache_py2 4.1.0 (b0451e0) from 5.1.0 (40ce0de)
* Update humanize 3.1.0 (aec9dc2) to 3.5.0 (b6b0ea5)
* Update Rarfile 3.1 (a4202ca) to 4.0 (55fe778)
* Update Requests library 2.24.0 (2f70990) to 2.25.1 (bdc00eb)
* Update Six compatibility library 1.15.0 (c0be881) to 1.16.0 (b620447)
* Update urllib3 1.25.11 (00f1769) to 1.26.2 (eae04d6)
* Add menu Shows/"Next Episode Cards"
* Change improve SQL performance
* Add option "Add paused" to Options/"More Options" at the final step of adding a show
* Update certifi 2020.11.08 to 2021.05.30


### 0.23.22 (2021-05-27 00:10:00 UTC)

* Change officially move chat support to irc.libera.chat
* Change tweak NBL API tip


### 0.23.21 (2021-05-17 10:20:00 UTC)

* Fix provider Nebulance
* Fix provider MoreThan


### 0.23.20 (2021-05-13 18:35:00 UTC)

* Fix restart to release and free resources from previous run process
* Change fanart lib to get_url


### 0.23.19 (2021-05-05 21:40:00 UTC)

* Fix MoreThan provider and add provider option only allow releases that are site trusted
* Add Python 3.9 to Travis


### 0.23.18 (2021-05-03 23:10:00 UTC)

* Change allow Python 3.8.10 and 3.9.5
* Remove PiSexy provider
* Fix refresh_show, prevent another refresh of show if already in queue and not forced
* Fix webapi set scene season
* Fix set path in all_tests for py2
* Fix webapi exception if no backlog was done before (CMD_SickGearCheckScheduler)
* Change webapi don't allow setting of scene numbers when show hasn't activated scene numbering
* Add webapi unit tests


### 0.23.17 (2021-04-12 12:40:00 UTC)

* Update UnRar for Windows 6.00 to 6.01 x64


### 0.23.16 (2021-04-05 23:45:00 UTC)

* Change allow Python 3.9.4
* Change prevent use of Python 3.9.3 and alert users to upgrade to 3.9.4 due to a recall


### 0.23.15 (2021-04-03 10:05:00 UTC)

* Change allow Python 3.8.9 and 3.9.3


### 0.23.14 (2021-03-10 01:40:00 UTC)

* Add config/Search/Search Tasks/"Host running FlareSolverr" to handle CloudFlare providers
* Change the cf_clearance cookie to an undocumented optional config instead of a requirement
* Change where cf_clearance does not exist or expires, config/Search/Search Tasks/"Host running FlareSolverr" is required
* Fix saving magnet from PAs as files under py3
* Fix SkyTorrents provider
* Fix Torlock provider
* Fix TBP provider


### 0.23.13 (2021-02-26 19:05:00 UTC)

* Add Newznab providers can use API only or API + RSS cache fallback. Tip added to Newznab config/Media Providers/API key
* Add correct user entry mistakes for nzbs2go api url


### 0.23.12 (2021-02-19 17:00:00 UTC)

* Change allow Python 3.8.8 and 3.9.2


### 0.23.11 (2021-02-04 23:30:00 UTC)

* Fix report correct number of items found during nzb search
* Change recognise custom spotweb providers
  

### 0.23.10 (2021-01-30 11:20:00 UTC)

* Fix change file date on non Windows


### 0.23.9 (2021-01-28 19:45:00 UTC)

* Fix provider nCore
* Change update dateutil fallback zoneinfo to 2021a


### 0.23.8 (2020-12-31 20:40:00 UTC)

* Change update dateutil fallback zoneinfo to 2020f
* Fix notifiers Pushover and Boxcar2 under py3
* Fix need to restart SG for a change in TVChaosUK password to take effect


### 0.23.7 (2020-12-13 20:40:00 UTC)

* Fix remove need to page refresh after entering an anime scene absolute number on view-show
* Change add TVChaosUK custom name regulator to prevent a false trigger from the wordlist filter


### 0.23.6 (2020-12-11 01:50:00 UTC)

* Update UnRar for Windows 5.91 to 6.00 x64
* Fix providers BitHDTV, Blutopia, HDTorrents, Pretome, PrivateHD, PTFiles, SceneHD, TVChaosUK
* Change handle redirects from POST requests
* Change Kodi Addon 1.0.8


### 0.23.5 (2020-12-05 13:45:00 UTC)

* Change improve dark theme text legibility with green/gold background under "Downloads" in view-shows/simple layout


### 0.23.4 (2020-12-02 11:30:00 UTC)

* Change allow Python 3.9.1


### 0.23.3 (2020-11-30 17:20:00 UTC)

* Change remove use of native Py 7zip as compressor found to crash Python binary under Linux with low memory conditions


### 0.23.2 (2020-11-21 18:40:00 UTC)

* Change allow Python 3.8.7
* Change suppress py27 startup cryptography deprecation warning
* Fix filter out history items that don't qualify for status snatched/good


### 0.23.1 (2020-11-16 23:00:00 UTC)

* Fix image failure for a show that is force updated, removed, then readded


### 0.23.0 (2020-11-11 13:30:00 UTC)

* Change improve search performance for backlog, manual, failed, and proper
* Add overview of the last release age/date at each newznab provider to History/Layout "Connect fails"
* Add "History new..." to Shows menu by clicking the number
* Add db backup to the scheduled daily update
* Add display "Database backups" location at config/about if feature available
* Add option "Backup database plan" to config/general/advanced if feature available
* Add py7zr to recommended.txt for optional 7z compression
* Add `backup_db_path` setting to config.ini to customise backup db location
* Add `backup_db_max_count` to config.ini with range 0-90 where 0 = disable backup, 14 = default
* Change improve list performance for file/directory browser
* Change improve import shows listing performance
* Change improve performance during show rescan process
* Change improve performance during media processing
* Change improve scantree performance with regex params of what to include and/or exclude
* Change rename remove_file_failed to remove_file_perm and make it return an outcome
* Add config/General/Updates/Alias Process button, minimum interval for a fetch of custom names/numbering is 30 mins
* Add Export alternatives button to edit show
* Change season specific alt names now available not just for anime
* Change improve tooltip over show title in display show for multiple alternatives
* Add display season alternatives on hover over season titles in display show
* Change single digit season display to zero-padded double digits in edit show
* Change add note on edit show for season specific search rule
* Add mark next to season titles that have exceptions
* Add support for centralised sg alternative names and numbers
* Change sg alts can overwrite scene number field only if field value is blank
* Change add note on edit show for season specific search rule
* Change add has_season_exceptions to control newznab id search
* Change add season exceptions to torrent providers
* Change give remove_file functions time to process
* Add ignore folders that contain ".sickgearignore" flag file
* Change add 3 days cache for tmdb base info only
* Change `Discordapp` to `Discord` in line with company change
* Change remove `app` from URL when calling webhook
* Change remind user when testing Notifications config / Discord to update URL
* Change Trim/Clear history to hide items because the data is needed for core management
* Fix incorrect text for some drop down list items in the apiBuilder view that affected some browsers
* Fix connection skip error handling in tvdb_api
* Add client parameter to pp class and add it to API sg.postprocess
* Change API version to 14
* Change add a test for both require and ignore show specific words with partial match, both should fail
* Change expand to all providers, and season results, applying filters to .torrent content and not just search result...
  name for where a found torrent result `named.this` contains `name.that` and ignore `that` did not ignore `named.this`
* Change init showDict for all unit tests
* Change add error handling for zoneinfo update file parsing
* Change downgrade network conversions/timezone warnings on startup to debug level
* Add enum34 1.1.10
* Add humanize 3.1.0 (aec9dc2)
* Add Torrent file parse 0.3.0 (2a4eecb)
* Update included fallback timezone info file to 2020d
* Update attr 20.1.0.dev0 (4bd6827) to 20.2.0 (4f74fba)
* Update Beautiful Soup 4.8.2 (r559) to 4.9.3 (r593)
* Update cachecontrol library 0.12.5 (007e8ca) to 0.12.6 (167a605)
* Update certifi 2020.06.20 to 2020.11.08
* Update dateutil 2.8.1 (43b7838) to 2.8.1 (c496b4f)
* Change add diskcache_py3 5.0.1 (9670fbb)
* Change add diskcache_py2 4.1.0 (b0451e0)
* Update feedparser_py3 6.0.0b3 (7e255f0) to 6.0.1 (98d189fa)
* Update feedparser_py2 backport
* Update hachoir_py3 3.0a6 (5b9e05a) to 3.1.2 (f739b43)
* Update hachoir_py2 2.0a6 (5b9e05a) to 2.1.2
* Update Js2Py 0.70 (f297498) to 0.70 (92250a4)
* Update package resource API to 49.6.0 (3d404fd)
* Update profilehooks module 1.11.2 (d72cc2b) to 1.12.0 (3ee1f60)
* Update Requests library 2.24.0 (1b41763) to 2.24.0 (2f70990)
* Update soupsieve_py3 2.0.0.final (e66c311) to 2.0.2.dev (05086ef)
* Update soupsieve_py2 backport
* Update Tornado_py3 Web Server 6.0.4 (b4e39e5) to 6.1.0 (2047e7a)
* Update tmdbsimple 2.2.6 (310d933) to 2.6.6 (679e343)
* Update urllib3 1.25.9 (a5a45dc) to 1.25.11 (00f1769)
* Change add remove duplicates in newznab provider list based on name and url
* Change remove old provider dupe cleanup
* Change add response rate limit handling for generic providers
* Change add newznab retry handling
* Change add 2s interval fetch retry for GitHub as it can sometimes return no data
* Change rename misuse of terminology `frequency` to `interval`


### 0.22.16 (2020-11-10 20:15:00 UTC)

* Fix anime name parser tests failing on assumed season number 1
* Change increase number of IMDb ID digits parsed in TVDb lib
* Change add Trakt requested guidance to the log for locked user accounts


### 0.22.15 (2020-11-09 14:10:00 UTC)

* Fix IMDb cards not always displayed as `in library`


### 0.22.14 (2020-11-06 21:55:00 UTC)

* Fix RarBG in cases where home page cannot be reached


### 0.22.13 (2020-11-05 01:00:00 UTC)

* Fix SpeedCD provider
* Remove HorribleSubs provider


### 0.22.12 (2020-11-03 16:05:00 UTC)

* Fix IPTorrents


### 0.22.11 (2020-10-30 01:45:00 UTC)

* Fix an old and rare thread timing case that can change a show to the wrong type while fetching alternative names


### 0.22.10 (2020-10-28 14:10:00 UTC)

* Fix clear of old fail times for providers


### 0.22.9 (2020-10-21 11:55:00 UTC)

* Change remove DB file logging level from config/General and reduce DB levels to Debug to reduce log file noise
* Add Trakt rate-limiting http response code 429 handling to prevent request failure


### 0.22.8 (2020-10-19 13:45:00 UTC)

* Fix rare timing case on first-time startup with a network timezone update failure and an endless loop
* Change ensure `autoProcessTV/sabToSickGear.py` is set executable


### 0.22.7 (2020-10-19 10:15:00 UTC)

* Add `autoProcessTV/sabToSickGear.py` that works with SABnzbd under both py2 and py3


### 0.22.6 (2020-10-19 01:05:00 UTC)

* Fix libtrakt logging error that created a Trakt notifier issue during media process


### 0.22.5 (2020-10-16 00:45:00 UTC)

* Fix reading scene numbers from db
* Change improve clarity of notes when config/Media Process/Failed Download Handling is enabled


### 0.22.4 (2020-10-15 13:20:00 UTC)

* Fix enable "Perform search tasks" at config/Media Providers/Options for custom RSS
* Fix remove enable_scheduled_backlog as it is not appropriate for custom RSS
* Fix if no anime release group parsed, provider id is used to prevent skipping result
* Fix if no anime season is parsed, assume season 1 to prevent skipping result
* Change add some anime quality recognition to assist search


### 0.22.3 (2020-10-14 15:00:00 UTC)

* Fix use qualities saved as default during Add Show to set up qualities in Bulk Change
* Fix add manual indents to Quality dropdown select that browsers removed from CSS styles
* Change allow Python 3.9.0
* Fix English flag


### 0.22.2 (2020-09-25 09:00:00 UTC)

* Change allow Python 3.8.6
* Fix show saved require word list to require at least one word during search


### 0.22.1 (2020-09-24 13:00:00 UTC)

* Fix rare case with import existing shows where shows are not listed due to a corrupt `.nfo` file


### 0.22.0 (2020-09-19 20:50:00 UTC)

* Add menu Shows/"Metacritic Cards"
* Add menu Shows/"TV Calendar Cards"
* Add country and language to Shows/"Trakt Cards"
* Add persistence to views of Shows/Browse Cards
* Change make web UI calls async so that, for example, process media will not block page requests
* Change improve speed of backlog overview
* Fix the missing snatched low quality on backlog overview
* Fix print trace to webinterface
* Fix creating show list when there is no list at the cycle of backlog search spread
* Change improve Python performance of handling core objects
* Change improve performance for find_show_by_id
* Change episode overview, move pulldown from 'Set/Failed' to 'Override/Failed'
* Change add rarfile_py3 3.1 (a4202ca)
* Change backport rarfile_py2; Fixes for multivolume RAR3 with encrypted headers
* Update Apprise 0.8.0 (6aa52c3) to 0.8.5 (55a2edc)
* Update attr 19.2.0.dev0 (daf2bc8) to 20.1.0.dev0 (4bd6827)
* Update Beautiful Soup 4.8.1 (r540) to 4.8.2 (r559)
* Update Certifi 2019.06.16 (84dc766) to 2020.06.20 (f7e30d8)
* Update dateutil 2.8.1 (fc9b162) to 2.8.1 (43b7838)
* Update DiskCache library 4.0.0 (2c79bb9) to 4.1.0 (b0451e0)
* Update feedparser 6.0.0b1 (d12d3bd) to feedparser_py2 6.0.0b3 (7e255f0)
* Add feedparser_py3 6.0.0b3 (7e255f0)
* Update Fuzzywuzzy 0.17.0 (0cfb2c8) to 0.18.0 (2188520)
* Update html5lib 1.1-dev (4b22754) to 1.1 (f87487a)
* Update idna library 2.8 (032fc55) to 2.9 (1233a73)
* Update isotope library 3.0.1 (98ba374) to 3.0.6 (ad00807)
* Update functools_lru_cache 1.5 (21e85f5) to 1.6.1 (2dc65b5)
* Update MsgPack 0.6.1 (05ff11d) to 1.0.0 (fa7d744)
* Update profilehooks module 1.11.0 (e17f378) to 1.11.2 (d72cc2b)
* Update PySocks 1.7.0 (91dcdf0) to 1.7.1 (c2fa43c)
* Update Requests library 2.22.0 (3d968ff) to 2.24.0 (1b41763)
* Update Six compatibility library 1.13.0 (ec58185) to 1.15.0 (c0be881)
* Update soupsieve_py3 2.0.0.dev (69194a2) to 2.0.0.final (e66c311)
* Update soupsieve_py2 1.9.5 (6a38398) to 1.9.6 final (f9c96ec)
* Update tmdbsimple 2.2.0 (ff17893) to 2.2.6 (310d933)
* Update Tornado_py3 Web Server 6.0.3 (ff985fe) to 6.0.4 (b4e39e5)
* Update urllib3 release 1.25.6 (4a6c288) to 1.25.9 (a5a45dc)
* Add Telegram notifier
* Change enable image caching on browse pages
* Change update sceneNameCache after scene names are updated
* Change add core dedicated base class tvinfo_base to unify future info sources
* Add exclude ignore words and exclude required words to settings/Search, Edit and View show
* Add API response field `global exclude ignore` to sg.listignorewords endpoint
* Add API response field `global exclude require` to sg.listrequirewords endpoint
* Change improve Popen resource usage under py2
* Add overall failure monitoring to History/Connect fails (renamed from "Provider fails")
* Change log exception during update_cache in newznab
* Change make Py3.9 preparations
* Change anime "Available groups" to display "No groups listed..." when API is fine with no results instead of blank
* Change improve clarity of anime group lists by using terms Allow list and Block list
* Change add alternative locations for git.exe on Windows with a log warning
* Add link to the wiki setup guide for NZBGet and SABnzbd at Search Settings/"NZB Results"
* Change API version to 13


### 0.21.49 (2020-09-19 20:40:00 UTC)

* Change make make test_encrypt hardware independent
* Fix add `cf_clearance` to two providers that use CF IUAM, Scenetime and Torrenting
* Change convert Scenetime Quicktime SD release titles to formal SD quality title


### 0.21.48 (2020-09-18 21:00:00 UTC)

* Change typo on search_episode_subtitles when subtitles are disabled
* Fix enabled encrypt option on startup under py3


### 0.21.47 (2020-09-17 16:10:00 UTC)

* Change add warning to logs for enabled providers where `cf_clearance` cookie is missing
* Fix backlog search in season search mode
* Fix don't search if subtitles disabled


### 0.21.46 (2020-09-16 20:00:00 UTC)

* Fix TorrentDay and IPTorrents. Important: user must add browser cookie `cf_clearance` to provider 'Cookies' setting.
  If `cf_clearance` not found in browser, log out, delete site cookies, refresh browser, `cf_clearance` will be created.


### 0.21.45 (2020-09-11 16:25:00 UTC)

* Fix autoProcessTV.py to use `config.readfp` under py2 as `config.read_file` is py3.x+


### 0.21.44 (2020-09-11 10:10:00 UTC)

* Fix thesubdb subtitle service under py3
* Change autoProcessTV.py to remove bytestring identifiers that are printed under py3
* Fix saving nzb data to blackhole under py3


### 0.21.43 (2020-09-09 19:20:00 UTC)

* Add missing parameter 'failed' to sg.postprocess
* Change API rename sg.`listrequiedwords` typo endpoint to sg.`listrequirewords`
* Change API rename sg.`setrequiredwords` endpoint to sg.`setrequirewords`
* Change API responses of sg.listrequirewords and sg.setrequirewords to `require words` instead of `required words`
* Add API aliases for old endpoint names with old responses for backwards compatibility
* Fix legacy command help for `episode.search`
* Fix sg.show.ratefanart
* Fix `sg.logs` command wrongly mapped to legacy logs command
* Change return API data depending on old/new method call used for require words
* Change add missing parameter docs for CMD_SickGearSetDefaults
* Fix API CMD_SickGearSetDefaults save to config
* Change increase API version to 12
* Change remove whitespaces from parameter docu


### 0.21.42 (2020-08-04 15:45:00 UTC)

* Fix SickBeard search API compatibility issue


### 0.21.41 (2020-07-31 09:25:00 UTC)

* Update NZBGet extension 2.5 to 2.6


### 0.21.40 (2020-07-20 22:00:00 UTC)

* Change allow Python 3.8.5


### 0.21.39 (2020-07-14 01:15:00 UTC)

* Change allow Python 3.8.4


### 0.21.38 (2020-07-08 23:15:00 UTC)

* Change add handling for when a dev db is based on an older production db
* Update UnRar for Windows 5.90 to 5.91 x64
* Fix saving Trakt notification under py3


### 0.21.37 (2020-05-30 12:00:00 UTC)

* Fix Anime cards images
* Fix ETTV torrent provider


### 0.21.36 (2020-05-26 16:45:00 UTC)

* Change improve Cloudflare connectivity
* Change Cheetah3 min version to 3.2.5 (Admin user upgrade: `python.exe -m pip install --no-cache-dir --force-reinstall --upgrade Cheetah3`)


### 0.21.35 (2020-05-25 01:30:00 UTC)

* Fix RarBG under py2


### 0.21.34 (2020-05-21 14:50:00 UTC)

* Fix edit show "Upgrade once"


### 0.21.33 (2020-05-15 08:25:00 UTC)

* Change allow Python 3.8.3


### 0.21.32 (2020-05-14 15:00:00 UTC)

* Change improve Cloudflare connectivity


### 0.21.31 (2020-05-13 19:10:00 UTC)

* Fix correct type for hashlib call under py3
* Change improve loading logic, stop loop when reloading and only call location.reload(); once
* Fix RarBG under py3


### 0.21.30 (2020-04-30 10:20:00 UTC)

* Fix Milkie torrent provider breaking changes


### 0.21.29 (2020-04-29 02:10:00 UTC)

* Change update fallback timezone info file to 2020a
* Fix TVEpisodeSample to fix comparison on patterns with limited multi ep naming
* Update Js2Py 0.64 (7858d1d) to 0.70 (f297498)


### 0.21.28 (2020-04-24 09:40:00 UTC)

* Change improve Cloudflare connectivity


### 0.21.27 (2020-04-22 20:35:00 UTC)

* Update TZlocal 2.0.0b3 (410a838) to 2.1b1 (dd79171)
* Change Emby notifier to add unofficial support for Jellyfin
* Change Filelist torrent provider
* Fix regex references in sgmllib3k
* Fix settings/Notifications/Emby/"Discover" Emby/Jellyfin server in py3
* Change add allow_base to clean_host, clean_hosts to permit the base address format Jellyfin introduced at 10.4.0


### 0.21.26 (2020-04-13 00:30:00 UTC)

* Fix AttributeError in anime manager while editing show (part deux)
* Fix use lib logger instead of global logger


### 0.21.25 (2020-04-10 01:50:00 UTC)

* Fix Kodi uniqueid tag not validated during import
* Change slightly improve performance iterating metadata providers
* Fix AttributeError in anime manager while editing show
* Remove DigitalHive torrent provider
* Fix failure time reset of service URLs
* Change improve clarity of show update/refresh API failure message


### 0.21.24 (2020-04-04 00:30:00 UTC)

* Fix use release group for Propers check from history if status is snatched
* Change add provider filter fallbacks into Propers search flow


### 0.21.23 (2020-03-31 10:00:00 UTC)

* Update UnRar for Windows 5.80 to 5.90 x64
* Fix viewing Manage/"Bulk Change" page skews "Added last..." list


### 0.21.22 (2020-03-20 20:00:00 UTC)

* Fix Bulk Change/Edit for py3


### 0.21.21 (2020-03-11 21:15:00 UTC)

* Fix get_network_timezone


### 0.21.20 (2020-03-11 18:35:00 UTC)

* Fix timezone handling on Windows to correct timestamps related to file system and db episode management


### 0.21.19 (2020-03-08 15:45:00 UTC)

* Change update provider TL from v4/classic to V5
* Fix webapi (add show) wrong error message if show is not at info source


### 0.21.18 (2020-03-04 19:20:00 UTC)

* Fix NotifierFactory AttributeError on first run init


### 0.21.17 (2020-03-03 21:35:00 UTC)

* Fix do not process magnet links in search results
* Fix saving media process settings
* Add handler for Emby user access 'Enable access to all libraries', specifying folder access rights operate as normal


### 0.21.16 (2020-02-26 15:10:00 UTC)

* Change alert users of Python 3.8.1 or 3.7.6 to change Python version due to a known critical issue parsing URLs


### 0.21.15 (2020-02-25 08:50:00 UTC)

* Fix disable Media Process/Extra Scripts due to security alert
* Fix missing __hash__ for tvshow/tvepisode obj's


### 0.21.14 (2020-02-22 17:55:00 UTC)

* Fix manual search status change on display show
* Fix encoding issue in Boxcar2, Pushbullet, and Pushover notifiers
* Fix ParseResult logging during Process Media
* Fix subtitle providers that don't use auth
* Fix rTorrent exception handling


### 0.21.13 (2020-02-08 20:55:00 UTC)

* Fix Windows Kodi episode library update


### 0.21.12 (2020-02-02 00:40:00 UTC)

* Fix handling the error when failing to remove a file


### 0.21.11 (2020-02-01 21:40:00 UTC)

* Change ended show mark "[ ! ]" of view-show/"Change show" pull down because Chromium removed the CSS method
* Fix creating show list when there is no list at the cycle of backlog search spread


### 0.21.10 (2020-01-30 21:00:00 UTC)

* Fix init of custom newznab categories
* Change improve clarity of custom newznab category selection with "+/-" and usage text


### 0.21.9 (2020-01-28 01:00:00 UTC)

* Fix reading service.py under Docker
* Fix a particular case with Add show for imported shows
* Change enforce reading text files as utf8 on environments that don't e.g. Docker


### 0.21.8 (2020-01-27 09:00:00 UTC)

* Fix issue processing files with no quality parsed
* Change remove nonsense text that quality of pp item is from snatch history given that it may not be
* Fix update NameCache in case show name changes


### 0.21.7 (2020-01-24 15:05:00 UTC)

* Fix rTorrent py3 compat
* Fix edit show with multiple list values under py3
* Change improve search performance of some providers
* Change cache control of static files sent to browser to ensure page content is updated


### 0.21.6 (2020-01-21 22:30:00 UTC)

* Fix Kodi service addon + bump to 1.0.7 (select "Check for updates" on menu of "SickGear Add-on repository")
* Change Kodi Add-on/"What's new" list order to be the latest version info at top
* Add output to SG log when a new Kodi Add-on version is available for upgrade
* Fix a rare media processing issue that created `dictionary changed size` error
* Fix ensure PySocks is available for Requests/urllib3
* Fix fanart image update issue
* Change add examples that show scheme and authentication usage to config/general/advanced/"Proxy host"
* Change add warning that Kodi Add-on requires IP to setting config/general/"Allow IP use for connections"
* Change About page version string


### 0.21.5 (2020-01-15 02:25:00 UTC)

* Update Fuzzywuzzy 0.17.0 (778162c) to 0.17.0 (0cfb2c8)
* Fix multi-episode .nfo files


### 0.21.4 (2020-01-12 17:40:00 UTC)

* Change try to integrity verify episode .nfo files even if tvshow.nfo can't be parsed


### 0.21.3 (2020-01-12 17:11:00 UTC)

* Fix gracefully handle tvshow.nfo files that fail to be xml parsed


### 0.21.2 (2020-01-12 14:00:00 UTC)

* Fix Kodi meta Nfo files to work around a Kodi library update crash bug that may occur on particular systems


### 0.21.1 (2020-01-10 14:45:00 UTC)

* Fix viewing a show added before any application configuration is saved (very rare under normal use)


### 0.21.0 (2020-01-10 00:40:00 UTC)

* Change core system to improve performance and facilitate multi TV info sources
* Change migrate core objects TVShow and TVEpisode and everywhere that these objects affect.
* Add message to logs and disable ui backlog buttons when no media provider has active and/or scheduled searching enabled
* Change views for py3 compat
* Change set default runtime of 5 mins if none is given for layout Day by Day
* Change if no qualities are wanted, exit manual search thread
* Change add case-insensitive ordering to anime black/whitelist
* Fix anime groups list not excluding whitelisted stuff
* Add OpenSubtitles authentication support to config/Subtitles/Subtitles Plugin
* Add "Enforce media hash match" to config/Subtitles Plugin/Opensubtitles for accurate subs if enabled, but if disabled,
  search failures will fall back to use less reliable subtitle results
* Update NZBGet Process Media extension, SickGear-NG 1.7 to 2.4
* Update Kodi addon to 1.0.3 to 1.0.4
* Change requirements.txt for Cheetah3 to minimum 3.2.4
* Change update SABnzbd sabToSickBeard
* Change update autoProcessTV
* Add Apprise 0.8.0 (6aa52c3)
* Change use GNTP (Growl Notification Transport Protocol) from Apprise
* Change add multi host support to Growl notifier
* Fix Growl notifier when using empty password
* Change update links for Growl notifications
* Change config/Notifications/Growl links and guidance
* Change deprecate confg/Notifications/Growl password field as these are now stored with host setting
* Add hachoir_py3 3.0a6 (5b9e05a)
* Add sgmllib3k 1.0.0
* Update soupsieve 1.9.1 (24859cc) to soupsieve_py2 1.9.5 (6a38398)
* Add soupsieve_py3 2.0.0.dev (69194a2)
* Add Tornado_py3 Web Server 6.0.3 (ff985fe)
* Add xmlrpclib_to 0.1.1 (c37db9e)
* Remove ancient Growl lib 0.1
* Change remove Twitter notifier
* Remove redundant httplib2 
* Remove redundant oauth2
* Fix prevent infinite memoryError from a particular jpg data structure
* Change browser_ua for py3
* Change feedparser for py3
* Change Subliminal for py3
* Change Enzyme for py3
* Fix Guessit
* Fix parse_xml for py3
* Fix name parser with multi eps for py3
* Fix tvdb_api fixes for py3 (search show)
* Fix config/media process to only display "pattern is invalid" qtip on "Episode naming" tab if the associated field is
  actually visible. Also, if the field becomes hidden due to a setting change, hide any previously displayed qtip.
* Remove xmltodict library
* Update ADBA for py3
* Add ability to use multiple SG apikeys 
* Add UI for multiple apikeys to config/General/Web Interface
* Add jquery-qrcode 0.17.0
* Change add apikey name to ERROR log messages
* Change add logging of errors from api
* Change add remote ip to error message
* Change add print command name for api in debug log
* Change add warning message to log if old Sick-Beard api call is used
* Change add an api call mapping helper for name changed functions (for printed warnings)
* Change ui typo in apiBuilder
* Fix display of fanart in apibuilder
* Add help command to apiBuilder and fix help call
* Fix api add shows
* Change fix api sg.searchqueue output
* Add missing api sg.show.delete parameter "full"
* Add missing api sg.setdefaults and `sg.shutdown` methods
* Change increase api version because missing sg.* methods are added
* Change add some extra checks for Sick-Beard call add (existing) show
* Change patch imdbpie to add cachedir folder and set imdbpie cachedir in SG
* Fix force search return values
* Update attr 19.2.0.dev0 (154b4e5) to 19.2.0.dev0 (daf2bc8)
* Update Beautiful Soup 4.7.1 (r497) to 4.8.1 (r540)
* Update bencode to 2.1.0 (e8290df)
* Update cachecontrol library 0.12.4 (bd94f7e) to 0.12.5 (007e8ca)
* Update Certifi 2019.03.09 (401100f) to 2019.06.16 (84dc766)
* Update ConfigObj 5.1.0 (a68530a) to 5.1.0 (45fbf1b)
* Update dateutil 2.8.0 (c90a30c) to 2.8.1 (fc9b162)
* Update DiskCache library 3.1.1 (2649ac9) to 4.0.0 (2c79bb9)
* Update feedparser 5.2.1 (2b11c80) to 6.0.0b1 (d12d3bd)
* Update Fuzzywuzzy 0.15.1 to 0.17.0 (778162c)
* Update Hachoir library 2.0a6 (c102cc7) to 2.0a6 (5b9e05a)
* Update Js2Py 0.64 (efbfcca) to 0.64 (7858d1d)
* Update MsgPack 0.6.1 (737f08a) to 0.6.1 (05ff11d)
* Update rarfile 3.0 (2704344) to 3.1 (1b14c85)
* Update Requests library 2.22.0 (0b6c110) to 2.22.0 (3d968ff)
* Update Send2Trash 1.3.0 (a568370) to 1.5.0 (66afce7)
* Update Six compatibility library 1.12.0 (8da94b8) to 1.13.0 (ec58185)
* Update tmdb_api to tmdbsimple 2.2.0 (ff17893)
* Update TZlocal 2.0.0.dev0 (b73a692) to 2.0.0b3 (410a838)
* Update unidecode module 1.0.22 (a5045ab) to 1.1.1 (632af82)
* Update urllib3 release 1.25.2 (49eea80) to 1.25.6 (4a6c288)
* Change simplify parsing TVDB images
* Fix setting episodes wanted when adding show
* Fix _get_wanted and add test for case when all episodes are unaired
* Change add a once a month update of tvinfo show mappings to the daily updater
* Change autocorrect ids of new shows by updating from -8 to 31 days of the airdate of episode one
* Add next run time to Manage/Show Tasks/Daily show update
* Change when fetching imdb data, if imdb id is an episode id then try to find and use real show id
* Change delete diskcache db in imdbpie when value error (due to change in Python version)
* Change during startup, cleanup any cleaner.pyc/o to prevent issues when switching python versions
* Add .pyc cleaner if python version is switched
* Change rebrand "SickGear PostProcessing script" to "SickGear Process Media extension"
* Change improve setup guide to use the NZBGet version to minimise displayed text based on version
* Change NZBGet versions prior to v17 now told to upgrade as those version are no longer supported - code has actually
  exit on start up for some time but docs were outdated
* Change comment out code and unused option sg_base_path
* Change supported Python version 2.7.9-2.7.18 inclusive expanded to 3.7.1-3.8.1 inclusive
* Change pidfile creation under Linux 0o644
* Fix long path issues with Windows process media
* Fix search result priority for nzbget
* Change move priority property to SearchResult base class
* Add new test for wanted whole first season (add show)
* Change SickGear-NG version
* Add persistent meta language selection to first step of add show + flag images to the drop-down
* Change Kodi show nfo tag 'episodeguide' to use v2.0 format
* Change Kodi show nfo add tag show/premiered and use a full date
* Change Kodi show nfo add tag uniqueid and add missing attributes for episode nfo
* Change use Kodi metadata.tvdb.com repo api_key for requests that the addon will make
* Change Kodi show nfo remove tags 'episodeguideurl', 'indexer', and 'year' as deprecated
* Change Kodi show nfo remove tags 'id'
* Change output non-valid xml that Kodi will accept
* Change remove redundant py26 version check
* Fix reduce quote usage to optional
* Change improve Scenetime + SkyTorrent provider recent search performance to process new items since the previous cycle


### 0.20.18 (2019-12-30 12:15:00 UTC)

* Update UnRar for Windows 5.71 to 5.80 x64


### 0.20.17 (2019-12-25 01:40:00 UTC)

* Fix Synology DownloadStation test dev mode


### 0.20.16 (2019-12-25 00:40:00 UTC)

* Fix SkyTorrents provider
* Fix download link quote url process
* Fix remove Synology DownloadStation test dev mode


### 0.20.15 (2019-12-23 22:40:00 UTC)

* Change overhaul qBittorrent 4.2.1 client to add compatibility for breaking API 2.4
* Add search setting for qBittorrent client "Start torrent paused"
* Add search setting for qBittorrent client "Add release at top priority"
* Add option choose custom variable to use for label in rTorrent Torrent Results
* Add warning to rTorrent users not to use space in label
* Change overhaul DiskStation client to add compatibility for latest API
* Change improve Synology DownloadStation functions
* Add search setting for DiskStation client "Start torrent paused"
* Fix the priority set for snatched items is now also set for episodes without air date
* Change NZBGet client to use property .priority of SearchResult


### 0.20.14 (2019-12-20 00:15:00 UTC)

* Fix fetching static files for Kodi repo


### 0.20.13 (2019-12-16 04:00:00 UTC)

* Fix TL provider - replace user/pass with digest auth method
* Change improve TL and IPT provider recent search performance to process new items since the previous cycle
* Change log a tip for TL and IPT users who have not improved on the default site setting "Torrents per page"
* Add recommended.txt file with recommended libs that can be installed via: python -m pip install -r recommended.txt
* Fix saving .nfo metadata where the file name contains unicode on certain Linux OS configurations


### 0.20.12 (2019-12-09 16:30:00 UTC)

* Fix using multiple hostnames with config General/Interface/"Allowed browser hostnames"
* Add config General/Interface/"Allow IP use for connections"
* Change add WrongHostWebHandler to handle a bad hostname request with a 404 response
* Fix Shazbat torrent provider backlog issue


### 0.20.11 (2019-11-30 02:45:00 UTC)

* Remove redundant tvdb_api v1
* Remove xmltodict and etreetodict
* Change update Emby api
* Fix update CF IUAM handler


### 0.20.10 (2019-11-25 23:45:00 UTC)

* Fix history activity hits when there are no stats
* Fix 401 authentication issues caused by Requests lib using Linux environment vars


### 0.20.9 (2019-11-24 21:35:00 UTC)

* Change improve handling of poster/banner thumb URLs


### 0.20.8 (2019-11-14 09:40:00 UTC)

* Change improve TD provider recent search performance to process new items since the previous cycle
* Change log a tip for TD users who have not improved on the default site setting "Torrents per page" 
* Change tweak hoverover highlight on menu item Shows/History for when History is the home page
* Change update tvdb_api to 3.0.0
* Change improve fetching TVDB thumbnails
* Change add new 'banner_thumb' and 'poster_thumb' direct links
* Change artwork domain to new artwork domain with fallback URLs
* Change improve handling of Plex auth failure

                                                                                                                
### 0.20.7 (2019-11-10 14:40:00 UTC)

* Fix configured Plex notification hosts that don't start with "http"
* Add exclude "Specials" when pruning with option edit show/Other/"Keep up to"


### 0.20.6 (2019-11-04 22:15:00 UTC)

* Change move config migrator earlier up in the startup phase and add capability to gracefully downgrade config file
* Remove POTuk torrent provider
* Remove WOP torrent provider


### 0.20.5 (2019-10-18 00:01:00 UTC)

* Fix order for option edit show/Other/"Keep up to"


### 0.20.4 (2019-09-10 16:30:00 UTC)

* Change improve TVChaosUK search range, and also to recognise more of its random release names in results


### 0.20.3 (2019-08-27 18:50:00 UTC)

* Fix provider LimeTorrents


### 0.20.2 (2019-08-10 00:25:00 UTC)

* Fix some missing reference issues in webserve
* Add a link 'FAQ: Episode not found / Snatch failed' to 'View Log File'
* Fix Shazbat torrent provider


### 0.20.1 (2019-08-02 20:45:00 UTC)

* Change ensure TVDb statuses display as "Continuing" on home page where applicable
* Change improve handling an enabled Emby server that becomes unreachable
* Change improve performance of parsing provider search results


### 0.20.0 (2019-07-15 21:25:00 UTC)

* Change if episode name is not known at point of rename, then use 'tba'
* Add "Use dots in show.name path" to config/General/Misc, this will only affect newly added shows
* Change displayed folder on add show page to update based on "Use dots in show.name path" setting
* Update attr 18.3.0.dev0 (55642b3) to 19.2.0.dev0 (de84609) 
* Update Beautiful Soup 4.6.3 (r475) to 4.7.1 (r497)
* Add soupsieve 1.9.1 (24859cc)
* Add functools_lru_cache (soupsieve dep) 1.5 (21e85f5)
* Update CacheControl library 0.12.5 (0fedbba) to 0.12.5 (007e8ca)    
* Update Certifi 2018.11.29 (10a1f8a) to 2019.03.09 (401100f)
* Update dateutil 2.7.5 (e954819) to 2.8.0 (c90a30c)
* Update DiskCache library 3.1.1 (05cac6a) to 3.1.1 (2649ac9)
* Update Hachoir library 2.0a3 to 2.0a6 (c102cc7)
* Update html5lib 1.1-dev (4f92357) to 1.1-dev (4b22754)
* Update IMDb-pie 5.6.3 (4220e83) to 5.6.4 (f695e87)
* Update MsgPack 0.6.0 (197e307) to 0.6.1 (737f08a)
* Update profilehooks module 1.10.1 (fdbf19d) to 1.11.0 (e17f378)
* Update pyjsparser 2.4.5 (39b468e) to 2.7.1 (5465d03)
* Update PySocks 1.6.8 (b687a34) to 1.7.0 (91dcdf0)
* Update Requests library 2.21.0 (e52932c) to 2.22.0 (aeda65b)
* Update scandir 1.9.0 (9ab3d1f) to 1.10.0 (982e6ba)
* Update Six compatibility library 1.12.0 (d927b9e) to 1.12.0 (8da94b8)
* Update Tornado Web Server 5.1.1 (cc2cf07) to 5.1.1 (a99f1471)
* Update TZlocal 1.4 to 2.0.0.dev0 (b73a692)
* Update unidecode module 1.0.22 (578cdb9) to 1.0.22 (a5045ab)
* Update urllib3 release 1.24.3 (324e47a) to 1.25.2 (49eea80)
* Update win_inet_pton 1.0.1 (934a852) to 1.1.0 (57e3558)
* Update xmltodict library 0.11.0 (79ac9a4) to 0.12.0 (f3ab7e1)
* Change sickgear.py can now be run as start up instead of SickBeard.py
* Change refactor startup functions to prevent possible latency issues with systemd
* Add startup loading page
* Change restart to use loading page
* Add upgrade messages for sickbeard, cache, and failed db upgrade processes to loading page
* Change add WorkingDirectory to systemd startup prevents startup git issue
* Change improve MagnetDLProvider the latest releases search
* Add option to TVChaosUK settings, 'Send "Say thanks!"'


### 0.19.10 (2019-07-10 17:42:00 UTC)

* Fix catch error on systems with no local timezone


### 0.19.9 (2019-07-05 23:30:00 UTC)

* Change Anonymous redirect misuse of dereferer.org (was removed from SG in 2015) to nullrefer.com service


### 0.19.8 (2019-07-01 12:00:00 UTC)

* Fix the develop branch Travis build badge on GitHub homepage


### 0.19.7 (2019-06-27 12:05:00 UTC)

* Fix FF/WF display images on viewing show list


### 0.19.6 (2019-06-24 00:15:00 UTC)

* Change add rTorrent 0.9.7 compatibility
* Change improve Cloudflare connectivity


### 0.19.5 (2019-06-13 18:25:00 UTC)

* Update Js2Py 0.43 (da310bb) to 0.64 (efbfcca)
* Change update Cloudflare anti-bot handler
* Fix force reload all images and don't force reload all images for ended shows during show update


### 0.19.4 (2019-06-09 02:30:00 UTC)

* Change improve media processing checks for complete folder names


### 0.19.3 (2019-06-07 21:40:00 UTC)

* Fix "too many SQL variables" with over 999 shows when updating name cache


### 0.19.2 (2019-06-07 11:55:00 UTC)

* Change prevent media processing under a parent (or show root) folder


### 0.19.1 (2019-06-06 00:00:00 UTC)

* Change ignore word "Spanish" to not match Spanish Princess
* Remove BeyondHD torrent provider (API nuked)
* Change TVDb mappings


### 0.19.0 (2019-05-08 01:10:00 UTC)

* Update attrs 18.2.0.dev0 (c2bc831) to 18.3.0.dev0 (55642b3)
* Update CacheControl library 0.12.5 (cd91309) to 0.12.5 (0fedbba)
* Update Certifi 2018.10.15 (a462d21) to 2018.11.29 (10a1f8a)
* Update dateutil 2.7.2 (49690ee) to 2.7.5 (e954819)
* Update DiskCache library 3.0.6 (6397269) to 3.1.1 (05cac6a)
* Update html5lib 1.1-dev (e9ef538) to 1.1-dev (4f92357)
* Update idna library 2.7 (0f50bdc) to 2.8 (032fc55)
* Update MsgPack 0.5.6 (d4675be) to 0.6.0 (197e307)
* Update Requests library 2.21.0 (c452e3b) to 2.21.0 (e52932c)
* Update SimpleJSON 3.16.0 (e2a54f7) to 3.16.1 (ce75e60)
* Update Six compatibility library 1.11.0 (0b4265e) to 1.12.0 (d927b9e)
* Update urllib3 release 1.24.1 (a6ec68a) to 1.24.3 (324e47a)
* Change suppress logging false positive of bad Emby request


### 0.18.23 (2019-05-07 12:15:00 UTC)

* Fix Milkie torrent provider


### 0.18.22 (2019-05-06 19:25:00 UTC)

* Update UnRar for Windows 5.70 to 5.71 x64
* Change improve clarity for media provider search task
* Add Milkie torrent provider
* Change check manual search of illegal UNKNOWN status and change it to SKIPPED
* Change set status for shows without location
* Change set status to SKIPPED/UNAIRED when update is exited early


### 0.18.21 (2019-04-26 09:35:00 UTC)

* Change torrent client post process script to be compatible with Dash (tested with Ubuntu 18.04 LTS)


### 0.18.20 (2019-04-23 23:10:00 UTC)

* Add NinjaCentral usenet provider
* Remove Nzb.org usenet provider (r.i.p)
* Remove Milkie torrent provider (last activity > 3 months)
* Fix setting ignore/require words in webapi
* Change handle TVDb api returns None for some shows as 'seriesName'


### 0.18.19 (2019-04-19 02:00:00 UTC)

* Fix season search at provider ETTV
* Change improve IMDb id parsing


### 0.18.18 (2019-03-25 16:45:00 UTC)

* Fix "Search now" under reverse proxy configurations (credit: nojp)


### 0.18.17 (2019-03-17 08:50:00 UTC)

* Fix Cloudflare issue (affects TorrentDay and others)
* Fix provider Blutopia
* Change keep ignored status even when file exists during show update
* Change improve TVDb invalid show detection


### 0.18.16 (2019-02-26 21:15:00 UTC)

* Update UnRar for Windows 5.61 to 5.70
* Fix provider WOP 


### 0.18.15 (2019-02-21 15:30:00 UTC)

* Change improve Zooqle
* Change log bad torrent data
* Change search HorribleSubs without fansub groups
* Remove provider Anizb
* Change improve handling Trakt API response errors with watchlists
* Fix TV info source locked id check


### 0.18.14 (2019-02-11 15:10:00 UTC)

* Fix ETTV provider cache search
* Fix Snowfl provider
* Fix HorribleSubs provider single digit episode search 
* Change TokyoToshokan provider to prefer magnets and ignore invalid nyaa links
* Fix saving duplicate filename extension .nzb and .torrent


### 0.18.13 (2019-02-09 16:00:00 UTC)

* Fix Nyaa provider
* Fix HorribleSubs provider


### 0.18.12 (2019-02-07 03:55:00 UTC)

* Change improve DiskStation 6.2 connectivity and error logging
* Fix TokyoToshokan


### 0.18.11 (2019-02-03 13:50:00 UTC)

* Add hd/sd quality detection for x265 hevc (to use; remove x265 and hevc from global ignore list)
* Add prefer x265/hevc releases over x264 at equal qualities
* Fix EpisodeView Webcal link for proxy use
* Fix UI issue with /api/builder -> SickGear.Episode.SetStatus
* Change provider Rarbg


### 0.18.10 (2019-01-11 14:00:00 UTC)

* Fix using ampersand with find show search input


### 0.18.9 (2019-01-08 01:00:00 UTC)

* Change ensure utf-8 locale for Ubuntu snap
* Change remove non-release group stuff from newnab results
* Add detection of NZBHydra and NZBHydra 2 to config providers
* Remove Torrentz2


### 0.18.8 (2018-12-18 21:00:00 UTC)

* Change first run GUI defaults to enable fanart and episode view as home
* Fix an issue in the Travis CI test system used by GitHub
* Fix potential issue parsing IMDb response
* Update IMDb-pie 5.6.3 (df7411d1) to 5.6.3 (4220e83)


### 0.18.7 (2018-12-14 01:00:00 UTC)

* Fix saving NZBGet priority to Normal
* Change hide "More results" between add show searches


### 0.18.6 (2018-12-12 19:30:00 UTC)

* Change to public IMDb lists is now handled when adding a list
* Change IMDb cards view to feedback when a list has no TV shows
* Change IMDb cards view to include TV Mini Series
* Change add "list more" to list choices on IMDb cards view
* Change IMDb requests to be https


### 0.18.5 (2018-12-10 12:15:00 UTC)

* Change all nzb provider requests to 60s timeout
* Fix encode str to unicode for get_UWRatio
* Fix decode given show in add show as 'utf-8' into unicode
* Change improve UI to account for docker/snap installations
* Fix snap startup permissions issue
* Change providers on first run to be alphabetically listed and grouped usenet, torrent, anime
* Change suppress the redundant first run dateutil zoneinfo warning
* Update CFScrape 1.6.8 (be0a536) to custom 1.9.5 (be0a536)
* Update pyjsparser 2.4.5 (cd5b829) to 2.4.5 (39b468e)
* Update Js2Py 0.43 (c1442f1) to 0.43 (da310bb)
* Change it's the time of year to wear a fluffy hat


### 0.18.4 (2018-12-04 15:45:00 UTC)

* Fix "Test Emby" notifications output when there are not enough API keys for hosts
* Change About page to include current base @ version number
* Change handle when a known season is deleted from indexer but ep data is not deletable locally


### 0.18.3 (2018-12-01 17:35:00 UTC)

* Add Milkie torrent provider


### 0.18.2 (2018-11-30 21:15:00 UTC)

* Remove AlphaReign torrent provider
* Change minimise library update calls to Kodi and Plex


### 0.18.1 (2018-11-28 15:35:00 UTC)

* Fix manual search button on Daily Schedule


### 0.18.0 (2018-11-26 19:30:00 UTC)

* Update Beautiful Soup 4.6.0 (r449) to 4.6.3 (r475)
* Update CacheControl library 0.12.4 (bd94f7e) to 0.12.5 (cd91309)
* Update Certifi 2018.01.18 (e225253) to 2018.08.24 (8be9f89)
* Update dateutil module 2.7.2 (ff03c0f) to 2.7.2 (49690ee)
* Update feedparser 5.2.1 (5646f4c) to 5.2.1 (2b11c80)
* Update profilehooks module 1.10.0 (0ce1e29) to 1.10.1 (fdbf19d)
* Update PySocks 1.6.8 (524ceb4) to 1.6.8 (b687a34)
* Update Requests library 2.15.1 (282b01a) to 2.19.1 (2c6a842)
* Update scandir module 1.6 (c3592ee) to 1.9.0 (9ab3d1f)
* Update SimpleJSON 3.13.2 (6ffddbe) to 3.16.0 (e2a54f7)
* Update Tornado Web Server 5.0.1 (2b2a220a) to 5.1.1 (cc2cf07)
* Update unidecode module 1.0.22 (81f938d) to 1.0.22 (578cdb9)
* Update UnRar for Windows 5.60 to 5.61
* Add idna library 2.7 (0f50bdc)
* Add urllib3 release 1.23 (7c216f4)
* Change if old scandir binary module is installed, fallback to slow Python module and inform user to upgrade binary
* Change site services tester to fall back to http if error with SSL
* Change postprocessor try to use folder name when filename does not contain show name
* Change force redirects in TVMaze API to be https
* Add display first 20 results in "Add show" view with a link to display more
* Add search results sort by Z to A to "Add show" view
* Add search results sort by newest aired to "Add show" view
* Add search results sort by oldest aired to "Add show" view
* Change requirements.txt Cheetah >= 3.1.0
* Add bB torrent provider
* Add Snowfl torrent provider
* Fix manual search button on displayShow and episode view page
* Change feedback result of manual search on the clicked button image/tooltip
* Change reduce browser I/O on displayShow
* Fix displayShow bug where click holding on a season btn and then dragging away leaves 50% white
* Change Show List text "Search Show Name" to "Filter Show Name", and "Reset Search" to "Reset Filter" for clarity
* Change when getting a non-existing folder, add the failed location to log messages
* Change add pulsing effect to warning indicators in navbar
* Add show search ability to menu Shows/"Add show"
* Change simplify options on final step of Add show
* Add quick set suggestion statuses in Episode Status Manager. Helpful for orphan "Snatches", or changes to "Skipped" etc.
* Change DisplayShow manual search button busy animation
* Add history view layouts to "Shows" menu
* Add a current layout indicator to "Shows"/"History" menu item
* Add the five last added shows to "Shows" menu under item "[1/2]"
* Change relabel ui "Episode Schedule" and "Episode View" to "Daily Schedule"
* Change displayShow, move table header sorting chevron images from right side of column to before text
* Change displayShow, move plotinfo from right side of name column to before the episode text
* Fix use correct columns for sorting on displayShow
* Fix sort by episode number on displayShow
* Change add images for manual search finished on displayShow to indicate completed fully (green) or low quality (bronze)
* Change improve image sizes to reduce page overhead
* Fix make release group comparison for proper/repack search case-insensitive


### 0.17.15 (2018-11-24 20:30:00 UTC)

* Fix pruning large watch lists
* Add Ubuntu snap installer


### 0.17.14 (2018-11-15 08:00:00 UTC)

* Change remove required restart of SickGear after changing label or path settings for rTorrent and qBittorrent


### 0.17.13 (2018-11-08 21:12:00 UTC)

* Fix add filter to data used for alternative scene episode numbers
* Change don't enable "Scene numbering" for shows without alternative scene episode numbers
* Change label/summary of editShow/Search/"Scene numbering" to "Editable episode numbers" to improve clarity for its use
* Change improve summary of addShow/Finally/"Scene numbering"
* Change improve displayShow tooltips for editable episode number fields


### 0.17.12 (2018-10-23 19:50:00 UTC)

* Change add text search as default for old newznab without supportedParams caps parameter


### 0.17.11 (2018-10-14 18:43:00 UTC)

* Fix post process "Permission denied" caused by removing the !sync file too early in onTxComplete
* Change onTxComplete copy files logic to mitigate potential issues
* Change bump onTxComplete version to 1.1
* Change onTxComplete supported qBittorrent version is 4.13 and newer
* Change onTxComplete supported uTorrent is 2.2.1
* Add onTxComplete.bat logging to onTxComplete.log
* Fix issue with TVChaosUK


### 0.17.10 (2018-10-05 20:15:00 UTC)

* Change improve log stats for rejected items at torrent providers
* Change when a TVChaosUK response is invalid, wait then retry


### 0.17.9 (2018-10-04 15:40:00 UTC)

* Change improve TVChaosUK


### 0.17.8 (2018-10-02 13:15:00 UTC)

* Fix executing addshow form prematurely


### 0.17.7 (2018-09-26 18:30:00 UTC)

* Fix conflicting chars search with RarBG torrent provider
* Change improve Zooqle search
* Fix saving a nzb and a couple of notifs settings as disabled whose defaults were enabled


### 0.17.6 (2018-09-22 09:45:00 UTC)

* Fix propers search for Xspeeds torrent provider
* Remove BTScene and BitMeTV torrent providers


### 0.17.5 (2018-09-08 13:20:00 UTC)

* Fix error updating shows with certain paths
* Fix getting XEM absolute numbers for show
* Fix IMDb info load for redirected ids
* Fix flags on displayShow (under Linux)
* Change refactor scene numbering
* Change update LimeTorrents icon


### 0.17.4 (2018-09-01 03:00:00 UTC)

* Fix typo


### 0.17.3 (2018-09-01 02:10:00 UTC)

* Fix issue with tvdb response data


### 0.17.2 (2018-08-30 15:06:00 UTC)

* Fix Blutopia, Skytorrents, and SpeedCD torrent providers


### 0.17.1 (2018-08-29 17:37:00 UTC)

* Change replace imdb lib with imdb-pie 5.6.3 (df7411d1)
* Change handle if BTS returns no data
* Change improve hachoir error handling with bad source metadata


### 0.17.0 (2018-08-24 23:40:00 UTC)

* Add ability to set episodes to suggested statuses in Episode Status Manager. Useful for orphaned "Snatches" or to undo
  change to "Skipped", "Ignored", or "Wanted" to a previously known quality
* Change save config values only where reqd. reduces file by up to 75%
* Add 'Map an NZBGet "DestDir"' setting to config/Search/NZB Results tab (select NZBGet)
* Add TVDB, TheXem, and GitHub buttons to page History/Layout "Provider fails" that fetches a site Up/Down report
* Add bubble links to History/Provider fails when more than one provider has failures
* Add "Keep up to x most recent downloads" to Edit Show/Other
* Add "Keep up to x most recent downloads" to Manage/Bulk Change/Edit
* Change append number of downloads to keep to the number of file(s) at Display Show
* Add "Keep up to x most recent downloads" to add show finally step
* Add prune to refreshDir/rescan
* Update Tornado Web Server 5.0.1 (35a538f) to 5.0.1 (2b2a220a)
* Add HDME torrent provider
* Add HorribleSubs torrent provider
* Add ImmortalSeed torrent provider
* Add Xspeeds torrent provider
* Change consolidate provider filters into 'Only allow releases that are'
* Add provider filters, Only allow releases that are ...
  'scene releases (srrDB/predb listed)', 'or contain' text or regex,
  'non scene if no recent search results', 'non scene if no active search results',
  'not scene nuked', and 'nuked if no active search results'
* Change improve tvdb_api performance; remember if episodes are cached and reload show if not and episodes are requested
* Change remove redundant torrent URLs and improve provider loader


### 0.16.23 (2018-08-21 21:00:00 UTC)

* Fix detection of existing files
* Change add sanitize 'imdbid' field in tvdb_api v2
* Change indexer_id in imdb_info (switchIndexer)


### 0.16.22 (2018-08-18 12:30:00 UTC)

* Change TVDB data parsing for gueststars, writers and genre


### 0.16.21 (2018-07-28 14:15:00 UTC)

* Change TorrentDay
* Change TVDB API 2 to version 2.2.0


### 0.16.20 (2018-07-17 14:30:00 UTC)

* Change TorrentDay
* Fix for Emby updater when no folders are returned from API


### 0.16.19 (2018-07-05 18:10:00 UTC)

* Fix Uuid1 Python Bug, add fallback to uuid4 when uuid1 fails with ValueError https://bugs.python.org/issue32502


### 0.16.18 (2018-07-05 14:45:00 UTC)

* Fix Scenetime torrent provider
* Change disable search torrents on first installation


### 0.16.17 (2018-07-01 01:00:00 UTC)

* Update UnRar for Windows 5.50 to 5.60
* Fix API save show paused state and API exception raised when no indexer results


### 0.16.16 (2018-06-09 12:13:00 UTC)

* Fix metadata mediabrowser when no actors
* Add 'vp9' and 'av1' to ignore word list


### 0.16.15 (2018-06-03 21:24:00 UTC)

* Change garbage_name regex


### 0.16.14 (2018-06-01 15:55:00 UTC)

* Change improve IPT and RarBG providers


### 0.16.13 (2018-05-26 17:00:00 UTC)

* Change add blacklog search terms for anime PROPERS
* Fix rare case recovery after a server has been down


### 0.16.12 (2018-05-25 00:40:00 UTC)

* Fix anime parser and anime PROPER level


### 0.16.11 (2018-05-22 00:00:00 UTC)

* Fix SickGear-NG.py media processing script


### 0.16.10 (2018-05-21 23:30:00 UTC)

* Fix importing TV shows with utf8 characters in parent folders on Windows
* Fix utf8 in folders for SickGear-NG.py media processing script, script version bumped 1.5 to 1.6
* Fix incorrect logic mixing seasons
* Remove NMA notifier


### 0.16.9 (2018-05-17 15:30:00 UTC)

* Fix authorisation issue affecting some providers


### 0.16.8 (2018-05-17 02:00:00 UTC)

* Fix changing master id via search method


### 0.16.7 (2018-05-14 02:40:00 UTC)

* Fix name_parser_tests for test_extra_info_no_name


### 0.16.6 (2018-05-14 01:00:00 UTC)

* Change improve tolerance to parse a release title with a badly placed episode name
* Change improve handling tvdb_api data when adding upcoming shows with unfilled data
* Change search only once per cycle for shows with multiple episodes that air on the same day
* Fix SpeedCD


### 0.16.5 (2018-05-07 21:15:00 UTC)

* Fix HTTP 422 error when using Plex Username and Password
* Change how show URLs are made for TV info sources


### 0.16.4 (2018-05-03 12:00:00 UTC)

* Fix PiSexy torrent provider


### 0.16.3 (2018-05-02 13:55:00 UTC)

* Fix issue on displayShow


### 0.16.2 (2018-05-02 00:25:00 UTC)

* Change use copy of showObj for UI to preserve original object structs


### 0.16.1 (2018-05-01 13:20:00 UTC)

* Fix IMDb links to older shows on displayshow and editshow page


### 0.16.0 (2018-04-26 17:10:00 UTC)

* Change search show result 'exists in db' text into a link to display show page
* Change increase namecache size and fix deleting items from it when at capacity
* Change improve security with cross-site request forgery (xsrf) protection on web forms
* Change improve security by sending header flags httponly and secure with cookies
* Change improve security with DNS rebinding prevention, set "Allowed browser hostnames" at config/General/Web Interface
* Change improve test for creating self-signed SSL cert
* Change force restart when switching SSL on/off
* Change disable SSL cert verification for logins in pp-scripts
* Change hachoir targa and mpeg_ts mime parser tags so they validate
* Update backports/ssl_match_hostname 3.5.0.1 (r18) to 3.7.0.1 (r28)
* Update cachecontrol library 0.12.3 (db54c40) to 0.12.4 (bd94f7e)
* Update chardet packages 3.0.4 (9b8c5c2) to 4.0.0 (b3d867a)
* Update dateutil library 2.6.1 (2f3a160) to 2.7.2 (ff03c0f)
* Update feedparser library 5.2.1 (f1dd1bb) to 5.2.1 (5646f4c) - Uses the faster cchardet if installed
* Change Hachoir can't support PY2 so backport their PY3 to prevent a need for system dependent external binaries like mediainfo
* Update html5lib 0.99999999/1.0b9 (1a28d72) to 1.1-dev (e9ef538)
* Update IMDb 5.1 (r907) to 5.2.1dev20171113 (f640595)
* Update jquery.form plugin 3.51.0 to 4.2.2
* Update moment.js 2.17.1 to 2.21.0
* Update profilehooks 1.9.0 (de7d59b) to 1.10.0 (0ce1e29)
* Update Certifi 2017.07.27 (f808089) to 2018.01.18 (e225253)
* Update PySocks 1.6.5 (b4323df) to 1.6.8 (524ceb4)
* Update rarfile 3.0 (3e54b22) to 3.0 (2704344)
* Update Requests library 2.13.0 (fc54869) to 2.15.1 (282b01a)
* Update scandir 1.3 to 1.6 (c3592ee)
* Update SimpleJSON library 3.10.0 (c52efea) to 3.13.2 (6ffddbe)
* Update Six compatibility library 1.10.0 (r433) to 1.11.0 (68112f3)
* Update Tornado Web Server 5.0.1 (35a538f) to 5.1.dev1 (415f453)
* Update unidecode library 0.04.21 (e99b0e3) to 1.0.22 (81f938d)
* Update webencodings 0.5 (3970651) to 0.5.1 (fa2cb5d)
* Update xmltodict library 0.10.2 (375d3a6) to 0.11.0 (79ac9a4)


### 0.15.14 (2018-04-20 12:00:00 UTC)

* Change prefer modern html5lib over old to prevent display show issue on systems that fail to clean libs
* Change add un/pw for cookie support to improve SpeedCD torrent provider
* Change improve handling faults when downloading .torrent files
* Remove TorrentBytes provider
* Change remove redundant log messages for releases never to be cached removing <30% log spam
* Change remove redundant log messages for items not found in cache removing <10% log spam
* Fix marking episodes wanted due to parsing malformed non-anime release name as an anime season pack
* Change speed optimization, compile static name parser regexes once, instead of for every NameParser instance
* Change remove redundant create regexs log messages removing <10% log spam


### 0.15.13 (2018-04-18 13:50:00 UTC)

* Fix API endpoints for `sg.exceptions` and exceptions
* Change improve searching torrent provider BTScene


### 0.15.12 (2018-04-17 14:10:00 UTC)

* Fix ETTV torrent provider


### 0.15.11 (2018-04-16 03:20:00 UTC)

* Fix issue creating xml metadata files
* Change improve searching torrent providers AReign, EZTV, HDB, SkyT, and SCD


### 0.15.10 (2018-04-13 12:10:00 UTC)

* Change accept theTVDB Url in addshow search field
* Change Nzb.org usenet provider add config scene only/nuked
* Change SpeedCD torrent provider improve copy/paste cookie support
* Change BTScene, LimeTorrents, SkyTorrents, Torlock, Torrentz, TPB torrent providers
* Add AlphaReign, EZTV torrent providers


### 0.15.9 (2018-04-07 20:45:00 UTC)

* Fix metadata show not found
* Change when adding a show, display show title instead of '[]'


### 0.15.8 (2018-04-07 00:14:00 UTC)

* Change improve tvinfo source meta handling for cases where server is either down, or no results are returned


### 0.15.7 (2018-04-06 13:30:00 UTC)

* Change improve metadata handler during postprocessing when tvinfo source is down
* Fix Torrentz2 filter spam


### 0.15.6 (2018-04-05 01:20:00 UTC)

* Fix cf algorithm


### 0.15.5 (2018-04-04 21:10:00 UTC)

* Remove GFT torrent provider


### 0.15.4 (2018-04-03 16:10:00 UTC)

* Fix Torrentleech provider


### 0.15.3 (2018-03-28 16:55:00 UTC)

* Fix clicking next and previous show buttons on macOS Safari


### 0.15.2 (2018-03-28 01:45:00 UTC)

* Fix search for wanted when adding new show


### 0.15.1 (2018-03-23 22:30:00 UTC)

* Fix overwriting repack where renamed filename has '-' in title
* Fix Growl display correct message on test notification success + change notification icon


### 0.15.0 (2018-03-22 00:00:00 UTC)

* Add showRSS torrent provider
* Add choice to delete watched episodes from a list of played media at Kodi, Emby, and/or Plex,
  instructions at Shows/History/Layout/"Watched"
* Add installable SickGear Kodi repository containing addon "SickGear Watched State Updater"
* Change add Emby setting for watched state scheduler at Config/Notifications/Emby/"Update watched interval"
* Change add Plex setting for watched state scheduler at Config/Notifications/Plex/"Update watched interval"
* Change add map parent folder setting at Notifications for Emby, Kodi, and Plex
* Add API cmd=sg.updatewatchedstate, instructions for use are linked to in layout "Watched" at /history
* Change history page table filter input values are saved across page refreshes
* Change history page table filter inputs, accept values like "dvd or web" to only display both
* Change history page table filter inputs, press 'ESC' key inside a filter input to reset it
* Add provider activity stats to Shows/History/Layout/ drop down
* Change move provider failures table from Manage/Media Search to Shows/History/Layout/Provider fails
* Change sort provider failures by most recent failure, and with paused providers at the top
* Add SickGear-NZBGet dedicated media processing script, see.. \autoProcessTV\SickGear-NG\INSTALL.txt
* Add non-standard multi episode name parsing e.g. S01E02and03 and 1x02and03and04
* Change overhaul and add API functions
* Change API version... start with 10
* Change set application response header to 'SickGear' + add API version
* Change return timezone (of network) in API
* Add indexer to calls
* Add SickGear Command tip for old SickBeard commands
* Add warning old sickbeard API calls only support tvdb shows
* Add "tvdbid" fallback only for sickbeard calls
* Add listcommands
* Add list of all commands (old + new) in listcommand page at the beginning
* Change hide 'listcommands' command from commands list, since it needs the API builder CSS + is html not json
* Add missing help in webapi
* Add episode info: absolute_number, scene_season, scene_episode, scene_absolute_number
* Add fork to SB command
* Add sg
* Add sg.activatescenenumbering
* Add sg.addrootdir
* Add sg.checkscheduler
* Add sg.deleterootdir
* Add sg.episode
* Add sg.episode.search
* Add sg.episode.setstatus
* Add sg.episode.subtitlesearch
* Add sg.exceptions
* Add sg.forcesearch
* Add sg.future
* Add sg.getdefaults
* Add sg.getindexericon
* Add sg.getindexers to list all indexers
* Add sg.getmessages
* Add sg.getnetworkicon
* Add sg.getrootdirs
* Add sg.getqualities
* Add sg.getqualitystrings
* Add sg.history
* Add sg.history.clear
* Add sg.history.trim
* Add sg.listtraktaccounts
* Add sg.listignorewords
* Add sg.listrequiedwords
* Add sg.logs
* Add sg.pausebacklog
* Add sg.postprocess
* Add sg.ping
* Add sg.restart
* Add sg.searchqueue
* Add sg.searchtv to search all indexers
* Add sg.setexceptions
* Add sg.setignorewords
* Add sg.setrequiredwords
* Add sg.setscenenumber
* Add sg.show
* Add sg.show.addexisting
* Add sg.show.addnew
* Add sg.show.cache
* Add sg.show.delete
* Add sg.show.getbanner
* Add sg.show.getfanart
* Add sg.show.getposter
* Add sg.show.getquality
* Add sg.show.listfanart
* Add sg.show.ratefanart
* Add sg.show.seasonlist
* Add sg.show.seasons
* Add sg.show.setquality
* Add sg.show.stats
* Add sg.show.refresh
* Add sg.show.pause
* Add sg.show.update
* Add sg.shows
* Add sg.shows.browsetrakt
* Add sg.shows.forceupdate
* Add sg.shows.queue
* Add sg.shows.stats
* Change sickbeard to sickgear
* Change sickbeard_call to property
* Change sg.episode.setstatus allow setting of quality
* Change sg.history, history command output
* Change sg.searchtv to list of indexers
* Add uhd4kweb to qualities
* Add upgrade_once to add existing shows
* Add upgrade_once to add new show
* Add upgrade_once to show quality settings (get/set)
* Add 'ids' to Show + Shows
* Add ids to coming eps + get tvdb id from ids
* Add 'status_str' to coming eps
* Add 'local_datetime' to coming eps + runtime
* Add X-Filename response header to getbanner, getposter
* Add X-Fanartname response header for sg.show.getfanart
* Change remove some non-release group stuff from newnab results


### 0.14.9 (2018-03-19 13:10:00 UTC)

* Change remove dead tor caches and stop searching episodes that have a magnet saved
* Change AlphaRatio provider freeleech mode; prevent spoiling user ratio from ambiguous filtered results


### 0.14.8 (2018-03-13 22:00:00 UTC)

* Fix changing status from "Skipped" to "Wanted" in Manage/Episode Status


### 0.14.7 (2018-03-12 21:30:00 UTC)

* Add DrunkenSlug usenet provider
* Fix PiSexy torrent provider


### 0.14.6 (2018-03-05 15:40:00 UTC)

* Fix config/notifications Trakt "inactive" status not displayed when it should be
* Fix saving multiple account "Update collection" selection at config/notifications Trakt


### 0.14.5 (2018-02-23 22:15:00 UTC)

* Remove NZB.is usenet provider
* Remove HD4Free torrent provider
* Fix config/notifications/Pushover priority selector
* Fix sending notification on snatch or download to Kodi/Emby


### 0.14.4 (2018-02-18 23:55:00 UTC)

* Change relax strict mode from subtitle languages and show unknown.png flag for 'Undetermined' subtitle languages
* Add Paramount Network icon


### 0.14.3 (2018-02-13 13:00:00 UTC)

* Change improve thetvdb api response handling


### 0.14.2 (2018-02-07 16:00:00 UTC)

* Change add handling for where requesting disk freespace is denied permission on some Linux distros


### 0.14.1 (2018-02-03 22:40:00 UTC)

* Change terminology around the custom quality selection to improve clarity
* Change restrict changing custom download qualities to reasonable selections
* Add upgrade to quality selections on Add show page and Import existing show page


### 0.14.0 (2018-02-01 02:30:00 UTC)

* Change improve core scheduler logic
* Change improve media process to parse anime format 'Show Name 123 - 001 - Ep 1 name'
* Add free space stat (if obtainable) of parent folder(s) to footer
* Add option "Display disk free" to general config/interface page (default enabled)
* Add a provider error table to page Manage/Media Search
* Add failure handling, skip provider for x hour(s) depending on count of failures
* Add detection of Too Many Requests (Supporting providers UC and BTN)
* Add footer icon button to switch time layouts
* Add performance gains for proper search by integrating it into recent search
* Add the once per day proper finder time to footer, this process catches any propers missed during recent searches
* Add ability to differentiate webdl/rip sources so overwriting propers is always done from the same source (e.g. AMZN)
* Change layout of quality custom to improve clarity
* Change tweak text of SD DVD to include BD/BR
* Change TBy prov add UHD cat


### 0.13.15 (2018-01-26 10:30:00 UTC)

* Fix save on config general


### 0.13.14 (2018-01-25 16:20:00 UTC)

* Add config/general/web interface/send security headers (default enabled)
* Fix usenet_crawler cache mode results
* Fix omgwtf test of invalid auth, issue when enabling propers, and updating cache
* Fix unicode shownames when searching
* Add season specific naming exceptions to nzb + btn


### 0.13.13 (2018-01-19 00:45:00 UTC)

* Fix setting episode status when testing for if it should be deleted
* Restrict setting newly added old episodes to WANTED to the last 90 days, older are set to SKIPPED


### 0.13.12 (2018-01-16 01:10:00 UTC)

* Remove provider TorrentVault


### 0.13.11 (2018-01-15 17:35:00 UTC)

* Fix issue fetching data in a rare case


### 0.13.10 (2018-01-08 17:20:00 UTC)

* Fix "Upgrade once" for wanted qualities


### 0.13.9 (2018-01-02 15:45:00 UTC)

* Fix marking episode as to upgrade


### 0.13.8 (2017-12-27 15:45:00 UTC)

* Fix HD4Free provider


### 0.13.7 (2017-12-27 03:00:00 UTC)

* Add log message for not found on indexer when adding a new show
* Fix upgrade once ARCHIVED setting by postProcessor
* Fix determination of is_first_best_match
* Fix BTScene and Lime
* Add ETTV torrent provider
* Add PotUK torrent provider


### 0.13.6 (2017-12-13 01:50:00 UTC)

* Change improve multi episode release search
* Change improve usage of the optional regex library


### 0.13.5 (2017-12-11 21:45:00 UTC)

* Change delete unused html5lib files that can cause issue with search providers


### 0.13.4 (2017-12-11 16:45:00 UTC)

* Fix MediaBrowser Season##\metadata


### 0.13.3 (2017-12-10 20:30:00 UTC)

* Fix metadata Season Posters and Banners
* Change restore fetching metadata episode thumbs


### 0.13.2 (2017-12-08 19:00:00 UTC)

* Fix tools menu on Chrome mobile browser


### 0.13.1 (2017-12-07 15:30:00 UTC)

* Fix wanted episodes


### 0.13.0 (2017-12-06 12:40:00 UTC)

* Change don't fetch caps for disabled nzb providers
* Change recent search to use centralised title and URL parser for newznab
* Add display unaired season 1 episodes of a new show in regular and pro I view modes
* Change improve page load time when loading images
* Update isotope library 2.2.2 to 3.0.1
* Add lazyload package 3.0.0 (2e318b1)
* Add webencodings 0.5 (3970651) to assist parsing legacy web content
* Change improve add show search results by comparing search term to an additional unidecoded result set
* Change webserver startup to correctly use xheaders in reverse proxy or load balance set-ups
* Update backports_abc 0.4 to 0.5
* Update Beautiful Soup 4.4.0 (r397) to 4.6.0 (r449)
* Update cachecontrol library 0.11.5 to 0.12.3 (db54c40)
* Update Certifi 2015.11.20.1 (385476b) to 2017.07.27 (f808089)
* Update chardet packages 2.3.0 (d7fae98) to 3.0.4 (9b8c5c2)
* Update dateutil library 2.4.2 (d4baf97) to 2.6.1 (2f3a160)
* Update feedparser library 5.2.0 (8c62940) to 5.2.1 (f1dd1bb)
* Update html5lib 0.99999999/1.0b9 (46dae3d) to (1a28d72)
* Update IMDb 5.1dev20160106 to 5.1 (r907)
* Update moment.js 2.15.1 to 2.17.1
* Update PNotify library 2.1.0 to 3.0.0 (175af26)
* Update profilehooks 1.8.2.dev0 (ee3f1a8) to 1.9.0 (de7d59b)
* Update rarfile to 3.0 (3e54b22)
* Update Requests library 2.9.1 (a1c9b84) to 2.13.0 (fc54869)
* Update SimpleJSON library 3.8.1 (6022794) to 3.10.0 (c52efea)
* Update Six compatibility library 1.10.0 (r405) to 1.10.0 (r433)
* Update socks from SocksiPy 1.0 to PySocks 1.6.5 (b4323df)
* Update Tornado Web Server 4.5.dev1 (92f29b8) to 4.5.1 (79b2683)
* Update unidecode library 0.04.18 to 0.04.21 (e99b0e3)
* Update xmltodict library 0.9.2 (eac0031) to 0.10.2 (375d3a6)
* Update Bootstrap 3.2.0 to 3.3.7
* Update Bootstrap Hover Dropdown 2.0.11 to 2.2.1
* Update imagesloaded 3.1.8 to 4.1.1
* Update jquery.cookie 1.0 (21349d9) to JS-Cookie 2.1.3 (c1aa987)
* Update jquery.cookiejar 1.0.1 to 1.0.2
* Update jQuery JSON 2.2 (c908771) to 2.6 (2339804)
* Update jquery.form plugin 3.35.0 to 3.51.0 (6bf24a5)
* Update jQuery SelectBoxes 2.2.4 to 2.2.6
* Update jquery-tokeninput 1.60 to 1.62 (9c36e19)
* Update jQuery-UI 1.10.4 to 1.12.1 - minimum supported IE is 8
* Update jQuery UI Touch Punch 0.2.2 to 0.2.3
* Update qTip 2.2.1 to 2.2.2
* Update tablesorter 2.17.7 to 2.28.5
* Update jQuery 1.8.3 to 2.2.4
* Add one time run to start up that deletes troublemaking compiled files
* Fix reload of homepage after restart in some browsers
* Add detection of '1080p Remux' releases as fullhdbluray
* Add "Perform search tasks" to Config/Media Providers/Options
* Change improve clarity of enabled providers on Config/Media Providers
* Add option to limit WebDL propers to original release group under Config/Search/Media Search
* Change add IPv4 config option when enabling IPv6.
* Add autoProcessTV/onTxComplete.bat to improve Windows clients Deluge, qBittorrent, Transmission, and uTorrent
* Add Blutopia torrent provider
* Add MagnetDL torrent provider
* Add SceneHD torrent provider
* Add Skytorrents torrent provider
* Add TorrentVault torrent provider
* Add WorldOfP2P torrent provider
* Change do not have shows checked by default on import page. To re-enable import shows checked by default,
  1) On config page 'Save' 2) Stop SG 3) Find 'import_default_checked_shows' in config.ini and set '1' 4) Start SG
* Add Nyaa (.si) torrent provider
* Add Trakt watchlist to Add show/Trakt Cards
* Change revoke application access at Trakt when account is deleted in SG
* Add persistent hide/unhide cards to Add show/Trakt and Add show/IMDb Cards
* Change simplify dropdowns at all Add show/Cards
* Change cosmetic title on shutdown
* Change use TVDb API v2
* Change improve search for PROPERS
* Change catch show update task errors
* Change simplify and update FreeBSD init script
* Change only use newznab Api key if needed
* Change editshow saving empty scene exceptions
* Change improve TVDB data handling
* Change improve media processing by using more snatch history data
* Change show update, don't delete any ep in DB if eps are not returned from indexer
* Change prevent unneeded error message during show update
* Change improve performance, don't fetch episode list when retrieving a show image
* Change don't remove episodes from DB with status: SNATCHED, SNATCHED_PROPER, SNATCHED_BEST, DOWNLOADED, ARCHIVED, IGNORED
* Change add additional episode removal protections for TVDb_api v2
* Change filter SKIPPED items from episode view
* Change improve clarity of various error message by including relevant show name
* Change extend WEB PROPER release group check to ignore SD releases
* Change increase performance by reducing TVDb API requests with a global token
* Change make indexer lookup optional in NameParser, and deactivate during searches
* Change improve newnab autoselect categories
* Change add nzb.org BoxSD and BoxHD categories
* Change post processor, ignore symlinks found in process_dir
* Change file modify date of episodes older than 1970 can be changed to airdate, log warning on set fail
* Add new parameter 'poster' to indexer api
* Add optional tvdb_api load season image: lINDEXER_API_PARMS['seasons'] = True
* Add optional tvdb_api load season wide image: lINDEXER_API_PARMS['seasonwides'] = True
* Add Fuzzywuzzy 0.15.1 to sort search results
* Change remove search results filtering from tv info source
* Change suppress startup warnings for Fuzzywuzzy and Cheetah libs
* Change show search, add options to choose order of search results
* Add option to sort search results by 'A to Z' or 'First aired'
* Add option to sort search results by 'Relevancy' using Fuzzywuzzy lib
* Change search result anchor text uses SORT_ARTICLE setting for display
* Change existing shows in DB are no longer selectable in result list
* Change add image to search result item hover over
* Change improve image load speed on browse Trakt/IMDb/AniDB pages
* Add a changeable master Show ID when show no longer found at TV info source due to an ID change
* Add guiding links to assist user to change TV Info Source ID
* Add "Shows with abandoned master IDs" to Manage/Show Processes Page to link shows that can have their show IDs
  adjusted in order to sustain TV info updates
* Add "Shows from defunct TV info sources" to Manage/Show Processes page to link shows that can be switched to a
  different default TV info source
* Add shows not found at a TV info source for over 7 days will only be retried once a week
* Change prevent showing 'Mark download as bad and retry?' dialog when status doesn't require it
* Add warn icon indicator of abandoned IDs to "Manage" menu bar and "Manage/Show Processes" menu item
* Add shows that have no replacement ID can be ignored at "Manage/Show Processes", the menu bar warn icon hides if all are ignored
* Change FreeBSD initscript to use command_interpreter
* Add Slack notifier to Notifications config/Social
* Change allow Cheetah template engine version 2 and newer
* Change improve handling of relative download links from providers
* Change enable TorrentBytes provider
* Change after SG is updated, don't attempt to send a Plex client notifications if there is no client host set
* Add file name to possible names in history lookup media processing
* Add garbage name handling to name parser
* Change overhaul Notifications, add Notifier Factory and DRY refactoring
* Notifiers are now loaded into memory on demand
* Add bubble links to Notifications config tabs
* Add Discordapp notifier to Notifications config/Social
* Add Gitter notifier to Notifications config/Social
* Change order of notifiers in Notifications config tabs
* Remove Pushalot notifier
* Remove XBMC notifier
* Change a link to include webroot for "plot overview for this ended show"
* Change Bulk Changes and Notifications save to be web_root setting aware
* Change subtitle addons no longer need to be saved before Search Subtitles is enabled as a
  forbidden action to reuse an exited FindSubtitles thread is no longer attempted
* Fix tools menu not opening for some browsers
* Change overhaul handling of PROPERS/REPACKS/REAL
* Add restriction to allow only same release group for repacks
* Change try all episode names with 'real', 'repack', 'proper'
* Add tip to search settings/media search about improved matching with optional regex library
* Change use value of "Update shows during hour" in General Settings straight after it is saved instead of after restart
* Change add tips for what to use for Growl notifications on Windows
* Change if a newly added show is not found on indexer, remove already created empty folder
* Change parse 1080p Bluray AVC/VC1 to a quality instead of unknown
* Add quality tag to archived items, improve displayShow/"Change selected episodes to"
* Use to prevent "Update to" on those select episodes while preserving the downloaded quality
* Change group "Downloaded" status qualities into one section
* Add "Downloaded/with archived quality" to set shows as downloaded using quality of archived status
* Add "Archived with/downloaded quality" to set shows as archived using quality of downloaded status
* Add "Archived with/default (min. initial quality of show here)"
* Change when settings/Post Processing/File Handling/Status of removed episodes/Set Archived is enabled, set status and quality accordingly
* Add downloaded and archived statuses to Manage/Episode Status
* Add quality pills to Manage/Episode Status
* Change Manage/Episode Status season output format to be more readable


### 0.12.37 (2017-11-12 10:35:00 UTC)

* Change improve .nzb handling


### 0.12.36 (2017-11-01 11:45:00 UTC)

* Change qBittorent to handle the change to its API success/fail response


### 0.12.35 (2017-10-27 20:30:00 UTC)

* Change and add some network logos


### 0.12.34 (2017-10-25 15:20:00 UTC)

* Change improve TVChaos parser


### 0.12.33 (2017-10-12 13:00:00 UTC)

* Change improve handling of torrent auth failures


### 0.12.32 (2017-10-11 02:05:00 UTC)

* Change improve PA torrent access


### 0.12.31 (2017-10-06 22:30:00 UTC)

* Change improve handling of connection failures for metadata during media processing


### 0.12.30 (2017-09-29 00:20:00 UTC)

* Fix Media Providers/Custom Newznab tab action 'Delete' then 'Save Changes'
* Fix enforce value API expects for paused show flag


### 0.12.29 (2017-09-17 09:00:00 UTC)

* Fix provider nCore
* Change .torrent checker due to files created with qB 3.3.16 (affects nCore and NBL)


### 0.12.28 (2017-08-26 18:15:00 UTC)

* Change prevent indexer specific release name parts from fudging search logic


### 0.12.27 (2017-08-22 19:00:00 UTC)

* Update to UnRar 5.50 release


### 0.12.26 (2017-08-20 13:05:00 UTC)

* Fix infinite loop loading network_timezones
* Change add optional "stack_size" setting as integer to config.ini under "General" stanza
* Change prevent too many retries when loading network timezones, conversions, and zoneinfo in a short time
* Update to UnRar 5.50 beta 6


### 0.12.25 (2017-06-19 23:35:00 UTC)

* Remove provider SceneAccess


### 0.12.24 (2017-07-31 20:42:00 UTC)

* Fix copy post process method on posix


### 0.12.23 (2017-07-18 16:55:00 UTC)

* Remove obsolete tvrage_api lib


### 0.12.22 (2017-07-13 20:20:00 UTC)

* Fix "Server failed to return anything useful" when should be using cached .torrent file
* Fix displayShow 'Unaired' episode rows change state where appropriate
* Change displayShow to stop requiring an airdate for checkboxes


### 0.12.21 (2017-06-19 23:35:00 UTC)

* Change provider Bit-HDTV user/pass to cookie


### 0.12.20 (2017-06-14 22:00:00 UTC)

* Change send info now required by qBittorrent 3.13+ clients


### 0.12.19 (2017-05-20 10:30:00 UTC)

* Remove provider Freshon.tv


### 0.12.18 (2017-05-15 23:00:00 UTC)

* Change thexem, remove tvrage from xem


### 0.12.17 (2017-05-15 22:10:00 UTC)

* Remove provider ExtraTorrent
* Change thexem tvrage mappings are deprecated, data fetch disabled


### 0.12.16 (2017-05-05 16:40:00 UTC)

* Fix multiple SpeedCD cookie


### 0.12.15 (2017-05-04 00:40:00 UTC)

* Remove provider Nyaa
* Change improve RSS validation (particularly for anime)
* Change improve support for legacy magnet encoding


### 0.12.14 (2017-05-02 17:10:00 UTC)

* Change provider Transmithe.net is now Nebulance


### 0.12.13 (2017-04-23 18:50:00 UTC)

* Change add filter for thetvdb show overview
* Change remove SpeedCD 'inspeed_uid' cookie requirement


### 0.12.12 (2017-03-30 03:15:00 UTC)

* Change search of SpeedCD, TVChaos and parse of TorrentDay


### 0.12.11 (2017-03-17 02:00:00 UTC)

* Change SpeedCD to cookie auth as username/password is not reliable
* Change Usenet-Crawler media provider icon


### 0.12.10 (2017-03-12 16:00:00 UTC)

* Change refactor client for Deluge 1.3.14 compatibility
* Change ensure IPT authentication is valid before use


### 0.12.9 (2017-02-24 18:40:00 UTC)

* Fix issue saving custom NewznabProviders


### 0.12.8 (2017-02-19 13:50:00 UTC)

* Change BTN API hostname


### 0.12.7 (2017-02-17 15:00:00 UTC)

* Change accept lists in JSON responses
* Change do not log error for empty BTN un/pw in most cases
* Change BTN to only try API once when doing alternative name searches
* Change when API fails, warn users as a tip that they can configure un/pw


### 0.12.6 (2017-02-17 03:48:00 UTC)

* Change skip episodes that have no wanted qualities
* Change download picked .nzb file on demand and not before
* Change improve provider title processing
* Change improve handling erroneous JSON responses
* Change improve find show with unicode characters
* Change improve results for providers Omgwtf, SpeedCD, Transmithenet, Zoogle
* Change validate .torrent files that contain optional header data
* Fix case where an episode status was not restored on failure
* Add raise log error if no wanted qualities are found
* Change add un/pw to Config/Media providers/Options for BTN API graceful fallback (can remove Api key for security)
* Change only download torrent once when using blackhole
* Add Cloudflare module 1.6.8 (be0a536) to handle specific CF connections
* Add Js2Py 0.43 (c1442f1) Cloudflare dependency
* Add pyjsparser 2.4.5 (cd5b829) Js2Py dependency
* Remove Torrentshack


### 0.12.5 (2017-01-16 16:22:00 UTC)

* Change TD search URL
* Fix saving Media Providers when either Search NZBs/Torrents is disabled


### 0.12.4 (2016-12-31 00:50:00 UTC)

* Remove Wombles nzb provider


### 0.12.3 (2016-12-27 15:20:00 UTC)

* Add UK date format handling to name parser


### 0.12.2 (2016-12-20 16:00:00 UTC)

* Change Rarbg and IPT urls


### 0.12.1 (2016-12-19 12:00:00 UTC)

* Fix image scan log for show titles that contain "%"


### 0.12.0 (2016-12-19 03:00:00 UTC)

* Add strict Python version check (equal to, or higher than 2.7.9 and less than 3.0), **exit** if incorrect version
* Update unidecode library 0.04.11 to 0.04.18 (fd57cbf)
* Update xmltodict library 0.9.2 (579a005) to 0.9.2 (eac0031)
* Update Tornado Web Server 4.3.dev1 (1b6157d) to 4.5.dev1 (92f29b8)
* Update change to suppress reporting of Tornado exception error 1 to updated package (ref:hacks.txt)
* Change API response header for JSON content type and the return of JSONP data
* Remove redundant MultipartPostHandler
* Update Beautiful Soup 4.4.0 (r390) to 4.4.0 (r397)
* Update backports/ssl_match_hostname 3.4.0.2 to 3.5.0.1 (r18)
* Update cachecontrol library 0.11.2 to 0.11.5
* Update Certifi to 2015.11.20.1 (385476b)
* Update chardet packages 2.3.0 (26982c5) to 2.3.0 (d7fae98)
* Update dateutil library 2.4.2 (083f666) to 2.4.2 (d4baf97)
* Update Hachoir library 1.3.4 (r1383) to 1.3.4 (r1435)
* Update html5lib 0.999 to 0.99999999/1.0b9 (46dae3d)
* Update IMDb 5.0 to 5.1dev20160106
* Update moment.js 2.6 to 2.15.1
* Update PNotify library 2.0.1 to 2.1.0
* Update profilehooks 1.4 to 1.8.2.dev0 (ee3f1a8)
* Update Requests library 2.7.0 (5d6d1bc) to 2.9.1 (a1c9b84)
* Update SimpleJSON library 3.8.0 (a37a9bd) to 3.8.1 (6022794)
* Update Six compatibility library 1.9.0 (r400) to 1.10.0 (r405)
* Add backports_abc 0.4
* Add singledispatch 3.4.0.3
* Change refactor email notifier
* Change emails to Unicode aware
* Add force episode recent search to API
* Change process episodes with utf8 dir and nzb names, handle failed episodes without a dir, add log output streaming
* Change move dateutil-zoneinfo.tar.gz file to data files /cache
* Change handle all Hachoir library parser errors and replace its Unicode enforcement
* Allow episode status "Skipped" to be changed to "Downloaded"
* Allow "Skipped" marked episode files to be set "Unknown" quality
* Add CPU throttling preset "Disabled" to config/General/Advanced Settings
* Change overhaul Kodi notifier and tidy up config/notification/KodiNotifier ui
* Add passthru of param "post_json" to Requests() "json" in helpers.getURL
* Add search show Name to Show List Layout: Poster
* Change indicate when not sorting with article by dimming ("The", "A", "An") on Show List, Episode, History,
  Bulk Change, Add with Browse and from Existing views
* Add Emby notifier to config/Notifications
* Use a subprocess and cp for copying files on posix systems to preserve file metadata
* Fix alternative unicode show names from breaking search
* Change show update, set shows with newly added airdate or existing episodes with future or never dates, to "Wanted"
* Fix rare NameParser case where numeric episode name was parsed as episode number
* Change improve management of Transmission config/Search/Torrent Search "Downloaded files location"
* Add network logos ABC News 24 and Chiller
* Update network logos to their current logo
* Remove redundant Adult Swim logos
* Add scene qualities WEB.h264 to SDTV, 720p.WEB.h264 to WEB DL 720p, and 1080p.WEB.h264 to WEB DL 1080p
* Change improve handling when provider PiSexy is missing expected data
* Change Show List second level sort criteria
* Change Show List sort Next Ep, and restore sort on Downloads
* Add sort by quality to Poster layout
* Change +n snatches to links on all Show List layouts
* Change adding show processing to be the highest priority
* Use timezones to check unaired status during show update/adding
* Fix syntax error causing renamer to error out
* Change storing metadata nfo vars from int to strings to resolve lxml type exceptions that don't occur with etree
* Add visual indicator for upcoming or started shows on Add Browse Shows
* Add IMDb Watchlists to 'View' drop down on the 'Add from IMDb' page
* Add 5 decades of 'IMDb Popular' selections to 'View' drop down on 'Add from... Browse Shows'
* Add 'Other Services' to 'View' drop down on 'Add from... Browse Shows'
* Add enable, disable and delete public IMDb watchlists to Config/General/Interface with a default 'SickGear' list
* Change ensure English data from IMDb
* Change prevent duplicate show ids from presenting items on 'Add from... Browse Shows'
* Change add 'nocache' kwarg to helpers.getURL to facilitate non-cached requests
* Change instantly use saved value from Search Settings/Episode Search/"Check propers every" instead of after a restart
* Change include OSError system messages in file system failure logs during post process
* Fix find associated meta files to prevent orphan episode images
* Add HD4Free torrent provider
* Change validate and improve specific Torrent provider connections, IPT, SCC, TPB, TB, TD, TT
* Change refactor cache for torrent providers to reduce code
* Change improve search category selection BMTV, FSH, FF, TB
* Change identify more SD release qualities
* Change update SpeedCD, MoreThan, TVChaosuk
* Change only create threads for providers needing a recent search instead of for all enabled
* Add 4489 as experimental value to "Recent search frequency" to use provider freqs instead of fixed width for all
* Change remove some logging cruft
* Fix media processing "Force already processed" processing only the first of multiple files
* Add FileList torrent provider
* Add provider Anizb
* Change TorrentDay to use its 2.x interface
* Add button 'Discover' Emby server to notifications
* Add Bit-HDTV torrent provider
* Add PrivateHD torrent provider
* Add Zooqle torrent provider
* Add 2160p UHD 4K WEB quality
* Add DigitalHive torrent provider
* Add RevTT torrent provider
* Add PTF torrent provider
* Add Fano torrent provider
* Add BTScene torrent provider
* Add Extratorrent provider
* Add Limetorrents provider
* Add HD-Torrents provider
* Add nCore torrent provider
* Add TorLock provider
* Add Torrentz2 provider
* Add freeleech options to fano, freshon, hdspace, phd, ptf providers
* Change SceneTime to cookie auth
* Change improve parser tolerance for torrent providers
* Change disable TorrentBytes provider, over 90s for a response is not good
* Remove Usenet-Crawler provider
* Change CPU throttling on General Config/Advanced to "Disabled" by default for new installs
* Change provider OMGWTFNZBS api url and auto reject nuked releases
* Change Search Provider page to load torrent settings only when Search torrents is enabled in Search Settings
* Add "Order" table column and list failed from newest to oldest wherever possible on Manage Failed Downloads
* Add number of items shown to Manage Failed Downloads table footer and indicate if number of shown items is limited
* Add sorting to "Provider" column and fix sorting of "Remove" column on Manage Failed Downloads
* Fix "Limit" drop down on Manage Failed Downloads
* Change nzbs.org anime search category and fix newznab anime backlog search
* Change improve nzbgeek search response
* Change use query search at 6box (id search fails)
* Change "Add New Show" results sorted newest show to oldest from top
* Change add show genre, network, and overview to "Add New Show" results
* Change improve highlight of shows found in database in "Add New Show" results
* Change use a full first aired date where available in "Add New Show" results
* Change prevent duplicate results in "Add New Show"
* Add qBitTorrent to Search Settings/Torrent Search
* Add "Test NZBGet" client to Search Settings/NZB Search/NZBGet
* Change include x265 category when searching IPT provider
* Change init.systemd to use python2 binary and recommended installation paths
* Change improve handling of SIGINT CTRL+C, SIGINT CTRL+BREAK(Windows) and SIGTERM
* Change add three IPTorrents fallback urls
* Change remove one dead and add three fallback magnet torcaches for blackhole use
* Change increase delay between requests to nnab servers to over 2 seconds
* Change set Specials to status "Skipped" not "Wanted" during show updates
* Change improve debug log message for CloudFlare response that indicate website is offline
* Add handling for 'part' numbered new releases and also for specific existing 'part' numbered releases
* Add detection of password protected rars with config/Post Processing/'Unpack downloads' enabled
* Change post process to clean up filenames with config/Post Processing/'Unpack downloads' enabled
* Change post process to join incrementally named (i.e. file.001 to file.nnn) split files
* Change replace unrar2 lib with rarfile 3.0 and UnRAR.exe 5.40 freeware
* Change post process "Copy" to delete redundant files after use
* Add indicator for public access media providers
* Change improve probability selecting most seeded release
* Change add the TorrentDay x265 category to search
* Add smart logic to reduce api hits to newznab server types and improve how nzbs are downloaded
* Add newznab smart logic to avoid missing releases when there are a great many recent releases
* Change improve performance by using newznab server advertised capabilities
* Change config/providers newznab to display only non-default categories
* Change use scene season for wanted segment in backlog if show is scene numbering
* Change combine Media Search / Backlog Search / Limited and Full to Force
* Change consolidate limited and full backlog
* Change config / Search / Backlog search frequency to instead spread backlog searches over a number of days
* Change migrate minimum used value for search frequency into new minimum 7 for search spread
* Change restrict nzb providers to 1 backlog batch run per day
* Add to Config/Search/Unaired episodes/Allow episodes that are released early
* Add to Config/Search/Unaired episodes/Use specific api requests to search for early episode releases
* Add use related ids for newznab searches to increase search efficiency
* Add periodic update of related show ids
* Change terminology Edit Show/"Post processing" tab name to "Other"
* Add advanced feature "Related show IDs" to Edit Show/Other used for finding episodes and TV info
* Add search info source image links to those that have zero id under Edit Show/Other/"Related show IDs"
* Add "set master" button to Edit Show/Other/"Related show IDs" for info source that can be changed
* Change displayShow terminology "Indexers" to "Links" to cover internal and web links
* Change add related show info sources on displayShow page
* Change don't display "temporarily" defunct TVRage image link on displayShow pages unless it is master info source
* Change if a defunct info source is the master of a show then present a link on displayShow to edit related show IDs
* Change simplify the next backlog search run time display in the page footer
* Change try ssl when fetching data thetvdb, imdb, trakt, scene exception
* Change improve reliability to Trakt notifier by using show related id support
* Change improve config/providers newznab categories layout
* Change show loaded log message at start up and include info source
* Change if episode has no airdate then set status to unaired (was skipped)
* Fix only replace initial quality releases from the upgrade to list
* Change optimise TheTVDB processes, 40% to 66% saved adding new and existing shows, 40% to 50% saved per show update
* Change improve shows with more episodes gain the largest reductions in time spent processing
* Change when using "Add new show" reduce search time-outs
* Change always allow incomplete show data
* Remove redundant config/general/"Allow incomplete show data"
* Fix status reset of a snatched, downloaded, or archived episode when its date is set to never (no date) on the info
  source and there is no media file
* Change only show unaired episodes on Manage/Backlog Overview and Manage/Episode Status where relevant
* Change locally cache Trakt/IMDb/Anime show cards
* Change allow pp to replace files with a "repack" or "proper" of same quality
* Fix ensure downloaded eps are not shown on episode view
* Fix allow propers to pp when show marked upgrade once
* Fix never set episodes without airdate to wanted
* Change improve getting the local timezone information
* Change hachoir_parser to close input stream if no parser is found e.g. due to file corruption
* Change improve fault tolerance of Hachoir jpeg parser
* Change reduce time taken to parse avi RIFF metadata during media processing and other times
* Change avi metadata extraction is more fault-tolerant and the chance of hanging due to corrupt avi files is reduced
* Change fuzzyMoment to handle air dates before ~1970 on display show page
* Change limit availability of fuzzy date functions on General Config/Interface to English locale systems
* Add Plex notifications secure connect where available (PMS 1.1.4.2757 and newer with username and password)
* Add if all torrent caches fail, save magnets from RARBG and TPB as files for clients (or plugins) that now support it
* Add advice to logs if all caches fail to switch to direct client connect instead of the basic blackhole method
* Add search setting "Disable auto full backlog"
* Change improve performance and reduce start up time
* Fix button "Checkout branch" when stuck on disabled
* Add 'Download Log' to 'Logs & Errors' page
* Change consolidate shutdown with restart, improve systemd support, bring order to on-init globals
* Change speed improvement in finding needed categories/qualities (sd, hd, uhd)
* Change add guidance when using the "unknown" quality selection
* Change prevent browser auto completing password fields on config pages
* Change refresh page when torrent providers are enabled/disabled
* Change only display Search Settings/"Usenet retention" if Search NZBs is enabled
* Change sab API request to prevent naming mismatch
* Change update rTorrent systems
* Change logger to properly cleanup used resources
* Add fanart to Episodes View, Display Show, and Edit Show page
* Add path used for fanart images <Cache Dir>/images/fanart (<Cache Dir> value on Help page)
* Add populate images when the daily show updater is run with default maximum 3 images per show
* Change force full update in a show will replace existing images with new
* Add "Maximum fanart image files per show to cache" to config General/Interface
* Add fanart livepanel to lower right of Episodes View and Display Show page
* Add highlight panel red on Episodes view until button is clicked a few times
* Add flick through multiple background images on Episodes View and Display Show page
* Add persistent move poster image to right hand side or hide on Display Show page (multi-click the eye)
* Add persistent translucency of background images on Episodes View and Display Show page
* Add persistent fanart rating to avoid art completely, random display, random from a group, or display fave always
* Add persistent views of the show detail on Display Show page
* Add persistent views on Episodes View
* Add persistent button to collapse and expand card images on Episode View/Layout daybyday
* Add non-persistent "Open gear" and "Backart only" image views to Episodes View and Display Show page
* Add "smart" selection of fanart image to display on Episode view
* Change insert [!] and change text shade of ended shows in drop down show list on Display Show page
* Change button graphic for next and previous show of show list on Display Show page
* Add logic to hide some livepanel buttons until artwork becomes available or in other circumstances
* Add "(Ended)" where appropriate to show title on Display Show page
* Change use tense for label "Airs" or "Aired" depending on if show ended
* Change display "No files" instead of "0 files" and "Upgrade once" instead of "End upgrade on first match"
* Add persistent button to the newest season to "Show all" episodes
* Add persistent button to all shown seasons to "Hide most" episodes
* Add button to older seasons to toggle "Show Season n" or "Show Specials" with "Hide..." episodes
* Add season level status counts next to each season header on display show page
* Add sorting to season table headers on display show page
* Add filename and size to quality badge on display show page, removed its redundant "downloaded" text
* Remove redundant "Add show" buttons
* Change combine the NFO and TBN columns into a single Meta column
* Change reduce screen estate used by episode numbers columns
* Change improve clarity of text on Add Show page
* Change rename Edit show/"Post-Processing" tab to "Other"
* Add "Reset fanart ratings" to show Edit/Other tab
* Add fanart keys guide to show Edit/Other tab
* Change add placeholder tip to "Alternative release name(s)" on show Edit
* Change add placeholder tip to search box on shows Search
* Change hide Anime tips on show Edit when selecting its mutually exclusive options
* Change label "End upgrade on first match" to "Upgrade once" on show Edit
* Change improve performance rendering displayShow
* Add total episodes to start of show description (excludes specials if those are hidden)
* Add "Add show" actions i.e. "Search", "Trakt cards", "IMDb cards", and "Anime" to Shows menu
* Add "Import (existing)" action to Tools menu
* Change SD quality from red to dark green, 2160p UHD 4K is red
* Change relocate the functions of Logs & Errors to the right side Tools menu -> View Log File
* Add warning indicator to the Tools menu in different colour depending on error count (green through red)
* Change View Log error item output from reversed to natural order
* Change View Log File add a typeface and some colour to improve readability
* Change View Log File/Errors only display "Clear Errors" button when there are errors to clear
* Change improve performance of View Log File
* Change fanart images to not use cache as cache is not required
* Change rename "Manual Post-Processing" menu item to "Process Media"
* Change rename "Search Providers" -> "Media Providers"
* Change rename "Manage Searches" -> "Media Search"
* Change rename "Episode Status Management" -> "Episode Status"
* Change rename "Mass Update" -> "Bulk Change"
* Change indicate default home on "Shows Menu"
* Change relocate "Episodes" menu to "Shows"/"Episode Schedule"
* Change relocate "History" menu to "Shows"/"History"
* Change remove restart/shutdown buttons from "Show List"
* Change remove superfluous buttons from all submenus


### 0.11.16 (2016-10-16 17:30:00 UTC)

* Change ensure a cache.db table does exist on migration


### 0.11.15 (2016-09-13 19:50:00 UTC)

* Add rollback capability to undo database changes made during tests


### 0.11.14 (2016-07-25 03:10:00 UTC)

* Fix BeyondHD torrent provider


### 0.11.13 (2016-07-21 20:30:00 UTC)

* Remove KAT torrent provider


### 0.11.12 (2016-06-20 02:20:00 UTC)

* Change improve importing show list sickbeard.db files


### 0.11.11 (2016-04-05 19:20:00 UTC)

* Add support for SD mkv container


### 0.11.10 (2016-03-17 19:00:00 UTC)

* Fix dbs that should not have been imported to work


### 0.11.9 (2016-03-17 12:30:00 UTC)

* Fix for import of very rare db structure


### 0.11.8 (2016-03-16 12:50:00 UTC)

* Fix ensures internal buffer of a downloaded file is written to disk


### 0.11.7 (2016-03-06 12:30:00 UTC)

* Fix Torrenting provider


### 0.11.6 (2016-02-18 23:10:00 UTC)

* Fix saving config General/Interface/Date style (save again to repopulate blank dates on the Showlist view)


### 0.11.5 (2016-02-01 19:40:00 UTC)

* Fix refresh handling of Skipped and Ignored items
* Fix issue entering scene numbers


### 0.11.4 (2016-01-31 11:30:00 UTC)

* Fix issue setting some custom name patterns on the "Config/Post Processing/Episode Naming" tab
* Remove Strike torrent provider
* Add network icons


### 0.11.3 (2016-01-16 20:00:00 UTC)

* Fix Search Settings display fail
* Add Audience, Channel 5 (UK), Five US, Fox Channel, FreeForm, Global, HBO Canada, Keshet, More4, Rooster Teeth, TF1,
  Toon Disney, WE tv, XBox Video
* Change BET network logo
* Change provider TB icon
* Delete 3fm and redundant network logo


### 0.11.2 (2016-01-14 21:10:00 UTC)

* Fix issue with "Add Existing Shows" on new installations


### 0.11.1 (2016-01-12 22:20:00 UTC)

* Fix handling non-numeric IMDb popular ratings


### 0.11.0 (2016-01-10 22:30:00 UTC)

* Change to only refresh scene exception data for shows that need it
* Change reduce aggressive use of scene numbering that was overriding user preference where not needed
* Change set "Scene numbering" checkbox and add text to the label tip in third step of add "New Show" if scene numbers
  are found for the selected show in the search results of the first step
* Change label text on edit show page to highlight when manual numbering and scene numbers are available
* Fix disabling "Scene numbering" of step three in add "New Show" was ignored when scene episode number mappings exist
* Fix don't use scene episode number mappings everywhere when "Scene numbering" is disabled for a show
* Fix width of legend underlining on the third step used to bring other display elements into alignment
* Change when downloading magnet or nzb files, verify the file in cache dir and then move to blackhole
* Fix small cosmetic issue to correctly display "full backlog" date
* Add search crawler exclusions
* Fix saving default show list group on add new show options page
* Remove legacy anime split home option from anime settings tab (new option located in general/interface tab)
* Remove "Manage Torrents"
* Update Beautiful Soup 4.3.2 to 4.4.0 (r390)
* Update dateutil library to 2.4.2 (083f666)
* Update chardet packages to 2.3.0 (26982c5)
* Update Hachoir library 1.3.3 to 1.3.4 (r1383)
* Change configure quiet option in Hachoir to suppress warnings (add ref:hacks.txt)
* Add parse media content to determine quality before making final assumptions during re-scan, update, pp
* Add a postprocess folder name validation
* Update Requests library to 2.7.0 (5d6d1bc)
* Update SimpleJSON library 3.7.3 to 3.8.0 (a37a9bd)
* Update Tornado Web Server 4.2 to 4.3.dev1 (1b6157d)
* Update isotope library 2.0.1 to 2.2.2
* Update change to suppress reporting of Tornado exception error 1 to updated package (ref:hacks.txt)
* Update fix for API response header for JSON content type and the return of JSONP data to updated package (ref:hacks.txt)
* Update TvDB API library 1.09 with changes up to (35732c9) and some pep8 and code cleanups
* Fix media processing season pack folders
* Fix saving torrent provider option "Seed until ratio" after recent refactor
* Change white text in light theme on Manage / Episode Status Management page to black for better readability
* Change displayShow page episode colours when a minimum quality is met with "Upgrade once"
* Add seed time per provider for torrent clients that support seed time per torrent, i.e. currently only uTorrent
* Remove seed time display for Transmission in config/Torrent Search page because the torrent client doesn't support it
* Add PreToMe torrent provider
* Add SceneTime torrent provider
* Change TtN provider to parse new layout
* Improve recognition of SD quality
* Fix halting in mid-flow of Add Existing Show which resulted in failure to scan statuses and filesizes
* Change default de-referrer url to blank
* Change javascript urls in templates to allow proper caching
* Change downloads to prevent cache misfiring with "Result is not a valid torrent file"
* Add BitMeTV torrent provider
* Add Torrenting provider
* Add FunFile torrent provider
* Add TVChaosUK torrent provider
* Add HD-Space torrent provider
* Add Shazbat torrent provider
* Remove unnecessary call to indexers during nameparsing
* Change disable ToTV due to non-deletable yet reported hacker BTC inbox scam and also little to no new content listings
* Fix Episode View KeyError: 'state-title' failure for shows without a runtime
* Update py-unrar2 library 99.3 to 99.6 (2fe1e98)
* Fix py-unrar2 on unix to handle different date formats output by different unrar command line versions
* Fix Add and Edit show quality selection when Quality 'Custom' is used
* Fix add existing shows from folders that contain a plus char
* Fix post process issue where items in history were processed out of turn
* Change increase frequency of updating show data
* Remove Animenzb provider
* Change increase the scope and number of non release group text that is identified and removed
* Add general config setting to allow adding incomplete show data
* Change to throttle connection rate on thread initiation for adba library
* Change default manage episodes selector to Snatched episodes if items exist else Wanted on Episode Status Manage page
* Change snatched row colour on Episode Status Manage page to match colour used on the show details page
* Change replace trakt with libtrakt for API v2
* Change improve robustness of Trakt communications
* Change Trakt notification config to use PIN authentication with the service
* Add multiple Trakt account support to Config/Notifications/Social
* Add setting to Trakt notification to update collection with downloaded episode info
* Change trakt notifier logo
* Remove all other Trakt deprecated API V1 service features pending reconsideration
* Change increase show search capability when using plain text and also add TVDB id, IMDb id and IMDb url search
* Change improve existing show page and the handling when an attempt to add a show to an existing location
* Change consolidate Trakt Trending and Recommended views into an "Add From Trakt" view which defaults to trending
* Change Add from Trakt/"Shows:" with Anticipated, New Seasons, New Shows, Popular, Recommendations, and Trending views
* Change Add from Trakt/"Shows:" with Most Watched, Played, and Collected during the last month and year on Trakt
* Change add season info to "Show: Trakt New Seasons" view on the Add from Trakt page
* Change increase number of displayed Trakt shows to 100
* Add genres and rating to all Trakt shows
* Add AniDb Random and Hot to Add Show page
* Add IMDb Popular to Add Show page
* Add version to anime renaming pattern
* Add Code Climate configuration files
* Change move init-scripts to single folder
* Change sickbeard variables to sickgear variables in init-scripts
* Change improve the use of multiple plex servers
* Change move JS code out of home template and into dedicated file
* Change remove branch from window title
* Change move JS code out of inc_top template and into dedicated file
* Change cleanup torrent providers
* Change utilise tvdbid for searching usenet providers
* Add setting to provider BTN to Reject Blu-ray M2TS releases
* Remove jsonrpclib library
* Change consolidate global and per show ignore and require words functions
* Change "Require word" title and notes on Config Search page to properly describe its functional logic
* Add regular expression capability to ignore and require words by starting wordlist with "regex:"
* Add list shows with custom ignore and require words under the global counterparts on the Search Settings page
* Fix failure to search for more than one selected wanted episode
* Add notice for users with Python 2.7.8 or below to update to the latest Python
* Change position of parsed qualities to the start of log lines
* Change to always display branch and commit hash on 'Help & Info' page
* Add option to create season search exceptions from editShow page
* Change sab to use requests library
* Add "View Changes" to tools menu
* Change disable connection attempts and remove UI references to the TVRage info source
* Change to simplify xem id fetching
* Fix issue on Add Existing Shows page where shows were listed that should not have been
* Change get_size helper to also handle files
* Change improve handling of a bad email notify setting
* Fix provider MTV download URL
* Change give provider OMGWTFNZBS more time to respond
* Change file browser to permit manually entering a path
* Fix updating Trakt collection from Unix


### 0.10.0 (2015-08-06 11:05:00 UTC)

* Remove EZRSS provider
* Update Tornado Web Server to 4.2 (fdfaf3d)
* Update change to suppress reporting of Tornado exception error 1 to updated package (ref:hacks.txt)
* Update fix for API response header for JSON content type and the return of JSONP data to updated package (ref:hacks.txt)
* Update Requests library 2.6.2 to 2.7.0 (8b5e457)
* Update change to suppress HTTPS verification InsecureRequestWarning to updated package (ref:hacks.txt)
* Change to consolidate cache database migration code
* Change to only rebuild namecache on show update instead of on every search
* Change to allow file moving across partition
* Add removal of old entries from namecache on show deletion
* Add Hallmark and specific ITV logos, remove logo of non-english Comedy Central Family
* Fix provider TD failing to find episodes of air by date shows
* Fix provider SCC failing to find episodes of air by date shows
* Fix provider SCC searching propers
* Fix provider SCC stop snatching releases for episodes already completed
* Fix provider SCC handle null server responses
* Change provider SCC remove 1 of 3 requests per search to save 30% time
* Change provider SCC login process to use General Config/Advanced/Proxy host setting
* Change provider SCD PEP8 and code convention cleanup
* Change provider HDB code simplify and PEP8
* Change provider IPT only decode unicode search strings
* Change provider IPT login process to use General Config/Advanced/Proxy host setting
* Change provider TB logo icon used on Config/Search Providers
* Change provider TB PEP8 and code convention cleanup
* Change provider TB login process to use General Config/Advanced/Proxy host setting
* Remove useless webproxies from provider TPB as they fail for one reason or another
* Change provider TPB to use mediaExtensions from common instead of hard-coded private list
* Add new tld variants to provider TPB
* Add test for authenticity to provider TPB to notify of 3rd party block
* Change provider TD logo icon used on Config/Search Providers
* Change provider TD login process to use General Config/Advanced/Proxy host setting
* Change provider BTN code simplify and PEP8
* Change provider BTS login process to use General Config/Advanced/Proxy host setting
* Change provider FSH login process to use General Config/Advanced/Proxy host setting
* Change provider RSS torrent code to use General Config/Advanced/Proxy host setting, simplify and PEP8
* Change provider Wombles's PEP8 and code convention cleanup
* Change provider Womble's use SSL
* Change provider KAT remove dead url
* Change provider KAT to use mediaExtensions from common instead of private list
* Change provider KAT provider PEP8 and code convention cleanup
* Change refactor and code simplification for torrent and newznab providers
* Change refactor SCC to use torrent provider simplification and PEP8
* Change refactor SCD to use torrent provider simplification
* Change refactor TB to use torrent provider simplification and PEP8
* Change refactor TBP to use torrent provider simplification and PEP8
* Change refactor TD to use torrent provider simplification and PEP8
* Change refactor TL to use torrent provider simplification and PEP8
* Change refactor BTS to use torrent provider simplification and PEP8
* Change refactor FSH to use torrent provider simplification and PEP8
* Change refactor IPT to use torrent provider simplification and PEP8
* Change refactor KAT to use torrent provider simplification and PEP8
* Change refactor TOTV to use torrent provider simplification and PEP8
* Remove HDTorrents torrent provider
* Remove NextGen torrent provider
* Add Rarbg torrent provider
* Add MoreThan torrent provider
* Add AlphaRatio torrent provider
* Add PiSexy torrent provider
* Add Strike torrent provider
* Add TorrentShack torrent provider
* Add BeyondHD torrent provider
* Add GFTracker torrent provider
* Add TtN torrent provider
* Add GTI torrent provider
* Fix getManualSearchStatus: object has no attribute 'segment'
* Change handling of general HTTP error response codes to prevent issues
* Add handling for CloudFlare custom HTTP response codes
* Fix to correctly load local libraries instead of system installed libraries
* Update PyNMA to hybrid v1.0
* Change first run after install to set up the main db to the current schema instead of upgrading
* Change don't create a backup from an initial zero byte main database file, PEP8 and code tidy up
* Fix show list view when no shows exist and "Group show lists shows into" is set to anything other than "One Show List"
* Fix fault matching air by date shows by using correct episode/season strings in find search results
* Change add 'hevc', 'x265' and some langs to Config Search/Episode Search/Ignore result with any word
* Change NotifyMyAndroid to its new web location
* Update feedparser library 5.1.3 to 5.2.0 (8c62940)
* Remove feedcache implementation and library
* Add coverage testing and coveralls support
* Add py2/3 regression testing for exception clauses
* Change py2 exception clauses to py2/3 compatible clauses
* Change py2 print statements to py2/3 compatible functions
* Change py2 octal literals into the new py2/3 syntax
* Change py2 iteritems to py2/3 compatible statements using six library
* Change py2 queue, httplib, cookielib and xmlrpclib to py2/3 compatible calls using six
* Change py2 file and reload functions to py2/3 compatible open and reload_module functions
* Change Kodi notifier to use requests as opposed to urllib
* Change to consolidate scene exceptions and name cache code
* Change check_url function to use requests instead of httplib library
* Update Six compatibility library 1.5.2 to 1.9.0 (8a545f4)
* Update SimpleJSON library 2.0.9 to 3.7.3 (0bcdf20)
* Update xmltodict library 0.9.0 to 0.9.2 (579a005)
* Update dateutil library 2.2 to 2.4.2 (a6b8925)
* Update ConfigObj library 4.6.0 to 5.1.0 (a68530a)
* Update Beautiful Soup to 4.3.2 (r353)
* Update jsonrpclib library r20 to (b59217c)
* Change cachecontrol library to ensure cache file exists before attempting delete
* Fix saving root dirs
* Change pushbullet from urllib2 to requests
* Change to make pushbullet error messages clearer
* Change pyNMA use of urllib to requests (ref:hacks.txt)
* Change Trakt url to fix baseline uses (e.g. add from trending)
* Fix edit on show page for shows that have anime enabled in mass edit
* Fix issue parsing items in ToktoToshokan provider
* Change to only show option "Upgrade once" on edit show page if quality custom is selected
* Change label "Show is grouped in" in edit show page to "Show is in group" and move the section higher
* Fix media processing of anime with version tags
* Change accept SD titles that contain audio quality
* Change readme.md


### 0.9.1 (2015-05-25 03:03:00 UTC)

* Fix erroneous multiple downloads of torrent files which causes snatches to fail under certain conditions


### 0.9.0 (2015-05-18 14:33:00 UTC)

* Update Tornado Web Server to 4.2.dev1 (609dbb9)
* Update change to suppress reporting of Tornado exception error 1 to updated package as listed in hacks.txt
* Update fix for API response header for JSON content type and the return of JSONP data to updated package as listed in hacks.txt
* Change network names to only display on top line of Day by Day layout on Episode View
* Reposition country part of network name into the hover over in Day by Day layout
* Update Requests library 2.4.3 to 2.6.2 (ff71b25)
* Update change to suppress HTTPS verification InsecureRequestWarning to updated package as listed in hacks.txt
* Remove listed hacks.txt record for check that SSLv3 is available because issue was addressed by vendor
* Update chardet packages 2.2.1 to 2.3.0 (ff40135)
* Update cachecontrol library 0.9.3 to 0.11.2
* Change prevent wasted API hit where show and exception names create a duplicate sanitised year
* Add FAILED status indication to Snatched column of History compact
* Add ARCHIVED status release groups to Downloaded column of History compact
* Update root certificates to release dated 2015.04.28
* Add ToTV provider
* Fix poster URL on Add Show/Add From Trending page
* Fix Backlog scheduler initialization and change backlog frequency from minutes to days
* Change to consolidate and tidy some provider code
* Fix restore table row colours on the Manage/Episode Status Management page
* Add option "Unaired episodes" to config/Search Settings/Episode Search
* Change reduce time to search recent result list by searching only once for the best result
* Fix replacing episodes that have a lower quality than what is selected in the initial and archive quality list
* Fix to include episodes marked Failed in the recent and backlog search processes
* Fix display of search status for an alternative release after episode is manually set to "Failed" on the Display Show page
* Change handle more varieties of media quality
* Change to prevent another scheduled search when one of the same type is already running
* Change travis to new container builds for faster unit testing
* Add handling for shows that do not have a total number of episodes
* Add support for country network image files to the Show List view
* Add General Config/Interface/"Group show list shows into:"... to divide shows into groups on the Show List page
* Change Show List progress bar code, smaller page load, efficient use of js render engine
* Change values used for date sorting on home page and episode view for improved compatibility with posix systems
* Change response handling in downloaders to simplify logic
* Change reduce html payload across page template files
* Change to post process files ordered largest to smallest and tidied PP logging output
* Add "then trash subdirs and files" to the Process method "Move" on the manual post process page
* Add using show scene exceptions with media processing
* Change URL of scene exceptions file for TVRage indexer
* Change overhaul processTV into a thread safe class
* Change postProcessor and processTV to PEP8 standards
* Change overhaul Manual Post-Processing page in line with layout style and improve texts
* Change Force Processes enabled, only the largest video file of many will be processed instead of all files
* Change visual ui of Postprocessing results to match the logs and errors view
* Change remove ugly printing of episode object during PP seen in external apps like sabnzbd
* Change to streamline output toward actual work done instead of showing all vars
* Change pp report items from describing actions about to happen to instead detail the actual outcome of actions
* Add clarity to the output of a successful post process but with some issues rather than "there were problems"
* Add a conclusive bottom line to the pp result report
* Change helpers doctests to unittests
* Add Search Queue Overview page
* Add expandable search queue details on the Manage Searches page
* Fix failed status episodes not included in next_episode search function
* Change prevent another show update from running if one is already running
* Change split Force backlog button on the Manage Searches page into: Force Limited, Force Full
* Change refactor properFinder to be part of the search
* Change improve threading of generic_queue, show_queue and search_queue
* Change disable the Force buttons on the Manage Searches page while a search is running
* Change staggered periods of testing and updating of all shows "ended" status up to 460 days
* Change "Archive" to "Upgrade to" in Edit show and other places and improve related texts for clarity
* Fix history consolidation to only update an episode status if the history disagrees with the status


### 0.8.3 (2015-04-25 08:48:00 UTC)

* Fix clearing of the provider cache


### 0.8.2 (2015-04-19 06:45:00 UTC)

* Fix IPTorrents provider search strings and URL for new site changes


### 0.8.1 (2015-04-15 04:16:00 UTC)

* Fix season pack search errors


### 0.8.0 (2015-04-13 14:00:00 UTC)

* Change Wombles to use tv-dvd section
* Add requirements file for pip (port from midgetspy/sick-beard)
* Remove unused libraries fuzzywuzzy and pysrt
* Change webserve code to a logical layout and PEP8
* Add text to explain params passed to extra scripts on Config/Post Processing
* Remove unused SickBeardURLOpener and AuthURLOpener classes
* Update Pushbullet notifier (port from midgetspy/sickbeard)
* Change startup code cleanup and PEP8
* Change authentication credentials to display more securely on config pages
* Add a "Use as default home page" selector to General Config/Interface/User Interface
* Add option to the third step of "Add Show" to set episodes as wanted from the first and latest season, this triggers
  a backlog search on those episodes after the show is added
* Change to improve the integrity of the already post processed video checker
* Add Kodi notifier and metadata
* Add priority, device, and sound support to Pushover notifier (port from midgetspy/sickbeard)
* Fix updating of pull requests
* Add hidden cache debug page
* Change autoProcessTV scripts python code quotes from " -> '
* Add expand all button to Episode Status Management
* Add Unknown status query to Episode Status Management
* Fix Episode Status Management error popup from coming up when show is selected without expanding
* Add BET network logo
* Change "Force Backlog" button for paused shows on Backlog Overview page to "Paused" indicator
* Remove unused force variable from code and PEP8
* Change browser, bs4 parser and classes code to PEP8 standards
* Change common and config code to PEP8 standards
* Change database code to PEP8 standards
* Change general config's branches and pull request list generation for faster page loading
* Add PlayStation Network logo
* Change layout of Recent Search code
* Change naming of SEARCHQUEUE threads for shorter log lines
* Fix Recent Search running status on Manage Searches page
* Change to no longer require restart with the "Scan and post process" option on page config/Post Processing
* Add validation when using Release Group token on page config Post Processing/Episode Naming/Name pattern/Custom
* Change to simplify and reduce logging output of Recent-Search and Backlog processes
* Hide year, runtime, genre tags, country flag, or status if lacking valid data to display
* Remove redundant CSS color use (all browsers treat 3 identical digits as 6, except for possibly in gradients)
* Remove whitespace and semicolon redundancy from CSS shedding 4.5kb
* Add show names to items listed during startup in the loading from database phase
* Add "Enable IMDb info" option to config/General/Interface
* Change to not display IMDb info on UI when "Enable IMDb info" is disabled
* Change genre tags on displayShow page to link to IMDb instead of Trakt
* Change to reduce the time taken to "Update shows" with show data
* Change to stop updating the IMDb info on edit, and during the scheduled daily update for every show
* Change to update the IMDb info for a show after snatching an episode for it
* Add IMDb lookup to "Update" action on Manage/Mass Update page
* Fix updating of scene exception name cache after adding exceptions on Editshow page
* Change log rotation to occur at midnight
* Change to keep a maximum of 7 log files
* Add automatic compression of old log files
* Change overhaul menu and button icons
* Add "Status of removed episodes" to apply (or not) a preferred status to episodes whose files are detected as removed.
  "Archived" can now be set so that removed episodes still count toward download completion stats. See setting on page
  config/Post Processing/File Handling
* Remove redundant "Skip remove detection" from the config/Post Processing/File Handling page
* Change to highlight the current selected item in combos on page config/Post Processing
* Change the episodes downloaded stat to display e.g. 2843 / 2844 as 99.9% instead of rounding to 100%
* Change 'never' episode row color away from blue on Display Show page when indexer airdate is not defined
* Add tint to archived episode row colour to differentiate it from downloaded episodes on the Display Show page
* Add indication of shows with never aired episodes on Episode Overview page
* Add "Collapse" button and visuals for Expanding... and Collapsing... states
* Add the number of episodes marked with the status being queried to Episode Overview page
* Add indication of shows with never aired episodes on Episode Overview page
* Change to separate "Set as wanted" to prevent disaster selection on Episode Overview page
* Remove restriction to not display snatched eps link in footer on Episode Overview page
* Change the shows episodes count text colour to visually separate from year numbers at the end of show names
* Change to add clarity to the subtitle and other columns on the Mass Update page
* Change to improve clarity with "Recent search" and "Limited backlog" on the Config/Search Settings page
* Change vertical alignment of input fields to be inline with text
* Add tooltips to explain why any the 6 action columns are disabled when required on the Mass Update page
* Change to reclaimed screen estate by hiding unused columns on the Mass Update page
* Change order of option on Mass Edit page to be inline with show edit page
* Fix release group not recognised from manually downloaded filename
* Change to gracefully handle some "key not found" failures when TVDB or TVRage return "Not Found" during show updates
* Change no longer stamp files where airdates are never
* Change overhaul displayShow to ready for new features
* Add section for show plot to displayShow
* Add option to view show background on displayShow (transparent and opaque) for when background downloading is added (disabled)
* Add option to collapse seasons and leave current season open on displayShow (disabled)
* Add filesize to episode location qtip on displayShow
* Change selected options from editShow will only show when enabled now on displayShow
* Change some label tags to fit with edit show page on displayShow
* Fix handle when a show in db has all episodes removed from indexer on displayShow
* Add the name of show that will be displayed to the hover of the Prev/Next show buttons on displayShow
* Add hover tooltips for nfo and tbn columns for browsers that use the title attr on displayShow
* Change Special link moved from "Season" line to "Specials" line on displayShow
* Change code re-factored in readiness for live option switching, clean up and add closures of html tables
* Add show overview from indexers to the database
* Fix case where start year or runtime is not available to display show
* Add "File logging level" to General Config/Advanced Settings
* Fix saving of Sort By/Next Episode in Layout Poster on Show List page
* Change improve backlog search
* Change only add valid items to save to DB
* Change provider cache storage structure
* Add handling for failed cache database upgrades
* Fix XEM Exceptions in case of bad data from XEM
* Change order of snatched provider images to chronological on History layout compact and add ordinal indicators in the tooltips


### 0.7.2 (2015-03-10 17:05:00 UTC)

* Fix Add From Trending page (indexer_id can be "None" which causes white screen when clicking "Add Show")


### 0.7.1 (2015-03-10 17:00:00 UTC)

* Fix error page when clicking "Add Recommended"
* Remove failed Anime options from "Add Existing Show"


### 0.7.0 (2015-03-04 06:00:00 UTC)

* Fix slow database operations (port from midgetspy/sickbeard)
* Add TVRage network name standardization
* Remove recent and backlog search at start up options from GUI
* Change recent and backlog search at start up default value to false
* Change recent search to occur 5 minutes after start up
* Change backlog search to occur 10 minutes after start up
* Change UI footer to display time left until a backlog search
* Remove obsolete tvtorrents search provider
* Change light and dark theme css to only hold color information
* Fix incorrect class names in a couple of templates
* Change anime release groups to in memory storage for lowered latency
* Change adjust menu delay and hover styling
* Fix provider list color
* Add handling of exceptional case with missing network name (NoneType) in Episode View
* Fix black and white list initialization on new show creation
* Add select all and clear all buttons to testRename template
* Fix displayShow topmenu variable to point to a valid menu item
* Change displayShow scene exception separator to a comma for neater appearance
* Remove non english subtitle providers
* Fix rename of excluded metadata
* Change corrected spelling & better clarified various log messages
* Change minor PEP8 tweaks in sab.py
* Add api disabled error code for newznab providers
* Add support for a proxy host PAC url on the General Config/Advanced Settings page
* Add proxy request url parsing to enforce netloc only matching which prevents false positives when url query parts contain FQDNs
* Add scroll into view buttons when overdues shows are available on the Episodes page/DayByDay layout
* Add scroll into view buttons when future shows are available on the Episodes page/DayByDay layout
* Add qTips to episode names on the Episodes page/DayByDay layout
* Change Episodes page/List layout qtips to prepend show title to episode plot
* Change Episodes page/DayByDay layout qtips to prepend show title to episode plot
* Change Episodes page/DayByDay layout cards to display show title in a qtip when there is no plot
* Change position of "[paused]" text to top right of a card on the Episodes page/DayByDay layout
* Add "On Air until" text and overdue/on air colour bars to show episode states on the Episodes page/DayByDay layout
* Change The Pirate Bay url back as it's now back up and oldpiratebay hasn't been updated for weeks
* Remove duplicate thepiratebay icon
* Change to ensure uTorrent API parameters are ordered for uT 2.2.1 compatibility
* Remove defunct boxcar notifier
* Add sound selection for boxcar2 notifier
* Change boxcar2 notifier to use updated api scheme
* Update the Plex notifier from a port at midgetspy/sickbeard
* Add support for multiple server hosts to the updated Plex server notifier
* Change Plex Media Server settings section for multiserver(s) and improve the layout in the config/notifications page
* Add logic to Plex notifier to update a single server where its TV section path matches the downloaded show. All server
  libraries are updated if no single server has a download path match.
* Change the ui notifications to show the Plex Media Server(s) actioned for library updating
* Fix issue where PMS text wasn't initialised on the config/notifications page and added info about Plex clients
* Add ability to test Plex Server(s) on config/notifications page
* Add percentage of episodes downloaded to footer and remove double spaces in text
* Fix SSL authentication on Synology stations
* Change IPT urls to reduce 301 redirection
* Add detection of file-system having no support for link creation (e.g. Unraid shares)
* Add catch exceptions when unable to cache a requests response
* Update PNotify to the latest master (2014-12-25) for desktop notifications
* Add desktop notifications
* Change the AniDB provider image for a sharper looking version
* Change to streamline iCal function and make it handle missing network names
* Change when picking the best result to only test items that have a size specifier against the failed history
* Add anime release groups to add new show options page
* Add setting "Update shows during hour" to General Config/Misc
* Add max-width to prevent ui glitch on Pull request and Branch Version selectors on config/General/Advanced and change <input> tags to html5
* Change order of some settings on Config/General/Interface/Web Interface and tweak texts
* Change overhaul UI of editShow and anime release groups, refactor and simplify code
* Change list order of option on the right of the displayShow page to be mostly inline with the order of options on editShow
* Change legend wording and text colour on the displayShow page
* Add output message if no release group results are available
* Add cleansing of text used in the processes to add a show
* Add sorting of AniDB available group results
* Add error handling and related UI feedback to reflect result of AniDB communications
* Change replace HTTP auth with a login page
* Change to improve webserve code
* Add logout menu item with confirmation
* Add 404 error page
* Change SCC URLs to remove redirection overhead
* Change TorrentBytes login parameter in line with site change
* Change FreshOnTv login parameter and use secure URLs, add logging of Cloudflare blocking and prevent vacant cookie tracebacks
* Change TPB webproxy list and add SSL variants
* Add YTV network logo
* Remove defunct Fanzub provider


### 0.6.4 (2015-02-10 20:20:00 UTC)

* Fix issue where setting the status for an episode that doesn't need a db update fails


### 0.6.3 (2015-02-10 05:30:00 UTC)

* Change KickAssTorrents URL


### 0.6.2 (2015-01-21 23:35:00 UTC)

* Fix invalid addition of trailing slash to custom torrent RSS URLs


### 0.6.1 (2015-01-20 14:00:00 UTC)

* Fix snatching from TorrentBytes provider


### 0.6.0 (2015-01-18 05:05:00 UTC)

* Add network logos BBC Canada, Crackle, El Rey Network, SKY Atlantic, and Watch
* Change Yahoo! screen network logo
* Add and update Discovery Network's channel logos
* Add A&E Network International/Scripps Networks International channel logos
* Remove non required duplicate network logos
* Add lowercase PM to the General Config/Interface/Time style selection
* Change General Config/Interface/Trim zero padding to Trim date and time, now handles 2:00 pm > 2 pm
* Fix trim zero of military time hour to not use 12 hr time
* Change ThePirateBay to use oldpiratebay as a temporary fix
* Change Search Settings/Torrent/Deluge option texts for improved understanding
* Fix Womble's Index searching (ssl disabled for now, old categories are the new active ones again)
* Fix Add From Trending Show page to work with Trakt changes
* Add anime unit test cases (port from lad1337/sickbeard)
* Fix normal tv show regex (port from midgetspy/sickbeard)
* Fix anime regex (port from lad1337/sickbeard)
* Add pull request checkout option to General Config/Advanced Settings
* Add BTN api call parameter debug logging
* Fix anime searches on BTN provider
* Change replace "Daily-Search" with "Recent-Search"
* Add daily search to recent search renaming to config migration code
* Fix 'NoneType' object is not iterable in trakt module
* Add log message for when trakt does not return a watchlist
* Change Coming Episodes calendar view to a fluid layout, change episode layout design, and add day and month in column headers
* Add isotope plug-in to Coming Episodes calendar view to enable sort columns by Date, Network, and Show name
* Add imagesLoaded plug-in to prevent layout breakage by calling isotope to update content after a page auto-refresh
* Change Coming Episodes to "Episodes" page (API endpoint is not renamed)
* Add coming episodes to episode view renaming to config migration code
* Change Layout term "Calendar" to "Day by Day" on Episodes page
* Fix saving of sort modes to config file on Episodes page
* Add qTip episode plots to "Day by Day" on Episodes page
* Add article sorting to networks on Episodes page
* Add toggle sort direction and multidimensional sort to isotope on Episodes page
* Add text "[paused]" where appropriate to shows on layout Day by Day on Episodes page
* Change Epsiodes page auto refresh from 10 to 30 mins
* Add UI tweaks
* Fix progress bars disappearing on home page


### 0.5.0 (2014-12-21 11:40:00 UTC)

* Fix searches freezing due to unescaped ignored or required words
* Add failed database to unit tests tear down function
* Fix purging of database files in tear down function during unit tests
* Add ability to autofocus Search Show box on Home page and control this option via General Config/Interface
* Change some provider images. Add a few new images
* Remove redundant Coming Eps template code used in the old UI
* Change update Plex notifier (port from SickBeard)
* Change Plex notifications to allow authenticated library updates (port from mmccurdy07/Sick-Beard)
* Change Config/Notifications/Plex logo and description (adapted port from mmccurdy07/Sick-Beard)
* Add ability for CSS/JS to target a specific page and layout
* Remove legacy sickbeard updater and build automation code
* Fix multiple instances of SG being able to start
* Fix garbled text appearing during startup in console
* Fix startup code order and general re-factoring (adapted from midgetspy/Sick-Beard)
* Add database migration code
* Change KickassTorrents provider URLs
* Fix missing Content-Type headers for posters and banners
* Remove config Backup & Restore
* Fix article removal for sorting on Display Show, and API pages
* Fix visual positioning of sprites on Config page
* Fix missing navbar gradients for all browsers
* Update qTip2 to v2.2.1
* Overhaul all Add Show pages
* Fix Display Show next/previous when show list is split
* Change Display Show next/previous when show list is not split to loop around
* Fix SQL statements that have dynamic table names to use proper syntax
* Fix port checking code preventing startup directly after an SG restart
* Add a link from the footer number of snatched to episode snatched overview page. The link to the
  Episode Overview page is available on all pages except on the Episode Overview page
* Change the default state for all check boxes on the Episode Overview page to not checked
* Add validation to Go button to ensure at least one item is checked on Episode Overview page
* Add highlight to current status text in header on Episode Overview page
* Fix table alignment on homepage
* Fix duplicate entries in cache database
* Fix network sorting on home page
* Fix restart issue
* Fix to use new TorrentDay URLs
* Fix typo in menu item Manage/Update XBMC


### 0.4.0 (2014-12-04 10:50:00 UTC)

* Change footer stats to not add newlines when copy/pasting from them
* Remove redundant references from Config/Help & Info
* Fix poster preview on small poster layout
* Change overhaul Config/Anime to be in line with General Configuration
* Change descriptions and layout on Config/Anime page
* Remove output of source code line when warnings highlight libraries not used with IMDb
* Add dropdown on Add Trending Shows to display all shows, shows not in library, or shows in library
* Change Help and Info icon sprites to color and text of Arguments if unused
* Change sharper looking heart image on the Add Show page
* Change Add Show on Add Trending Show page to use the full Add New Show flow
* Fix adding shows with titles that contain "&" on Add Trending Show page
* Fix unset vars on Add New Shows page used in the Add Existing Shows context
* Remove unneeded datetime convert from Coming Episodes page
* Fix the log output of the limited backlog search for episodes missed
* Remove unsupported t411 search provider
* Remove obsolete Animezb search provider
* Add option to treat anime releases that lack a quality tag as HDTV instead of "unknown"
* Remove old version checking code that no longer applies to SickGear's release system
* Fix pnotify notifications going full page
* Change overhaul Config Post Processing to be in line with General Configuration
* Change rearrange Config Post Processing items into sections for easier use
* Fix CSS overriding link colors on config pages
* Change Config Post Processing texts and descriptions throughout
* Fix Config Post Processing info icons in "Naming Legends"
* Change Config Post Processing naming sample lines to be more available
* Add Config Post Processing failed downloads Sabnzbd setup guide
* Fix Config Post Processing "Anime name pattern" custom javascript validation
* Add check that SSLv3 is available before use by requests lib
* Update Requests library 2.3.0 to 2.4.3 (9dc6602)
* Change suppress HTTPS verification InsecureRequestWarning as many sites use self-certified certificates
* Fix API endpoint Episode.SetStatus to "Wanted"
* Change airdateModifyStamp to handle hour that is "00:00"
* Fix a handler when ShowData is not available in TVDB and TVRage APIs
* Fix a handler when EpisodeData is not available in TVDB and TVRage APIs
* Add TVRage "Canceled/Ended" as "Ended" status to sort on Simple Layout of Show List page
* Fix qtips on Display Show and Config Post Processing
* Fix glitch above rating stars on Display Show page
* Change overhaul Config/Search Providers
* Change Config/Search Providers texts and descriptions
* Fix display when no providers are visible on Config/Search Providers
* Fix failing "Search Settings" link that is shown on Config/Search Providers when Torrents Search is not enabled
* Fix failing "Providers" link on Config/Search Settings/Episode Search
* Change case of labels in General Config/Interface/Timezone
* Split enabled from not enabled providers in the Configure Provider drop down on the Providers Options tab
* Fix typo on General Config/Misc
* Fix Add Trending Shows "Not In library" now filters tvrage added shows
* Add a hover over text "In library" on Add Trending Shows to display tv database show was added from
* Fix reduces time API endpoint Shows takes to return results
* Fix Coming Eps Page to include shows +/- 1 day for time zone corrections
* Fix season jumping dropdown menu for shows with over 15 seasons on Display Show
* Fix article sorting for Coming Eps, Manage, Show List, Display Show, API, and Trending Shows pages


### 0.3.1 (2014-11-19 16:40:00 UTC)

* Fix failing travis test


### 0.3.0 (2014-11-12 14:30:00 UTC)

* Change logos, text etc. branding to SickGear
* Add Bootstrap for UI features
* Change UI to resize fluidly on different display sizes, fixes the issue where top menu items would disappear on smaller screens
* Add date formats "dd/mm/yy", "dd/mm/yyyy", "day, dd/mm/yy" and "day, dd/mm/yyyy"
* Remove imdb watchlist feature from General Configuration/"Misc" tab as it wasn't ready for prime time
* Change rename tab General Configuration/"Web Interface" to "Interface"
* Add "User Interface" section to the General Configuration/"Interface" tab
* Change combine "Date and Time" and "Theme" tab content to "User Interface" section
* Add field in Advanced setting for a custom remote name used to populate branch versions
* Change theme name "original" to "light"
* Change text wording on all UI options under General Configuration
* Change reduce over use of capitals on all General Configuration tabs
* Change streamline UI layout, mark-up and some CSS styling on General Configuration tabs
* Fix imdb and three other images rejected by IExplorer because they were corrupt. Turns out that they were .ico files renamed to either .gif or .png instead of being properly converted
* Change cleanup Subtitles Search settings text, correct quotations, use spaces for code lines, tabs for html
* Add save sorting options automatically on Show List/Layout Poster
* Change clarify description for backlog searches option on provider settings page
* Fix sort mode "Next Episode" on Show List/Layout:Poster with show statuses that are Paused, Ended, and Continuing as they were random
* Fix sort of tvrage show statuses "New" and "Returning" on Show List/Layout:Simple by changing status column text to "Continuing"
* Add dark spinner to "Add New Show" (searching indexers), "Add existing shows" (Loading Folders), Coming Eps and all config pages (when saving)
* Change Config/Notifications test buttons to stop and highlight input fields that lack required values
* Change Test Plex Media Server to Test Plex Client as it only tests the client and not the server
* Change style config_notifications to match new config_general styling
* Change style config_providers to match new config_general styling
* Change move Providers Priorities qtip options to a new Search Providers/Provider Options tab
* Remove superfish-1.4.8.js and supersubs-0.2b.js as they are no longer required with new UI
* Change overhaul Config Search Settings in line with General Configuration
* Fix error when a show folder is deleted outside SickGear
* Change combine the delete button function into the remove button on the display show page
* Change other small UI tweaks
* Fix keyerrors on backlog overview preventing the page to load
* Fix exception raised when converting 12pm to 24hr format and handle 12am when setting file modify time (e.g. used during PP)
* Fix proxy_indexers setting not loading from config file
* Add subtitle information to the cmd show and cmd shows api output
* Remove http login requirement for API when an API key is provided
* Change API now uses Timezone setting at General Config/Interface/User Interface at relevant endpoints
* Fix changing root dirs on the mass edit page
* Add use trash (or Recycle Bin) for selected actions on General Config/Misc/Send to trash
* Add handling for when deleting a show and the show folder no longer exists
* Fix Coming Episodes/Layout Calendar/View Paused and tweak its UI text
* Made all init scripts executable
* Fix invalid responses when using sickbeard.searchtvdb api command
* Fixes unicode issues during searches on newznab providers when rid mapping occur
* Fix white screen of death when trying to add a show that is already in library on Add Show/Add Trending Show page
* Add show sorting options to Add Show/Add Trending Show page
* Add handler for when Trakt returns no results for Add Show/Add Trending Show page
* Fix image links when anchor child images are not found at Trakt on Add Show/Add Trending Show page
* Add image to be used when Trakt posters are void on Add Show/Add Trending Show page
* Fix growl registration not sending SickGear an update notification registration
* Add an anonymous redirect builder for external links
* Update xbmc link to Kodi at Config Notifications
* Fix missing url for kickasstorrents in config_providers
* Fix media processing when using tvrage indexer and mediabrowser metadata generation
* Change reporting failed network_timezones.txt updates from an error to a warning
* Fix missing header and "on <missing text>" when network is none and Layout "Poster" with Sort By "Network" on coming episodes page
* Change how the "local/network" setting is handled to address some issues
* Remove browser player from Config General and Display Shows page


### 0.2.2 (2014-11-12 08:25:00 UTC)

* Change updater URLs to reflect new repository location


### 0.2.1 (2014-10-22 06:41:00 UTC)

* Fix HDtorrents provider screen scraping


### 0.2.0 (2014-10-21 12:36:50 UTC)

* Fix for failed episodes not counted in total
* Fix for custom newznab providers with leading integer in name
* Add checkbox to control proxying of indexers
* Fix crash on general settings page when git output is None
* Add subcentre subtitle provider
* Add return code from hardlinking error to log
* Fix ABD regex for certain filenames
* Change miscellaneous UI fixes
* Update Tornado Web Server to 4.1dev1 and add the certifi lib dependency
* Fix trending shows page from loading full size poster images
* Add "Archive on first match" to Manage, Mass Update, Edit Selected page
* Fix searching IPTorrentsProvider
* Remove travisci python 2.5 build testing


### 0.1.0 (2014-10-16 12:35:15 UTC)

* Initial release<|MERGE_RESOLUTION|>--- conflicted
+++ resolved
@@ -1,16 +1,15 @@
-<<<<<<< HEAD
 ﻿### 3.33.0 (2024-0x-xx xx:xx:00 UTC)
 
 * Update filelock 3.14.0 (8556141) to 3.15.4 (9a979df)
 * Update package resource API 68.2.2 (8ad627d) to 70.1.1 (222ebf9)
 * Update urllib3 2.2.1 (54d6edf) to 2.2.2 (27e2a5c)
-=======
-﻿### 3.32.3 (2024-06-26 18:10:00 UTC)
+
+
+### 3.32.3 (2024-06-26 18:10:00 UTC)
 
 * Fix votes on shows/IMDb cards
 * Fix ratings on shows/TMDB cards
 * Fix TVmaze parser
->>>>>>> d5c0fa3c
 
 
 ### 3.32.2 (2024-06-26 07:20:00 UTC)
