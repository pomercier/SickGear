--- conflicted
+++ resolved
@@ -1,4 +1,3 @@
-<<<<<<< HEAD
 ﻿### 3.34.x (2025-xx-xx xx:xx:00 UTC)
 
 * Update apprise 1.8.0 (81caf92) to 1.9.2 (a2a2216)
@@ -24,12 +23,12 @@
 * Change chardet to permit Requests import
 * Remove notifier Boxcar2
 * Change incorrect case of recommended RapidFuzz
-=======
-﻿### 3.33.4 (2025-02-21 11:20:00 UTC)
+
+
+### 3.33.4 (2025-02-21 11:20:00 UTC)
 
 * Update UnRar x64 for Windows 7.01 to 7.1.0
 * Change update an nzb provider logo
->>>>>>> ef4705ec
 
 
 ### 3.33.3 (2025-02-18 04:50:00 UTC)
