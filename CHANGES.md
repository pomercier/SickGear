--- conflicted
+++ resolved
@@ -1,4 +1,3 @@
-<<<<<<< HEAD
 ﻿### 3.31.0 (2023-1x-xx xx:xx:00 UTC)
 
 * Update Apprise 1.3.0 (6458ab0) to 1.6.0 (0c0d5da)
@@ -23,12 +22,12 @@
 [develop changelog]
 
 * Fix media process being ignored by Plex extras
-=======
-﻿### 3.30.16 (2024-03-24 20:30:00 UTC)
+
+
+### 3.30.16 (2024-03-24 20:30:00 UTC)
 
 * Fix external site links that used a deprecated config/general/advanced/"Anonymous redirect"
 * Change enable legacy double quote support for SQLite when using Python 3.12+
->>>>>>> ec1c7be3
 
 
 ### 3.30.15 (2024-03-20 01:55:00 UTC)
