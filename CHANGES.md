--- conflicted
+++ resolved
@@ -1,4 +1,3 @@
-<<<<<<< HEAD
 ﻿### 3.32.0 (2024-xx-xx xx:xx:00 UTC)
 
 * Update apprise 1.6.0 (0c0d5da) to 1.8.0 (81caf92)
@@ -24,11 +23,11 @@
 * Change growl notifier location for Apprise update refactor
 * Change systemd remove py2 and add basic hardening options
 * Change alphabetically sort list at edit show/Exclude global ignore/require words 
-=======
-﻿### 3.31.1 (2024-06-14 01:00:00 UTC)
+
+
+### 3.31.1 (2024-06-14 01:00:00 UTC)
 
 * Change allow Python 3.12.4
->>>>>>> c5e93179
 
 
 ### 3.31.0 (2024-06-05 08:00:00 UTC)
