--- conflicted
+++ resolved
@@ -1,4 +1,3 @@
-<<<<<<< HEAD
 ﻿### 3.28.0 (2023-xx-xx xx:xx:00 UTC)
 
 * Update html5lib 1.1 (f87487a) to 1.2-dev (3e500bb)
@@ -16,11 +15,11 @@
 * Add logging around the restart/shutdown event
 * Update package resource API 63.2.0 (3ae44cd) to 67.3.2 (b9bf2ec)
 * Refactor `timestamp_near` to `SGDatetime.timestamp_near`
-=======
-﻿### 3.27.12 (2023-03-08 23:30:00 UTC)
+
+
+### 3.27.12 (2023-03-08 23:30:00 UTC)
 
 * Change meta providers to new TVInfoAPI get_show to make sure language is used
->>>>>>> 9a7978d7
 
 
 ### 3.27.11 (2023-03-06 23:40:00 UTC)
