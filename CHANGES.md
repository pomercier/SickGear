<<<<<<< HEAD
﻿### 3.30.0 (2023-0x-xx xx:xx:00 UTC)

* Update Beautiful Soup 4.11.1 (r642) to 4.12.2
* Update certifi 2023.05.07 to 2023.07.22
* Update CacheControl 0.12.11 (c05ef9e) to 0.13.1 (783a338)
* Update feedparser 6.0.10 (859ac57) to 6.0.10 (9865dec)
* Update filelock 3.12.0 (b4713c9) to 3.12.4 (c1163ae)
* Update idna library 3.4 (37c7d9b) to 3.4 (cab054c)
* Update Msgpack 1.0.5 (0516c2c) to 1.0.6 (e1d3d5d)
* Update package resource API 67.5.1 (f51eccd) to 68.1.2 (1ef36f2)
* Update Requests library 2.29.0 (87d63de) to 2.31.0 (8812812)
* Update soupsieve 2.3.2.post1 (792d566) to 2.4.1 (2e66beb)
* Update Tornado Web Server 6.3.2 (e3aa6c5) to 6.3.3 (e4d6984)
* Update urllib3 1.26.15 (25cca389) to 2.0.4 (af7c78fa)
* Add thefuzz 0.19.0 (c2cd4f4) as a replacement with fallback to fuzzywuzzy 0.18.0 (2188520)
* Fix regex that was not using py312 notation
* Change sort backlog and manual segment search results episode number
* Change sort episodes when set to wanted on display show page
* Add search of grouped options in shows drop down at view-show
=======
﻿### 3.29.10 (2023-09-19 12:55:00 UTC)

* Fix Metacritic cards
* Fix Linux CI tests
>>>>>>> e0232274


### 3.29.9 (2023-09-17 23:25:00 UTC)

* Fix Emby notifier library update


### 3.29.8 (2023-09-12 08:10:00 UTC)

* Change omgwtfnzbs domain


### 3.29.7 (2023-09-06 09:40:00 UTC)

* Fix view show to handle "unknown name" on cast
* Update UnRar x64 for Windows 6.22 to 6.23


### 3.29.6 (2023-09-06 00:54:00 UTC)

* Fix banner url validation for TheTVDb api v3 lib
* Fix mock data for CI tests


### 3.29.5 (2023-09-05 23:40:00 UTC)

* Change allow Python 3.11.5, 3.10.13, 3.9.18, and 3.8.18


### 3.29.4 (2023-06-07 13:45:00 UTC)

* Change allow Python 3.8.17, 3.9.17, 3.10.12
* Fix setting airtime timezone for "Wanted" episodes during auto search


### 3.29.3 (2023-05-31 13:30:00 UTC)

* Update UnRar x64 for Windows 6.21 to 6.22
* Change allow Python 3.11.4
* Change minimum required Python to version 3.8.2
* Change remove Python 2 references from init-scripts
* Remove provider Rarbg


### 3.29.2 (2023-05-28 07:45:00 UTC)

* Fix find show results returned as newest/oldest that are then sorted z to a
* Fix add show "TheTVDB via Trakt"


### 3.29.1 (2023-05-26 06:10:00 UTC)

* Fix IMDB fetch from TheTVDb API


### 3.29.0 (2023-05-22 00:25:00 UTC)

* Change minimum required Python to version 3.8
* Update Apprise 1.2.1 (3d07004) to 1.3.0 (6458ab0)
* Update attr 22.2.0 (a9960de) to 22.2.0 (683d056)
* Update certifi 2022.12.07 to 2023.05.07
* Update diskcache 5.4.0 (1cb1425) to 5.6.1 (4d30686)
* Update feedparser 6.0.10 (5fcb3ae) to 6.0.10 (6d032b8)
* Update filelock 3.9.0 (ce3e891) to 3.12.0 (b4713c9)
* Update Msgpack 1.0.4 (b5acfd5) to 1.0.5 (0516c2c)
* Update Pytvmaze library 2.0.8 (16ed096) to 2.0.8 (81888a5)
* Update Requests library 2.28.1 (ec553c2) to 2.29.0 (87d63de)
* Update Send2Trash 1.8.1b0 (0ef9b32) to 1.8.2 (0244f53)
* Update SimpleJSON 3.18.1 (c891b95) to 3.19.1 (aeb63ee)
* Update Tornado Web Server 6.3.0 (7186b86) to 6.3.2 (e3aa6c5)
* Update urllib3 1.26.14 (a06c05c) to 1.26.15 (25cca389)
* Remove singledispatch
* Change allow rapidfuzz update from 2.x.x to 3.x.x
* Change remove redundant py2 import futures
* Change add jobs to centralise scheduler activities
* Change refactor scene_exceptions
* Add to config/media-process/File Handling, "Rename TBA" and "Rename any"
* Add config to change media process log message if there is no media to process
* Change view-show text "invalid timeformat" to "time unknown"
* Add menu Shows/"TMDB Cards"
* Add a persons available socials (Youtube, LinkedIn, Reddit, Fansite, TikTok, Wikidata)
* Change use TVDb genres on view-show if config/General/Interface/"Enable IMDb info" is disabled
* Fix TVDb api episode issues
* Change remove Python 3.7 from CI


### 3.28.0 (2023-04-12 13:05:00 UTC)

* Update html5lib 1.1 (f87487a) to 1.2-dev (3e500bb)
* Update package resource API 63.2.0 (3ae44cd) to 67.5.1 (f51eccd)
* Update Tornado Web Server 6.2.0 (a4f08a3) to 6.3.0 (7186b86)
* Update urllib3 1.26.13 (25fbd5f) to 1.26.14 (a06c05c)
* Change remove calls to legacy py2 fix encoding function
* Change requirements for pure py3
* Change codebase cleanups
* Change improve perf by using generators with `any`
* Change deprecate processEpisode used by nzbToMedia to advise how to configure API instead
* Change optionally add disk free space in response to three Web API endpoints
* Change increase API version number to 15
* Add actually use mount points to get disk free space
* Add optional "freespace" parameter to endpoints: sg.getrootdirs, sg.addrootdir, sg.deleterootdir
* Change update help of affected endpoints
* Fix explicitly save rootdirs after adding or deleting via Web API
* Change add Rarbg UHD search category


### 3.27.13 (2023-04-12 10:15:00 UTC)

* Change fix show id log output
* Change handle exceptions thrown from pkg_resources parsing newly extended working set modules not even used by SG
* Fix parsing shows where multiple same names are in SG and show_obj is set for parser
* Change update fallback zoneinfo to 2023c
* Change allow Python 3.11.3, 3.10.11


### 3.27.12 (2023-03-08 23:30:00 UTC)

* Change meta providers to new TVInfoAPI get_show to make sure language is used


### 3.27.11 (2023-03-06 23:40:00 UTC)

* Fix "Change File Date" not using timestamp of episode if available


### 3.27.10 (2023-03-05 00:20:00 UTC)

* Add UHD Bluray
* Change an error text for Cheetah module availability


### 3.27.9 (2023-02-27 01:10:00 UTC)

* Fix remove incorrectly displayed NZBGet tip


### 3.27.8 (2023-02-20 23:30:00 UTC)

* Update UnRar x64 for Windows 6.20 to 6.21


### 3.27.7 (2023-02-18 22:40:00 UTC)

* Fix using recently updated torrent parser for py3 bytes


### 3.27.6 (2023-02-18 20:10:00 UTC)

* Fix show view edit language
* Fix TVDb image parsing


### 3.27.5 (2023-02-16 18:30:00 UTC)

* Fix network for persons


### 3.27.4 (2023-02-15 13:30:00 UTC)

* Fix updating with running virtualenv


### 3.27.3 (2023-02-15 02:00:00 UTC)

* Fix reading legacy autoProcessTV.cfg


### 3.27.2 (2023-02-10 19:25:00 UTC)

* Fix revert update
* Fix installations that don't have previously saved cleanup lock files 


### 3.27.1 (2023-02-10 15:25:00 UTC)

* Change display show status in Change show header
* Fix TMDB language caching


### 3.27.0 (2023-02-09 15:00:00 UTC)

* Update Apprise 0.8.5 (55a2edc) to 1.2.1 (3d07004)
* Update attr 20.3.0 (f3762ba) to 22.2.0 (a9960de)
* Update Beautiful Soup 4.9.3 (r593) to 4.11.1 (r642)
* Update cachecontrol 0.12.6 (167a605) to 0.12.11 (c05ef9e)
* Add filelock 3.9.0 (ce3e891)
* Remove lockfile no longer used by cachecontrol
* Update Msgpack 1.0.0 (fa7d744) to 1.0.4 (b5acfd5)
* Update certifi 2022.09.24 to 2022.12.07
* Update chardet packages 4.0.0 (b3d867a) to 5.1.0 (8087f00)
* Update dateutil 2.8.1 (c496b4f) to 2.8.2 (28da62d)
* Update diskcache 5.1.0 (40ce0de) to 5.4.0 (1cb1425)
* Update feedparser 6.0.1 (98d189fa) to 6.0.10 (5fcb3ae)
* Update functools_lru_cache 1.6.1 (2dc65b5) to 1.6.2 (2405ed1)
* Update humanize 3.5.0 (b6b0ea5) to 4.0.0 (a1514eb)
* Update Js2Py 0.70 (92250a4) to 0.74 (2e017b8)
* Update package resource API 49.6.0 (3d404fd) to 63.2.0 (3ae44cd)
* Update pyjsparser 2.7.1 (5465d03) to 2.7.1 (cbd1e05)
* Update profilehooks module 1.12.0 (3ee1f60) to 1.12.1 (c3fc078)
* Update pytz 2016.6.1/2016f to 2022.7.1/2022g (d38ff47)
* Update Rarfile 4.0 (55fe778) to 4.1a1 (8a72967)
* Update UnRar x64 for Windows 6.11 to 6.20
* Update Send2Trash 1.5.0 (66afce7) to 1.8.1b0 (0ef9b32)
* Update SimpleJSON 3.16.1 (ce75e60) to 3.18.1 (c891b95)
* Update soupsieve 2.0.2.dev (05086ef) to 2.3.2.post1 (792d566)
* Update tmdbsimple 2.6.6 (679e343) to 2.9.1 (9da400a)
* Update torrent_parser 0.3.0 (2a4eecb) to 0.4.0 (23b9e11)
* Update unidecode module 1.1.1 (632af82) to 1.3.6 (4141992)
* Change prevent included py3 requests module failure on NZBGet systems that by default, run py2 with py2 requests
* Change prevent included py3 requests module failure on SABnzbd systems that by default, run py2 with py2 requests
* Change re-enable fetching metadata banners and posters
* Change add some missing network icons


### 3.26.1 (2023-02-08 20:50:00 UTC)

* Change forced show updates process during startup to prevent webUI blocking
* Change allow Python 3.11.2, 3.10.10


### 3.26.0 (2023-01-12 02:00:00 UTC)

* Change bump to major version 3.xx to signal that this branch supports Python3+ only
* Update Tornado Web Server 6.1.0 (2047e7a) to 6.2.0 (a4f08a3)
* Update Requests library 2.26.0 (b0e025a) to 2.28.1 (ec553c2)
* Update urllib3 1.26.2 (eae04d6) to 1.26.13 (25fbd5f)
* Update idna library 2.9 (1233a73) to 3.4 (37c7d9b)
* Add support for scene episode number to multiple episodes
* Add TMDB TV info source
* Change return unknown.png flag if a requested flag image file doesn't exist
* Change use regular cast from season as show cast
* Change prefer recent cast in cast order
* Change filter non-main appearance of main cast persons
* Add direct match to relative sort as first priority of search results
* Change improve memory management
* Add select2 control to view-show/Change show
* Add support or orjson, with fallback to simplejson then native json
* Change migrate Kodi addon to Kodi (Matrix), (Leia) and older can use repo source url /kodi-legacy
* Change ensure XML header in Kodi nfo files
* Change fix some typos


### 0.25.60 (2023-01-03 13:30:00 UTC)

* Fix search results sorting
* Change add windows and macOS GitHub unit test jobs
* Change update GitHub actions/setup-python v3 to v4
* Change fix typo on config providers view


### 0.25.59 (2023-01-03 00:10:00 UTC)

* Fix send mark=bad to NZBGet when minimum dir size test fails
* Change create Python Unit test workflow
* Fix ignore_and_require_words_tests.py
* Change revert scene_helpers_tests.py
* Change unit tests: force python to garbage collect all db connections


### 0.25.58 (2022-12-21 20:30:00 UTC)

* Fix improve data cleanse from TV info source
* Fix issue where actor data is None
* Fix update Black Lagoon scene helper test
* Remove Sick Beard Index, inactive for 16 months since Aug 2021


### 0.25.57 (2022-12-21 13:00:00 UTC)

* Fix replace dead predb.ovh with predb.de for provider scene filter


### 0.25.56 (2022-12-20 19:00:00 UTC)

* Fix webapi search
* Change add poster to webapi search results


### 0.25.55 (2022-12-19 11:30:00 UTC)

* Fix Trakt account error handling
* Change enable failure monitor for tv show search (Trakt)
* Change improve api/builder drop down colour to indicate sg vs sb endpoints


### 0.25.54 (2022-12-17 17:40:00 UTC)

* Fix Trakt API server error handler


### 0.25.53 (2022-12-17 15:50:00 UTC)

* Change update dateutil zoneinfo fallback to 2022g
* Change allow Python 3.11.1, 3.10.9, 3.9.16, 3.8.16, and 3.7.16
* Change remove unneeded old python-Levenshtein for py3
* Change add a pypi package repo
* Change update lxml for Windows to 4.9.2
* Change update pip to final supported version for py2


### 0.25.52 (2022-11-17 03:30:00 UTC)

* Fix process media


### 0.25.51 (2022-11-16 14:30:00 UTC)

* Fix process media with a date in parentheses
* Add rapid fuzz dependency
* Change add a deprecated message where SickBeard.py is still being used


### 0.25.50 (2022-10-31 14:30:00 UTC)

* Change improve the scope of auth dupe checker


### 0.25.49 (2022-10-30 17:30:00 UTC)

* Change update dateutil zoneinfo fallback to 2022f
* Change improve performance when fetching logs
* Change Cheetah3 min version to 3.3.0 on py3
* Fix Cryptography yanked module
* Change providers config page, add warning if duplicate api/pass keys exist at different providers
* Fix issue where apikey field can be invisible on /api/builder/
* Change view-log page, Logs command of /api/builder/ and starify auth data
* Fix log typo in NZBGet Mark Good/Success postprocess action
* Remove providers HDME, Torrentsdb, and Zooqle


### 0.25.48 (2022-10-18 01:40:00 UTC)

* Change allow Python 3.11
* Remove provider Grabtheinfo
* Fix TVChaosUK and Nebulance on py3.11


### 0.25.47 (2022-10-15 01:05:00 UTC)

* Change improve clarity of Telegram notification chat id field


### 0.25.46 (2022-10-12 17:10:00 UTC)

* Change allow Python 3.10.8, 3.9.15, 3.8.15, and 3.7.15
* Change update dateutil zoneinfo fallback to 2022e


### 0.25.45 (2022-10-11 16:20:00 UTC)

* Fix timeout on "Add from TV info source" 
* Update certifi 2021.10.08 to 2022.09.24
* Fix Torrentleech, a new session is required using the URL under the TL provider options/Cookies


### 0.25.44 (2022-10-09 10:45:00 UTC)

* Change add 4 digit episode name parsing


### 0.25.43 (2022-10-05 11:30:00 UTC)

* Change python-Levenshtein to Levenshtein for py3.7-py3.11
* Change allow regex for py3.11
* Change make genre list output consistent on search results


### 0.25.42 (2022-09-30 14:40:00 UTC)

* Change update dateutil zoneinfo fallback to 2022d
* Fix genre strings when converted to list to not contain leading/trailing empty items


### 0.25.41 (2022-09-23 01:25:00 UTC)

* Fix a particular date handling that resulted in a UI issue


### 0.25.40 (2022-09-09 11:20:00 UTC)

* Change allow Python 3.10.7, 3.9.14, 3.8.14, and 3.7.14


### 0.25.39 (2022-08-25 08:50:00 UTC)

* Fix recommended.txt for package updates


### 0.25.38 (2022-08-23 16:10:00 UTC)

* Change allow Python 3.10.6
* Change update fallback zoneinfo to 2022c
* Change handle invalid date strings in search results
* Change don't load entire file at once when calling download_file
* Change don't request cache images for CachedImages class
* Fix role(), if character_name is empty use 'unknown name'


### 0.25.37 (2022-06-23 13:40:00 UTC)

* Change try to auto add repo path to git `safe.directory` setting
* Change if auto adding git setting fails, post message to update section that SickGear path must be marked safe in git
* Change force English output for git runner
* Change about page, add more credits and a support link for TheTVDb


### 0.25.36 (2022-06-22 14:45:00 UTC)
 
* Fix if config file doesn't exist and git is installed try to find current hash or set dummy


### 0.25.35 (2022-06-08 00:28:00 UTC)

* Fix catch ShowDirNotFoundException during prostprocessing


### 0.25.34 (2022-06-06 23:00:00 UTC)

* Change allow Python 3.10.5


### 0.25.33 (2022-05-19 09:45:00 UTC)

* Change allow Python 3.9.13


### 0.25.32 (2022-05-15 23:00:00 UTC)

* Remove provider Baconbits


### 0.25.31 (2022-03-28 15:10:00 UTC)

* Change allow Python 3.10.4, 3.9.12, 3.8.13, and 3.7.13
* Update zoneinfo fallback to 2022a
* Change enable cryptography wheels on Windows amd64, Linux x86_64 or aarch64, and Darwin x86_64
* Change use cryptography <= 3.3.2 on systems that don't have prebuilt wheels to avoid rust requirement


### 0.25.30 (2022-03-11 14:55:00 UTC)

* Change improve onTxComplete shell compatibility
* Change bump onTxComplete Linux version 1.2 to 1.3


### 0.25.29 (2022-03-10 20:30:00 UTC)

* Fix onTxComplete Linux port omissions from the Windows original
* Change bump onTxComplete Linux version 1.1 to 1.2


### 0.25.28 (2022-03-04 23:55:00 UTC)

* Update UnRar x64 for Windows 6.02 to 6.11


### 0.25.27 (2022-03-03 11:50:00 UTC)

* Fix don't use invalid timestamps for episodes
* Update recommended modules


### 0.25.26 (2022-02-01 13:00:00 UTC)

* Remove ETTV provider
* Change add logging message when no season folder is set for path creation


### 0.25.25 (2022-01-18 14:55:00 UTC)

* Change allow Python 3.10.2 and 3.9.10


### 0.25.24 (2021-12-22 22:05:00 UTC)

* Fix person text spacing in regular layout


### 0.25.23 (2021-12-18 19:45:00 UTC)

* Fix handle bad data fetched from tvinfo source and passed to get_network_timezone


### 0.25.22 (2021-12-14 00:30:00 UTC)

* Fix recognition of unreadable media quality to type UNKNOWN


### 0.25.21 (2021-12-07 00:40:00 UTC)

* Change allow Python 3.10.1


### 0.25.20 (2021-11-21 16:25:00 UTC)

* Fix display show when IMDb returns no episodes or runtimes


### 0.25.19 (2021-11-15 23:00:00 UTC)

* Change allow Python 3.9.9


### 0.25.18 (2021-11-12 15:00:00 UTC)

* Change filter irrelevant Trakt API results


### 0.25.17 (2021-11-12 00:15:00 UTC)

* Fix daily schedule JavaScript error


### 0.25.16 (2021-11-10 19:00:00 UTC)

* Fix TVmaze search
* Fix comparison of episode name with numbers during parsing of multi episode releases
* Add name_parser unittest multi episode with episode name comparison


### 0.25.15 (2021-11-09 12:00:00 UTC)

* Fix tvc cards returning view


### 0.25.14 (2021-11-06 04:30:00 UTC)

* Change allow Python 3.9.8
* Update recommended modules cffi, lxml, and regex


### 0.25.13 (2021-11-05 12:25:00 UTC)

* Update zoneinfo fallback to 2021e
* Add episode number in api history results
* Change prevent backups when creating a new db
* Fix update only existing Kodi .nfo files during SG update
* Fix config/search "Test fs" button
* Add additional cleanup for cast


### 0.25.12 (2021-10-17 23:00:00 UTC)

* Fix large sickbeard db's that occurred from using subtitle settings
* Update zoneinfo fallback to 2021d


### 0.25.11 (2021-10-12 17:00:00 UTC)

* Fix edit-show alert "set master" malfunction on shows with no master to edit


### 0.25.10 (2021-10-12 11:55:00 UTC)

* Update certifi 2021.05.30 to 2021.10.08


### 0.25.9 (2021-10-11 13:45:00 UTC)

* Update zoneinfo fallback to 2021c
* Update regex for Python 3.10 on Windows
* Change deprecated anon redirect service


### 0.25.8 (2021-10-10 21:00:00 UTC)

* Fix add show and browse TVmaze cards on Solaris Hipster


### 0.25.7 (2021-09-29 18:40:00 UTC)

* Fix ignore entire show runtimes when getting runtimes from IMDb
* Change enable failure monitor for search_tvs
* Change thexem server


### 0.25.6 (2021-09-26 17:45:00 UTC)

* Fix view-show on new browsers
* Fix remove box in footer on certain setups
* Update zoneinfo fallback to 2021b


### 0.25.5 (2021-09-24 14:55:00 UTC)

* Change upgrade Snap unrar 5.6.8 to 6.0.2
* Fix workaround snap certificate failure to access rarlab server


### 0.25.4 (2021-09-24 10:30:00 UTC)

* Fix logging during media process where setting airdate is unavailable


### 0.25.3 (2021-09-21 22:00:00 UTC)

* Fix filter in history API endpoint
* Fix multiep magnets are not downloadable
* Change remove dead magnet cache services


### 0.25.2 (2021-09-20 20:00:00 UTC)

* Fix history API endpoint for all snatch and download statuses (including archived, failed)


### 0.25.1 (2021-09-18 00:06:00 UTC)

* Fix history API endpoint to respect clear history


### 0.25.0 (2021-09-15 00:05:00 UTC)

* Add ability to switch a TV info source for a show, initial support is for TheTVDb and TVMaze
* Add column on manage/Bulk Change for TV info source so that shows can be sorted to isolate by source for switching
* Add TV info source selection to manage/Bulk Change/Edit
* Add auto redirect from manage/Bulk Change/Edit/Submit to manage/show-tasks if a TV info source is tasked for change
* Add after a restart, auto resume switching shows that didn't finish the switch TV info source process
* Change improve loading speed of shows at startup
* Change improve main execution loop speed
* Add new sort option "Combine source" to add show search show results
* Add support list of names to search for in add show search
* Add support for more URLs in add show search
* Add ability to search tvid:prodid as found in URLs and at other UI places
* Add dynamic search examples to add show search
* Add placeholder syntax hints to add show search
* Add source provider images to add show search result items
* Fix add show search box width now that the other select is reinstated
* Fix add show search TVDb links only to contain lang arg, not all
* Change "exists in db" link on search results page to support any info source
* Change browse cards interface to new add show search
* Change assist user search terms when the actual title of a show is unknown
* Change remove problematic buffering of 20 items on search results
* Change remove year from add show search term ... year is still used for relevancy order
* Change "Import" title to "Path conflict" for clarity
* Add when a path conflict occurs during add show, users may enter a new show folder name
* Add parsing Kodi show.nfo so import existing page selects any known info source
* Change improve speed getting list in the import page
* Change refactor mass_add_table to improve performance, and code clarity
* Change improve find_show_by_id performance
* Add glide.js 3.4.0 (f7ff0dd)
* Add object fit image 3.2.4 (f951d2a)
* Update fancyBox 2.1.6 to 3.5.7 (c4fd903)
* Update jQ collapser 2.0 to 3.0.1 (c3f95ba)
* Add person/character glide slider to view-show
* Change replace swipe with move event to act on any input type event (e.g. keyboard) for glide on view-show
* Add a vertical dotted line indication to the final cast glide slide on view-show
* Add glide arrows to view-show
* Add click the glide number button on view-show to change slide times or pause the glider
* Add cast displayed on view-show is saved whenever the glide is paused
* Add restore view-show glide to the left-most image shown while ever the glide slider is in the pause state
* Fix layout of multiline genre labels on view-show
* Change view-show, during adding of a show, cast links will only become active when ready to be linked, otherwise, display as text
* Add third-person singular pronoun on view-show to a character who is portrayed by themselves
* Add force cast update to view-show
* Add person view link to view-show glider
* Add character view link to view-show glider
* Add to view-show a notification message if a show fails to switch master TV info source
* Add visual cue of master TV info source to view-show
* Add imdb miniseries average runtime to view-show
* Change improve ui glide panel generally and also on startup
* Add prevent user error on edit-show where "set master" is pending but Update or Cancel Edit is used instead of "Save Changes"
* Change add character relationship "Presenter" to "Host"
* Add where a character is in multiple shows to the character view
* Change display on ui when update cast is in progress and not just queued
* Rename from TVMaze to TVmaze in line with their branding
* Add 5 mins to Trakt failure retries times
* Change improve speed reading for many processes
* Change correct log messages grammar
* Change improve manage/Show Tasks template
* Change use proper section dividers on manage/Show Tasks
* Change replace inline styles with CSS classes to improve readability and load perf
* Add characters, person to clean-up cache (30 days)
* Add reload person, character images every 7 days
* Add suppress UI notification for scheduled people updates during show updates and during switching TV info source
* Add failed TV info source switches to manage/Show Tasks
* Add remove item from queue and clear queue test buttons to manage/Show Tasks and manage/Search Tasks
* Change improve show update logic
* Add check for existing show with new id pair before switching
* Change prioritize first episode start year over the start year set at the TV info source
* Change delete non-existing episodes when switching TV info source
* Add TMDB person pics as fallback
* Add use person fallback for character images
* Add logic to add start, end year in case of multiple characters per person
* Add spoken height to person view
* Add abort people cast update when show is deleted, also remove show from any queued show item or search item
* Add updating show.nfo when a cast changes
* Change use longest biography available for output
* Add UI requests of details for feb 28 will also return feb 29 in years without feb 29
* Add fetch extra data fallback from TMDB for persons
* Change fanart icon
* Add provider TorrentDB
* Add menu Shows/"TVmaze Cards"
* Add show name/networks card user input filter
* Change only auto refresh card view if a recoverable error occurs
* Update Requests library 2.25.1 (bdc00eb) to 2.26.0 (b0e025a)
* Fix handling of card filters and sort states
* Add view paused "Only" to Daily Schedule
* Add return paused "Only" to API
* Change Add shows/Search results first aired dates to UI date format setting
* Change improve the search progress text
* Add "Size" filter '<0' in history view to filter already deleted media
* Change swap `Episode` and `Label` columns in history view


### 0.24.17 (2021-08-31 01:00:00 UTC)

* Change allow Python 3.8.12, 3.9.7, and 3.10.0


### 0.24.16 (2021-08-28 16:05:00 UTC)

* Update Windows recommended modules lxml, pip, regex, setuptools, and add cffi, python-Levenshtein
* Change newznab provider add handler for http response code 401


### 0.24.15 (2021-08-05 11:45:00 UTC)

* Change media process move process method for *nix systems that don't support native move
* Fix do not display empty show name results returned from TVDb


### 0.24.14 (2021-07-31 08:50:00 UTC)

* Change add compatibility for Transmission 3.00 client with label support
* Change ensure cookies are split only into 2 parts at the lhs of multiple occurrences of '='
* Remove provider Skytorrents


### 0.24.13 (2021-07-27 02:20:00 UTC)

* Fix incorrect reporting of missing provider detail


### 0.24.12 (2021-07-17 08:10:00 UTC)

* Fix snap build


### 0.24.11 (2021-07-14 10:30:00 UTC)

* Fix handle a provider response when in error case
* Change use wider min width for left column on About page
* Fix misaligned columns when expanding/collapsing a show on Episode Overview


### 0.24.10 (2021-07-06 20:00:00 UTC)

* Fix package update detection
* Change add DSM 7 error messages


### 0.24.9 (2021-07-05 10:25:00 UTC)

* Change add Synology DSM 7 compatibility
* Fix exception when removing a show


### 0.24.8 (2021-06-30 23:05:00 UTC)

* Fix nameparser unit tests


### 0.24.7 (2021-06-30 22:10:00 UTC)

* Fix parse correct animes during recent and backlog search


### 0.24.6 (2021-06-28 23:59:00 UTC)

* Change allow Python 3.7.11, 3.8.11, and 3.9.6


### 0.24.5 (2021-06-26 16:45:00 UTC)

* Fix restart after "Update Now" is clicked on UI, must manually restart from 0.24.0 until this release


### 0.24.4 (2021-06-25 03:00:00 UTC)

* Fix issue on certain py2 setups that created mishandling of 404's
* Add SpeedApp torrent provider


### 0.24.3 (2021-06-17 23:00:00 UTC)

* Fix view-show poster click zoom area is only accessible from top of poster image
* Move view-show paused "II" indicator as it wasn't in a good spot anyway


### 0.24.2 (2021-06-14 13:50:00 UTC)

* Update UnRar x64 for Windows 6.01 to 6.02


### 0.24.1 (2021-06-10 11:30:00 UTC)

* Fix handle whitespaced queries


### 0.24.0 (2021-06-08 12:50:00 UTC)

* Change free up some screen real estate on manage/Bulk Change
* Change rotate column headers on manage/Bulk Change for supported browsers to reduce screen estate waste
* Add column to manage/Bulk Change to display the show folder location size
* Add media stats to manage/Bulk Change and view-show when hovering over folder size
* Add to manage/Bulk Change an icon where show location no longer exists and group the icon/non icon shows
* Add a hover tip to the edit column on manage/Bulk Change to remind about using multi-select
* Change add tooltips on manage/Bulk Change checkbox actions to display what each are used for
* Add to manage/Bulk Change confirm dialog before removing or deleting a show
* Change manage/Bulk Change add sort by size options to table, (Total, Largest, Smallest, Average)
* Change manage/Bulk Change add busy spinner for processing when changing size sort type
* Change manage/Bulk Change table make header stick when page is scrolled
* Change manage/Bulk Change table make footer stick when page is scrolled
* Change manage/Bulk Change add filter to table, showname, quality, and status
* Change number of shows listed after a filter is displayed at the bottom of Bulk Change
* Change edit and submit buttons are disabled when there is no selection on Bulk Change
* Change edit and submit buttons display number of selected items on Bulk Change
* Change tidy up html markup and JavaScript for manage/Bulk Change
* Change refactor to simplify bulk_change logic
* Add to config/General, "Package updates" and list packages, check packages by default on Windows, others must enable
* Change simplify section config/General/Updates
* Add check for package updates to menu item action "Check for Updates"
* Add known failures are cleared for a fresh check when "Check for Updates" is used
* Add FileSharingTalk nzb provider
* Change optimize .png images to improve file/transfer size
* Add tz version info to the about page
* Change auto-install Cheetah dependency on first time installations (tested on Win)
* Change add cryptography to recommended.txt
* Change add prebuilt AMD64 python-Levenshtein to recommended.txt
* Change add prebuilt Windows Python 3.10 lxml to recommended.txt
* Change add prebuilt Windows Python 3.10 regex to recommended.txt
* Change replace deprecated `currentThread` with `current_thread` calls
* Change initialise Manage/Media Process folder and method from Config/Media Process when no previous values are stored
* Change remember Manage/Media Process folder and method when button 'Process' is used
* Change abbreviate long titles under menu tab
* Change add fallback to unar if unrar binary is unavailable on Linux
* Update attr 20.2.0 (4f74fba) to 20.3.0 (f3762ba)
* Update diskcache_py3 5.0.1 (9670fbb) to 5.1.0 (40ce0de)
* Update diskcache_py2 4.1.0 (b0451e0) from 5.1.0 (40ce0de)
* Update humanize 3.1.0 (aec9dc2) to 3.5.0 (b6b0ea5)
* Update Rarfile 3.1 (a4202ca) to 4.0 (55fe778)
* Update Requests library 2.24.0 (2f70990) to 2.25.1 (bdc00eb)
* Update Six compatibility library 1.15.0 (c0be881) to 1.16.0 (b620447)
* Update urllib3 1.25.11 (00f1769) to 1.26.2 (eae04d6)
* Add menu Shows/"Next Episode Cards"
* Change improve SQL performance
* Add option "Add paused" to Options/"More Options" at the final step of adding a show
* Update certifi 2020.11.08 to 2021.05.30


### 0.23.22 (2021-05-27 00:10:00 UTC)

* Change officially move chat support to irc.libera.chat
* Change tweak NBL API tip


### 0.23.21 (2021-05-17 10:20:00 UTC)

* Fix provider Nebulance
* Fix provider MoreThan


### 0.23.20 (2021-05-13 18:35:00 UTC)

* Fix restart to release and free resources from previous run process
* Change fanart lib to get_url


### 0.23.19 (2021-05-05 21:40:00 UTC)

* Fix MoreThan provider and add provider option only allow releases that are site trusted
* Add Python 3.9 to Travis


### 0.23.18 (2021-05-03 23:10:00 UTC)

* Change allow Python 3.8.10 and 3.9.5
* Remove PiSexy provider
* Fix refresh_show, prevent another refresh of show if already in queue and not forced
* Fix webapi set scene season
* Fix set path in all_tests for py2
* Fix webapi exception if no backlog was done before (CMD_SickGearCheckScheduler)
* Change webapi don't allow setting of scene numbers when show hasn't activated scene numbering
* Add webapi unit tests


### 0.23.17 (2021-04-12 12:40:00 UTC)

* Update UnRar for Windows 6.00 to 6.01 x64


### 0.23.16 (2021-04-05 23:45:00 UTC)

* Change allow Python 3.9.4
* Change prevent use of Python 3.9.3 and alert users to upgrade to 3.9.4 due to a recall


### 0.23.15 (2021-04-03 10:05:00 UTC)

* Change allow Python 3.8.9 and 3.9.3


### 0.23.14 (2021-03-10 01:40:00 UTC)

* Add config/Search/Search Tasks/"Host running FlareSolverr" to handle CloudFlare providers
* Change the cf_clearance cookie to an undocumented optional config instead of a requirement
* Change where cf_clearance does not exist or expires, config/Search/Search Tasks/"Host running FlareSolverr" is required
* Fix saving magnet from PAs as files under py3
* Fix SkyTorrents provider
* Fix Torlock provider
* Fix TBP provider


### 0.23.13 (2021-02-26 19:05:00 UTC)

* Add Newznab providers can use API only or API + RSS cache fallback. Tip added to Newznab config/Media Providers/API key
* Add correct user entry mistakes for nzbs2go api url


### 0.23.12 (2021-02-19 17:00:00 UTC)

* Change allow Python 3.8.8 and 3.9.2


### 0.23.11 (2021-02-04 23:30:00 UTC)

* Fix report correct number of items found during nzb search
* Change recognise custom spotweb providers
  

### 0.23.10 (2021-01-30 11:20:00 UTC)

* Fix change file date on non Windows


### 0.23.9 (2021-01-28 19:45:00 UTC)

* Fix provider nCore
* Change update dateutil fallback zoneinfo to 2021a


### 0.23.8 (2020-12-31 20:40:00 UTC)

* Change update dateutil fallback zoneinfo to 2020f
* Fix notifiers Pushover and Boxcar2 under py3
* Fix need to restart SG for a change in TVChaosUK password to take effect


### 0.23.7 (2020-12-13 20:40:00 UTC)

* Fix remove need to page refresh after entering an anime scene absolute number on view-show
* Change add TVChaosUK custom name regulator to prevent a false trigger from the wordlist filter


### 0.23.6 (2020-12-11 01:50:00 UTC)

* Update UnRar for Windows 5.91 to 6.00 x64
* Fix providers BitHDTV, Blutopia, HDTorrents, Pretome, PrivateHD, PTFiles, SceneHD, TVChaosUK
* Change handle redirects from POST requests
* Change Kodi Addon 1.0.8


### 0.23.5 (2020-12-05 13:45:00 UTC)

* Change improve dark theme text legibility with green/gold background under "Downloads" in view-shows/simple layout


### 0.23.4 (2020-12-02 11:30:00 UTC)

* Change allow Python 3.9.1


### 0.23.3 (2020-11-30 17:20:00 UTC)

* Change remove use of native Py 7zip as compressor found to crash Python binary under Linux with low memory conditions


### 0.23.2 (2020-11-21 18:40:00 UTC)

* Change allow Python 3.8.7
* Change suppress py27 startup cryptography deprecation warning
* Fix filter out history items that don't qualify for status snatched/good


### 0.23.1 (2020-11-16 23:00:00 UTC)

* Fix image failure for a show that is force updated, removed, then readded


### 0.23.0 (2020-11-11 13:30:00 UTC)

* Change improve search performance for backlog, manual, failed, and proper
* Add overview of the last release age/date at each newznab provider to History/Layout "Connect fails"
* Add "History new..." to Shows menu by clicking the number
* Add db backup to the scheduled daily update
* Add display "Database backups" location at config/about if feature available
* Add option "Backup database plan" to config/general/advanced if feature available
* Add py7zr to recommended.txt for optional 7z compression
* Add `backup_db_path` setting to config.ini to customise backup db location
* Add `backup_db_max_count` to config.ini with range 0-90 where 0 = disable backup, 14 = default
* Change improve list performance for file/directory browser
* Change improve import shows listing performance
* Change improve performance during show rescan process
* Change improve performance during media processing
* Change improve scantree performance with regex params of what to include and/or exclude
* Change rename remove_file_failed to remove_file_perm and make it return an outcome
* Add config/General/Updates/Alias Process button, minimum interval for a fetch of custom names/numbering is 30 mins
* Add Export alternatives button to edit show
* Change season specific alt names now available not just for anime
* Change improve tooltip over show title in display show for multiple alternatives
* Add display season alternatives on hover over season titles in display show
* Change single digit season display to zero-padded double digits in edit show
* Change add note on edit show for season specific search rule
* Add mark next to season titles that have exceptions
* Add support for centralised sg alternative names and numbers
* Change sg alts can overwrite scene number field only if field value is blank
* Change add note on edit show for season specific search rule
* Change add has_season_exceptions to control newznab id search
* Change add season exceptions to torrent providers
* Change give remove_file functions time to process
* Add ignore folders that contain ".sickgearignore" flag file
* Change add 3 days cache for tmdb base info only
* Change `Discordapp` to `Discord` in line with company change
* Change remove `app` from URL when calling webhook
* Change remind user when testing Notifications config / Discord to update URL
* Change Trim/Clear history to hide items because the data is needed for core management
* Fix incorrect text for some drop down list items in the apiBuilder view that affected some browsers
* Fix connection skip error handling in tvdb_api
* Add client parameter to pp class and add it to API sg.postprocess
* Change API version to 14
* Change add a test for both require and ignore show specific words with partial match, both should fail
* Change expand to all providers, and season results, applying filters to .torrent content and not just search result...
  name for where a found torrent result `named.this` contains `name.that` and ignore `that` did not ignore `named.this`
* Change init showDict for all unit tests
* Change add error handling for zoneinfo update file parsing
* Change downgrade network conversions/timezone warnings on startup to debug level
* Add enum34 1.1.10
* Add humanize 3.1.0 (aec9dc2)
* Add Torrent file parse 0.3.0 (2a4eecb)
* Update included fallback timezone info file to 2020d
* Update attr 20.1.0.dev0 (4bd6827) to 20.2.0 (4f74fba)
* Update Beautiful Soup 4.8.2 (r559) to 4.9.3 (r593)
* Update cachecontrol library 0.12.5 (007e8ca) to 0.12.6 (167a605)
* Update certifi 2020.06.20 to 2020.11.08
* Update dateutil 2.8.1 (43b7838) to 2.8.1 (c496b4f)
* Change add diskcache_py3 5.0.1 (9670fbb)
* Change add diskcache_py2 4.1.0 (b0451e0)
* Update feedparser_py3 6.0.0b3 (7e255f0) to 6.0.1 (98d189fa)
* Update feedparser_py2 backport
* Update hachoir_py3 3.0a6 (5b9e05a) to 3.1.2 (f739b43)
* Update hachoir_py2 2.0a6 (5b9e05a) to 2.1.2
* Update Js2Py 0.70 (f297498) to 0.70 (92250a4)
* Update package resource API to 49.6.0 (3d404fd)
* Update profilehooks module 1.11.2 (d72cc2b) to 1.12.0 (3ee1f60)
* Update Requests library 2.24.0 (1b41763) to 2.24.0 (2f70990)
* Update soupsieve_py3 2.0.0.final (e66c311) to 2.0.2.dev (05086ef)
* Update soupsieve_py2 backport
* Update Tornado_py3 Web Server 6.0.4 (b4e39e5) to 6.1.0 (2047e7a)
* Update tmdbsimple 2.2.6 (310d933) to 2.6.6 (679e343)
* Update urllib3 1.25.9 (a5a45dc) to 1.25.11 (00f1769)
* Change add remove duplicates in newznab provider list based on name and url
* Change remove old provider dupe cleanup
* Change add response rate limit handling for generic providers
* Change add newznab retry handling
* Change add 2s interval fetch retry for GitHub as it can sometimes return no data
* Change rename misuse of terminology `frequency` to `interval`


### 0.22.16 (2020-11-10 20:15:00 UTC)

* Fix anime name parser tests failing on assumed season number 1
* Change increase number of IMDb ID digits parsed in TVDb lib
* Change add Trakt requested guidance to the log for locked user accounts


### 0.22.15 (2020-11-09 14:10:00 UTC)

* Fix IMDb cards not always displayed as `in library`


### 0.22.14 (2020-11-06 21:55:00 UTC)

* Fix RarBG in cases where home page cannot be reached


### 0.22.13 (2020-11-05 01:00:00 UTC)

* Fix SpeedCD provider
* Remove HorribleSubs provider


### 0.22.12 (2020-11-03 16:05:00 UTC)

* Fix IPTorrents


### 0.22.11 (2020-10-30 01:45:00 UTC)

* Fix an old and rare thread timing case that can change a show to the wrong type while fetching alternative names


### 0.22.10 (2020-10-28 14:10:00 UTC)

* Fix clear of old fail times for providers


### 0.22.9 (2020-10-21 11:55:00 UTC)

* Change remove DB file logging level from config/General and reduce DB levels to Debug to reduce log file noise
* Add Trakt rate-limiting http response code 429 handling to prevent request failure


### 0.22.8 (2020-10-19 13:45:00 UTC)

* Fix rare timing case on first-time startup with a network timezone update failure and an endless loop
* Change ensure `autoProcessTV/sabToSickGear.py` is set executable


### 0.22.7 (2020-10-19 10:15:00 UTC)

* Add `autoProcessTV/sabToSickGear.py` that works with SABnzbd under both py2 and py3


### 0.22.6 (2020-10-19 01:05:00 UTC)

* Fix libtrakt logging error that created a Trakt notifier issue during media process


### 0.22.5 (2020-10-16 00:45:00 UTC)

* Fix reading scene numbers from db
* Change improve clarity of notes when config/Media Process/Failed Download Handling is enabled


### 0.22.4 (2020-10-15 13:20:00 UTC)

* Fix enable "Perform search tasks" at config/Media Providers/Options for custom RSS
* Fix remove enable_scheduled_backlog as it is not appropriate for custom RSS
* Fix if no anime release group parsed, provider id is used to prevent skipping result
* Fix if no anime season is parsed, assume season 1 to prevent skipping result
* Change add some anime quality recognition to assist search


### 0.22.3 (2020-10-14 15:00:00 UTC)

* Fix use qualities saved as default during Add Show to set up qualities in Bulk Change
* Fix add manual indents to Quality dropdown select that browsers removed from CSS styles
* Change allow Python 3.9.0
* Fix English flag


### 0.22.2 (2020-09-25 09:00:00 UTC)

* Change allow Python 3.8.6
* Fix show saved require word list to require at least one word during search


### 0.22.1 (2020-09-24 13:00:00 UTC)

* Fix rare case with import existing shows where shows are not listed due to a corrupt `.nfo` file


### 0.22.0 (2020-09-19 20:50:00 UTC)

* Add menu Shows/"Metacritic Cards"
* Add menu Shows/"TV Calendar Cards"
* Add country and language to Shows/"Trakt Cards"
* Add persistence to views of Shows/Browse Cards
* Change make web UI calls async so that, for example, process media will not block page requests
* Change improve speed of backlog overview
* Fix the missing snatched low quality on backlog overview
* Fix print trace to webinterface
* Fix creating show list when there is no list at the cycle of backlog search spread
* Change improve Python performance of handling core objects
* Change improve performance for find_show_by_id
* Change episode overview, move pulldown from 'Set/Failed' to 'Override/Failed'
* Change add rarfile_py3 3.1 (a4202ca)
* Change backport rarfile_py2; Fixes for multivolume RAR3 with encrypted headers
* Update Apprise 0.8.0 (6aa52c3) to 0.8.5 (55a2edc)
* Update attr 19.2.0.dev0 (daf2bc8) to 20.1.0.dev0 (4bd6827)
* Update Beautiful Soup 4.8.1 (r540) to 4.8.2 (r559)
* Update Certifi 2019.06.16 (84dc766) to 2020.06.20 (f7e30d8)
* Update dateutil 2.8.1 (fc9b162) to 2.8.1 (43b7838)
* Update DiskCache library 4.0.0 (2c79bb9) to 4.1.0 (b0451e0)
* Update feedparser 6.0.0b1 (d12d3bd) to feedparser_py2 6.0.0b3 (7e255f0)
* Add feedparser_py3 6.0.0b3 (7e255f0)
* Update Fuzzywuzzy 0.17.0 (0cfb2c8) to 0.18.0 (2188520)
* Update html5lib 1.1-dev (4b22754) to 1.1 (f87487a)
* Update idna library 2.8 (032fc55) to 2.9 (1233a73)
* Update isotope library 3.0.1 (98ba374) to 3.0.6 (ad00807)
* Update functools_lru_cache 1.5 (21e85f5) to 1.6.1 (2dc65b5)
* Update MsgPack 0.6.1 (05ff11d) to 1.0.0 (fa7d744)
* Update profilehooks module 1.11.0 (e17f378) to 1.11.2 (d72cc2b)
* Update PySocks 1.7.0 (91dcdf0) to 1.7.1 (c2fa43c)
* Update Requests library 2.22.0 (3d968ff) to 2.24.0 (1b41763)
* Update Six compatibility library 1.13.0 (ec58185) to 1.15.0 (c0be881)
* Update soupsieve_py3 2.0.0.dev (69194a2) to 2.0.0.final (e66c311)
* Update soupsieve_py2 1.9.5 (6a38398) to 1.9.6 final (f9c96ec)
* Update tmdbsimple 2.2.0 (ff17893) to 2.2.6 (310d933)
* Update Tornado_py3 Web Server 6.0.3 (ff985fe) to 6.0.4 (b4e39e5)
* Update urllib3 release 1.25.6 (4a6c288) to 1.25.9 (a5a45dc)
* Add Telegram notifier
* Change enable image caching on browse pages
* Change update sceneNameCache after scene names are updated
* Change add core dedicated base class tvinfo_base to unify future info sources
* Add exclude ignore words and exclude required words to settings/Search, Edit and View show
* Add API response field `global exclude ignore` to sg.listignorewords endpoint
* Add API response field `global exclude require` to sg.listrequirewords endpoint
* Change improve Popen resource usage under py2
* Add overall failure monitoring to History/Connect fails (renamed from "Provider fails")
* Change log exception during update_cache in newznab
* Change make Py3.9 preparations
* Change anime "Available groups" to display "No groups listed..." when API is fine with no results instead of blank
* Change improve clarity of anime group lists by using terms Allow list and Block list
* Change add alternative locations for git.exe on Windows with a log warning
* Add link to the wiki setup guide for NZBGet and SABnzbd at Search Settings/"NZB Results"
* Change API version to 13


### 0.21.49 (2020-09-19 20:40:00 UTC)

* Change make make test_encrypt hardware independent
* Fix add `cf_clearance` to two providers that use CF IUAM, Scenetime and Torrenting
* Change convert Scenetime Quicktime SD release titles to formal SD quality title


### 0.21.48 (2020-09-18 21:00:00 UTC)

* Change typo on search_episode_subtitles when subtitles are disabled
* Fix enabled encrypt option on startup under py3


### 0.21.47 (2020-09-17 16:10:00 UTC)

* Change add warning to logs for enabled providers where `cf_clearance` cookie is missing
* Fix backlog search in season search mode
* Fix don't search if subtitles disabled


### 0.21.46 (2020-09-16 20:00:00 UTC)

* Fix TorrentDay and IPTorrents. Important: user must add browser cookie `cf_clearance` to provider 'Cookies' setting.
  If `cf_clearance` not found in browser, log out, delete site cookies, refresh browser, `cf_clearance` will be created.


### 0.21.45 (2020-09-11 16:25:00 UTC)

* Fix autoProcessTV.py to use `config.readfp` under py2 as `config.read_file` is py3.x+


### 0.21.44 (2020-09-11 10:10:00 UTC)

* Fix thesubdb subtitle service under py3
* Change autoProcessTV.py to remove bytestring identifiers that are printed under py3
* Fix saving nzb data to blackhole under py3


### 0.21.43 (2020-09-09 19:20:00 UTC)

* Add missing parameter 'failed' to sg.postprocess
* Change API rename sg.`listrequiedwords` typo endpoint to sg.`listrequirewords`
* Change API rename sg.`setrequiredwords` endpoint to sg.`setrequirewords`
* Change API responses of sg.listrequirewords and sg.setrequirewords to `require words` instead of `required words`
* Add API aliases for old endpoint names with old responses for backwards compatibility
* Fix legacy command help for `episode.search`
* Fix sg.show.ratefanart
* Fix `sg.logs` command wrongly mapped to legacy logs command
* Change return API data depending on old/new method call used for require words
* Change add missing parameter docs for CMD_SickGearSetDefaults
* Fix API CMD_SickGearSetDefaults save to config
* Change increase API version to 12
* Change remove whitespaces from parameter docu


### 0.21.42 (2020-08-04 15:45:00 UTC)

* Fix SickBeard search API compatibility issue


### 0.21.41 (2020-07-31 09:25:00 UTC)

* Update NZBGet extension 2.5 to 2.6


### 0.21.40 (2020-07-20 22:00:00 UTC)

* Change allow Python 3.8.5


### 0.21.39 (2020-07-14 01:15:00 UTC)

* Change allow Python 3.8.4


### 0.21.38 (2020-07-08 23:15:00 UTC)

* Change add handling for when a dev db is based on an older production db
* Update UnRar for Windows 5.90 to 5.91 x64
* Fix saving Trakt notification under py3


### 0.21.37 (2020-05-30 12:00:00 UTC)

* Fix Anime cards images
* Fix ETTV torrent provider


### 0.21.36 (2020-05-26 16:45:00 UTC)

* Change improve Cloudflare connectivity
* Change Cheetah3 min version to 3.2.5 (Admin user upgrade: `python.exe -m pip install --no-cache-dir --force-reinstall --upgrade Cheetah3`)


### 0.21.35 (2020-05-25 01:30:00 UTC)

* Fix RarBG under py2


### 0.21.34 (2020-05-21 14:50:00 UTC)

* Fix edit show "Upgrade once"


### 0.21.33 (2020-05-15 08:25:00 UTC)

* Change allow Python 3.8.3


### 0.21.32 (2020-05-14 15:00:00 UTC)

* Change improve Cloudflare connectivity


### 0.21.31 (2020-05-13 19:10:00 UTC)

* Fix correct type for hashlib call under py3
* Change improve loading logic, stop loop when reloading and only call location.reload(); once
* Fix RarBG under py3


### 0.21.30 (2020-04-30 10:20:00 UTC)

* Fix Milkie torrent provider breaking changes


### 0.21.29 (2020-04-29 02:10:00 UTC)

* Change update fallback timezone info file to 2020a
* Fix TVEpisodeSample to fix comparison on patterns with limited multi ep naming
* Update Js2Py 0.64 (7858d1d) to 0.70 (f297498)


### 0.21.28 (2020-04-24 09:40:00 UTC)

* Change improve Cloudflare connectivity


### 0.21.27 (2020-04-22 20:35:00 UTC)

* Update TZlocal 2.0.0b3 (410a838) to 2.1b1 (dd79171)
* Change Emby notifier to add unofficial support for Jellyfin
* Change Filelist torrent provider
* Fix regex references in sgmllib3k
* Fix settings/Notifications/Emby/"Discover" Emby/Jellyfin server in py3
* Change add allow_base to clean_host, clean_hosts to permit the base address format Jellyfin introduced at 10.4.0


### 0.21.26 (2020-04-13 00:30:00 UTC)

* Fix AttributeError in anime manager while editing show (part deux)
* Fix use lib logger instead of global logger


### 0.21.25 (2020-04-10 01:50:00 UTC)

* Fix Kodi uniqueid tag not validated during import
* Change slightly improve performance iterating metadata providers
* Fix AttributeError in anime manager while editing show
* Remove DigitalHive torrent provider
* Fix failure time reset of service URLs
* Change improve clarity of show update/refresh API failure message


### 0.21.24 (2020-04-04 00:30:00 UTC)

* Fix use release group for Propers check from history if status is snatched
* Change add provider filter fallbacks into Propers search flow


### 0.21.23 (2020-03-31 10:00:00 UTC)

* Update UnRar for Windows 5.80 to 5.90 x64
* Fix viewing Manage/"Bulk Change" page skews "Added last..." list


### 0.21.22 (2020-03-20 20:00:00 UTC)

* Fix Bulk Change/Edit for py3


### 0.21.21 (2020-03-11 21:15:00 UTC)

* Fix get_network_timezone


### 0.21.20 (2020-03-11 18:35:00 UTC)

* Fix timezone handling on Windows to correct timestamps related to file system and db episode management


### 0.21.19 (2020-03-08 15:45:00 UTC)

* Change update provider TL from v4/classic to V5
* Fix webapi (add show) wrong error message if show is not at info source


### 0.21.18 (2020-03-04 19:20:00 UTC)

* Fix NotifierFactory AttributeError on first run init


### 0.21.17 (2020-03-03 21:35:00 UTC)

* Fix do not process magnet links in search results
* Fix saving media process settings
* Add handler for Emby user access 'Enable access to all libraries', specifying folder access rights operate as normal


### 0.21.16 (2020-02-26 15:10:00 UTC)

* Change alert users of Python 3.8.1 or 3.7.6 to change Python version due to a known critical issue parsing URLs


### 0.21.15 (2020-02-25 08:50:00 UTC)

* Fix disable Media Process/Extra Scripts due to security alert
* Fix missing __hash__ for tvshow/tvepisode obj's


### 0.21.14 (2020-02-22 17:55:00 UTC)

* Fix manual search status change on display show
* Fix encoding issue in Boxcar2, Pushbullet, and Pushover notifiers
* Fix ParseResult logging during Process Media
* Fix subtitle providers that don't use auth
* Fix rTorrent exception handling


### 0.21.13 (2020-02-08 20:55:00 UTC)

* Fix Windows Kodi episode library update


### 0.21.12 (2020-02-02 00:40:00 UTC)

* Fix handling the error when failing to remove a file


### 0.21.11 (2020-02-01 21:40:00 UTC)

* Change ended show mark "[ ! ]" of view-show/"Change show" pull down because Chromium removed the CSS method
* Fix creating show list when there is no list at the cycle of backlog search spread


### 0.21.10 (2020-01-30 21:00:00 UTC)

* Fix init of custom newznab categories
* Change improve clarity of custom newznab category selection with "+/-" and usage text


### 0.21.9 (2020-01-28 01:00:00 UTC)

* Fix reading service.py under Docker
* Fix a particular case with Add show for imported shows
* Change enforce reading text files as utf8 on environments that don't e.g. Docker


### 0.21.8 (2020-01-27 09:00:00 UTC)

* Fix issue processing files with no quality parsed
* Change remove nonsense text that quality of pp item is from snatch history given that it may not be
* Fix update NameCache in case show name changes


### 0.21.7 (2020-01-24 15:05:00 UTC)

* Fix rTorrent py3 compat
* Fix edit show with multiple list values under py3
* Change improve search performance of some providers
* Change cache control of static files sent to browser to ensure page content is updated


### 0.21.6 (2020-01-21 22:30:00 UTC)

* Fix Kodi service addon + bump to 1.0.7 (select "Check for updates" on menu of "SickGear Add-on repository")
* Change Kodi Add-on/"What's new" list order to be the latest version info at top
* Add output to SG log when a new Kodi Add-on version is available for upgrade
* Fix a rare media processing issue that created `dictionary changed size` error
* Fix ensure PySocks is available for Requests/urllib3
* Fix fanart image update issue
* Change add examples that show scheme and authentication usage to config/general/advanced/"Proxy host"
* Change add warning that Kodi Add-on requires IP to setting config/general/"Allow IP use for connections"
* Change About page version string


### 0.21.5 (2020-01-15 02:25:00 UTC)

* Update Fuzzywuzzy 0.17.0 (778162c) to 0.17.0 (0cfb2c8)
* Fix multi-episode .nfo files


### 0.21.4 (2020-01-12 17:40:00 UTC)

* Change try to integrity verify episode .nfo files even if tvshow.nfo can't be parsed


### 0.21.3 (2020-01-12 17:11:00 UTC)

* Fix gracefully handle tvshow.nfo files that fail to be xml parsed


### 0.21.2 (2020-01-12 14:00:00 UTC)

* Fix Kodi meta Nfo files to work around a Kodi library update crash bug that may occur on particular systems


### 0.21.1 (2020-01-10 14:45:00 UTC)

* Fix viewing a show added before any application configuration is saved (very rare under normal use)


### 0.21.0 (2020-01-10 00:40:00 UTC)

* Change core system to improve performance and facilitate multi TV info sources
* Change migrate core objects TVShow and TVEpisode and everywhere that these objects affect.
* Add message to logs and disable ui backlog buttons when no media provider has active and/or scheduled searching enabled
* Change views for py3 compat
* Change set default runtime of 5 mins if none is given for layout Day by Day
* Change if no qualities are wanted, exit manual search thread
* Change add case-insensitive ordering to anime black/whitelist
* Fix anime groups list not excluding whitelisted stuff
* Add OpenSubtitles authentication support to config/Subtitles/Subtitles Plugin
* Add "Enforce media hash match" to config/Subtitles Plugin/Opensubtitles for accurate subs if enabled, but if disabled,
  search failures will fall back to use less reliable subtitle results
* Update NZBGet Process Media extension, SickGear-NG 1.7 to 2.4
* Update Kodi addon to 1.0.3 to 1.0.4
* Change requirements.txt for Cheetah3 to minimum 3.2.4
* Change update SABnzbd sabToSickBeard
* Change update autoProcessTV
* Add Apprise 0.8.0 (6aa52c3)
* Change use GNTP (Growl Notification Transport Protocol) from Apprise
* Change add multi host support to Growl notifier
* Fix Growl notifier when using empty password
* Change update links for Growl notifications
* Change config/Notifications/Growl links and guidance
* Change deprecate confg/Notifications/Growl password field as these are now stored with host setting
* Add hachoir_py3 3.0a6 (5b9e05a)
* Add sgmllib3k 1.0.0
* Update soupsieve 1.9.1 (24859cc) to soupsieve_py2 1.9.5 (6a38398)
* Add soupsieve_py3 2.0.0.dev (69194a2)
* Add Tornado_py3 Web Server 6.0.3 (ff985fe)
* Add xmlrpclib_to 0.1.1 (c37db9e)
* Remove ancient Growl lib 0.1
* Change remove Twitter notifier
* Remove redundant httplib2 
* Remove redundant oauth2
* Fix prevent infinite memoryError from a particular jpg data structure
* Change browser_ua for py3
* Change feedparser for py3
* Change Subliminal for py3
* Change Enzyme for py3
* Fix Guessit
* Fix parse_xml for py3
* Fix name parser with multi eps for py3
* Fix tvdb_api fixes for py3 (search show)
* Fix config/media process to only display "pattern is invalid" qtip on "Episode naming" tab if the associated field is
  actually visible. Also, if the field becomes hidden due to a setting change, hide any previously displayed qtip.
* Remove xmltodict library
* Update ADBA for py3
* Add ability to use multiple SG apikeys 
* Add UI for multiple apikeys to config/General/Web Interface
* Add jquery-qrcode 0.17.0
* Change add apikey name to ERROR log messages
* Change add logging of errors from api
* Change add remote ip to error message
* Change add print command name for api in debug log
* Change add warning message to log if old Sick-Beard api call is used
* Change add an api call mapping helper for name changed functions (for printed warnings)
* Change ui typo in apiBuilder
* Fix display of fanart in apibuilder
* Add help command to apiBuilder and fix help call
* Fix api add shows
* Change fix api sg.searchqueue output
* Add missing api sg.show.delete parameter "full"
* Add missing api sg.setdefaults and `sg.shutdown` methods
* Change increase api version because missing sg.* methods are added
* Change add some extra checks for Sick-Beard call add (existing) show
* Change patch imdbpie to add cachedir folder and set imdbpie cachedir in SG
* Fix force search return values
* Update attr 19.2.0.dev0 (154b4e5) to 19.2.0.dev0 (daf2bc8)
* Update Beautiful Soup 4.7.1 (r497) to 4.8.1 (r540)
* Update bencode to 2.1.0 (e8290df)
* Update cachecontrol library 0.12.4 (bd94f7e) to 0.12.5 (007e8ca)
* Update Certifi 2019.03.09 (401100f) to 2019.06.16 (84dc766)
* Update ConfigObj 5.1.0 (a68530a) to 5.1.0 (45fbf1b)
* Update dateutil 2.8.0 (c90a30c) to 2.8.1 (fc9b162)
* Update DiskCache library 3.1.1 (2649ac9) to 4.0.0 (2c79bb9)
* Update feedparser 5.2.1 (2b11c80) to 6.0.0b1 (d12d3bd)
* Update Fuzzywuzzy 0.15.1 to 0.17.0 (778162c)
* Update Hachoir library 2.0a6 (c102cc7) to 2.0a6 (5b9e05a)
* Update Js2Py 0.64 (efbfcca) to 0.64 (7858d1d)
* Update MsgPack 0.6.1 (737f08a) to 0.6.1 (05ff11d)
* Update rarfile 3.0 (2704344) to 3.1 (1b14c85)
* Update Requests library 2.22.0 (0b6c110) to 2.22.0 (3d968ff)
* Update Send2Trash 1.3.0 (a568370) to 1.5.0 (66afce7)
* Update Six compatibility library 1.12.0 (8da94b8) to 1.13.0 (ec58185)
* Update tmdb_api to tmdbsimple 2.2.0 (ff17893)
* Update TZlocal 2.0.0.dev0 (b73a692) to 2.0.0b3 (410a838)
* Update unidecode module 1.0.22 (a5045ab) to 1.1.1 (632af82)
* Update urllib3 release 1.25.2 (49eea80) to 1.25.6 (4a6c288)
* Change simplify parsing TVDB images
* Fix setting episodes wanted when adding show
* Fix _get_wanted and add test for case when all episodes are unaired
* Change add a once a month update of tvinfo show mappings to the daily updater
* Change autocorrect ids of new shows by updating from -8 to 31 days of the airdate of episode one
* Add next run time to Manage/Show Tasks/Daily show update
* Change when fetching imdb data, if imdb id is an episode id then try to find and use real show id
* Change delete diskcache db in imdbpie when value error (due to change in Python version)
* Change during startup, cleanup any cleaner.pyc/o to prevent issues when switching python versions
* Add .pyc cleaner if python version is switched
* Change rebrand "SickGear PostProcessing script" to "SickGear Process Media extension"
* Change improve setup guide to use the NZBGet version to minimise displayed text based on version
* Change NZBGet versions prior to v17 now told to upgrade as those version are no longer supported - code has actually
  exit on start up for some time but docs were outdated
* Change comment out code and unused option sg_base_path
* Change supported Python version 2.7.9-2.7.18 inclusive expanded to 3.7.1-3.8.1 inclusive
* Change pidfile creation under Linux 0o644
* Fix long path issues with Windows process media
* Fix search result priority for nzbget
* Change move priority property to SearchResult base class
* Add new test for wanted whole first season (add show)
* Change SickGear-NG version
* Add persistent meta language selection to first step of add show + flag images to the drop-down
* Change Kodi show nfo tag 'episodeguide' to use v2.0 format
* Change Kodi show nfo add tag show/premiered and use a full date
* Change Kodi show nfo add tag uniqueid and add missing attributes for episode nfo
* Change use Kodi metadata.tvdb.com repo api_key for requests that the addon will make
* Change Kodi show nfo remove tags 'episodeguideurl', 'indexer', and 'year' as deprecated
* Change Kodi show nfo remove tags 'id'
* Change output non-valid xml that Kodi will accept
* Change remove redundant py26 version check
* Fix reduce quote usage to optional
* Change improve Scenetime + SkyTorrent provider recent search performance to process new items since the previous cycle


### 0.20.18 (2019-12-30 12:15:00 UTC)

* Update UnRar for Windows 5.71 to 5.80 x64


### 0.20.17 (2019-12-25 01:40:00 UTC)

* Fix Synology DownloadStation test dev mode


### 0.20.16 (2019-12-25 00:40:00 UTC)

* Fix SkyTorrents provider
* Fix download link quote url process
* Fix remove Synology DownloadStation test dev mode


### 0.20.15 (2019-12-23 22:40:00 UTC)

* Change overhaul qBittorrent 4.2.1 client to add compatibility for breaking API 2.4
* Add search setting for qBittorrent client "Start torrent paused"
* Add search setting for qBittorrent client "Add release at top priority"
* Add option choose custom variable to use for label in rTorrent Torrent Results
* Add warning to rTorrent users not to use space in label
* Change overhaul DiskStation client to add compatibility for latest API
* Change improve Synology DownloadStation functions
* Add search setting for DiskStation client "Start torrent paused"
* Fix the priority set for snatched items is now also set for episodes without air date
* Change NZBGet client to use property .priority of SearchResult


### 0.20.14 (2019-12-20 00:15:00 UTC)

* Fix fetching static files for Kodi repo


### 0.20.13 (2019-12-16 04:00:00 UTC)

* Fix TL provider - replace user/pass with digest auth method
* Change improve TL and IPT provider recent search performance to process new items since the previous cycle
* Change log a tip for TL and IPT users who have not improved on the default site setting "Torrents per page"
* Add recommended.txt file with recommended libs that can be installed via: python -m pip install -r recommended.txt
* Fix saving .nfo metadata where the file name contains unicode on certain Linux OS configurations


### 0.20.12 (2019-12-09 16:30:00 UTC)

* Fix using multiple hostnames with config General/Interface/"Allowed browser hostnames"
* Add config General/Interface/"Allow IP use for connections"
* Change add WrongHostWebHandler to handle a bad hostname request with a 404 response
* Fix Shazbat torrent provider backlog issue


### 0.20.11 (2019-11-30 02:45:00 UTC)

* Remove redundant tvdb_api v1
* Remove xmltodict and etreetodict
* Change update Emby api
* Fix update CF IUAM handler


### 0.20.10 (2019-11-25 23:45:00 UTC)

* Fix history activity hits when there are no stats
* Fix 401 authentication issues caused by Requests lib using Linux environment vars


### 0.20.9 (2019-11-24 21:35:00 UTC)

* Change improve handling of poster/banner thumb URLs


### 0.20.8 (2019-11-14 09:40:00 UTC)

* Change improve TD provider recent search performance to process new items since the previous cycle
* Change log a tip for TD users who have not improved on the default site setting "Torrents per page" 
* Change tweak hoverover highlight on menu item Shows/History for when History is the home page
* Change update tvdb_api to 3.0.0
* Change improve fetching TVDB thumbnails
* Change add new 'banner_thumb' and 'poster_thumb' direct links
* Change artwork domain to new artwork domain with fallback URLs
* Change improve handling of Plex auth failure

                                                                                                                
### 0.20.7 (2019-11-10 14:40:00 UTC)

* Fix configured Plex notification hosts that don't start with "http"
* Add exclude "Specials" when pruning with option edit show/Other/"Keep up to"


### 0.20.6 (2019-11-04 22:15:00 UTC)

* Change move config migrator earlier up in the startup phase and add capability to gracefully downgrade config file
* Remove POTuk torrent provider
* Remove WOP torrent provider


### 0.20.5 (2019-10-18 00:01:00 UTC)

* Fix order for option edit show/Other/"Keep up to"


### 0.20.4 (2019-09-10 16:30:00 UTC)

* Change improve TVChaosUK search range, and also to recognise more of its random release names in results


### 0.20.3 (2019-08-27 18:50:00 UTC)

* Fix provider LimeTorrents


### 0.20.2 (2019-08-10 00:25:00 UTC)

* Fix some missing reference issues in webserve
* Add a link 'FAQ: Episode not found / Snatch failed' to 'View Log File'
* Fix Shazbat torrent provider


### 0.20.1 (2019-08-02 20:45:00 UTC)

* Change ensure TVDb statuses display as "Continuing" on home page where applicable
* Change improve handling an enabled Emby server that becomes unreachable
* Change improve performance of parsing provider search results


### 0.20.0 (2019-07-15 21:25:00 UTC)

* Change if episode name is not known at point of rename, then use 'tba'
* Add "Use dots in show.name path" to config/General/Misc, this will only affect newly added shows
* Change displayed folder on add show page to update based on "Use dots in show.name path" setting
* Update attr 18.3.0.dev0 (55642b3) to 19.2.0.dev0 (de84609) 
* Update Beautiful Soup 4.6.3 (r475) to 4.7.1 (r497)
* Add soupsieve 1.9.1 (24859cc)
* Add functools_lru_cache (soupsieve dep) 1.5 (21e85f5)
* Update CacheControl library 0.12.5 (0fedbba) to 0.12.5 (007e8ca)    
* Update Certifi 2018.11.29 (10a1f8a) to 2019.03.09 (401100f)
* Update dateutil 2.7.5 (e954819) to 2.8.0 (c90a30c)
* Update DiskCache library 3.1.1 (05cac6a) to 3.1.1 (2649ac9)
* Update Hachoir library 2.0a3 to 2.0a6 (c102cc7)
* Update html5lib 1.1-dev (4f92357) to 1.1-dev (4b22754)
* Update IMDb-pie 5.6.3 (4220e83) to 5.6.4 (f695e87)
* Update MsgPack 0.6.0 (197e307) to 0.6.1 (737f08a)
* Update profilehooks module 1.10.1 (fdbf19d) to 1.11.0 (e17f378)
* Update pyjsparser 2.4.5 (39b468e) to 2.7.1 (5465d03)
* Update PySocks 1.6.8 (b687a34) to 1.7.0 (91dcdf0)
* Update Requests library 2.21.0 (e52932c) to 2.22.0 (aeda65b)
* Update scandir 1.9.0 (9ab3d1f) to 1.10.0 (982e6ba)
* Update Six compatibility library 1.12.0 (d927b9e) to 1.12.0 (8da94b8)
* Update Tornado Web Server 5.1.1 (cc2cf07) to 5.1.1 (a99f1471)
* Update TZlocal 1.4 to 2.0.0.dev0 (b73a692)
* Update unidecode module 1.0.22 (578cdb9) to 1.0.22 (a5045ab)
* Update urllib3 release 1.24.3 (324e47a) to 1.25.2 (49eea80)
* Update win_inet_pton 1.0.1 (934a852) to 1.1.0 (57e3558)
* Update xmltodict library 0.11.0 (79ac9a4) to 0.12.0 (f3ab7e1)
* Change sickgear.py can now be run as start up instead of SickBeard.py
* Change refactor startup functions to prevent possible latency issues with systemd
* Add startup loading page
* Change restart to use loading page
* Add upgrade messages for sickbeard, cache, and failed db upgrade processes to loading page
* Change add WorkingDirectory to systemd startup prevents startup git issue
* Change improve MagnetDLProvider the latest releases search
* Add option to TVChaosUK settings, 'Send "Say thanks!"'


### 0.19.10 (2019-07-10 17:42:00 UTC)

* Fix catch error on systems with no local timezone


### 0.19.9 (2019-07-05 23:30:00 UTC)

* Change Anonymous redirect misuse of dereferer.org (was removed from SG in 2015) to nullrefer.com service


### 0.19.8 (2019-07-01 12:00:00 UTC)

* Fix the develop branch Travis build badge on GitHub homepage


### 0.19.7 (2019-06-27 12:05:00 UTC)

* Fix FF/WF display images on viewing show list


### 0.19.6 (2019-06-24 00:15:00 UTC)

* Change add rTorrent 0.9.7 compatibility
* Change improve Cloudflare connectivity


### 0.19.5 (2019-06-13 18:25:00 UTC)

* Update Js2Py 0.43 (da310bb) to 0.64 (efbfcca)
* Change update Cloudflare anti-bot handler
* Fix force reload all images and don't force reload all images for ended shows during show update


### 0.19.4 (2019-06-09 02:30:00 UTC)

* Change improve media processing checks for complete folder names


### 0.19.3 (2019-06-07 21:40:00 UTC)

* Fix "too many SQL variables" with over 999 shows when updating name cache


### 0.19.2 (2019-06-07 11:55:00 UTC)

* Change prevent media processing under a parent (or show root) folder


### 0.19.1 (2019-06-06 00:00:00 UTC)

* Change ignore word "Spanish" to not match Spanish Princess
* Remove BeyondHD torrent provider (API nuked)
* Change TVDb mappings


### 0.19.0 (2019-05-08 01:10:00 UTC)

* Update attrs 18.2.0.dev0 (c2bc831) to 18.3.0.dev0 (55642b3)
* Update CacheControl library 0.12.5 (cd91309) to 0.12.5 (0fedbba)
* Update Certifi 2018.10.15 (a462d21) to 2018.11.29 (10a1f8a)
* Update dateutil 2.7.2 (49690ee) to 2.7.5 (e954819)
* Update DiskCache library 3.0.6 (6397269) to 3.1.1 (05cac6a)
* Update html5lib 1.1-dev (e9ef538) to 1.1-dev (4f92357)
* Update idna library 2.7 (0f50bdc) to 2.8 (032fc55)
* Update MsgPack 0.5.6 (d4675be) to 0.6.0 (197e307)
* Update Requests library 2.21.0 (c452e3b) to 2.21.0 (e52932c)
* Update SimpleJSON 3.16.0 (e2a54f7) to 3.16.1 (ce75e60)
* Update Six compatibility library 1.11.0 (0b4265e) to 1.12.0 (d927b9e)
* Update urllib3 release 1.24.1 (a6ec68a) to 1.24.3 (324e47a)
* Change suppress logging false positive of bad Emby request


### 0.18.23 (2019-05-07 12:15:00 UTC)

* Fix Milkie torrent provider


### 0.18.22 (2019-05-06 19:25:00 UTC)

* Update UnRar for Windows 5.70 to 5.71 x64
* Change improve clarity for media provider search task
* Add Milkie torrent provider
* Change check manual search of illegal UNKNOWN status and change it to SKIPPED
* Change set status for shows without location
* Change set status to SKIPPED/UNAIRED when update is exited early


### 0.18.21 (2019-04-26 09:35:00 UTC)

* Change torrent client post process script to be compatible with Dash (tested with Ubuntu 18.04 LTS)


### 0.18.20 (2019-04-23 23:10:00 UTC)

* Add NinjaCentral usenet provider
* Remove Nzb.org usenet provider (r.i.p)
* Remove Milkie torrent provider (last activity > 3 months)
* Fix setting ignore/require words in webapi
* Change handle TVDb api returns None for some shows as 'seriesName'


### 0.18.19 (2019-04-19 02:00:00 UTC)

* Fix season search at provider ETTV
* Change improve IMDb id parsing


### 0.18.18 (2019-03-25 16:45:00 UTC)

* Fix "Search now" under reverse proxy configurations (credit: nojp)


### 0.18.17 (2019-03-17 08:50:00 UTC)

* Fix Cloudflare issue (affects TorrentDay and others)
* Fix provider Blutopia
* Change keep ignored status even when file exists during show update
* Change improve TVDb invalid show detection


### 0.18.16 (2019-02-26 21:15:00 UTC)

* Update UnRar for Windows 5.61 to 5.70
* Fix provider WOP 


### 0.18.15 (2019-02-21 15:30:00 UTC)

* Change improve Zooqle
* Change log bad torrent data
* Change search HorribleSubs without fansub groups
* Remove provider Anizb
* Change improve handling Trakt API response errors with watchlists
* Fix TV info source locked id check


### 0.18.14 (2019-02-11 15:10:00 UTC)

* Fix ETTV provider cache search
* Fix Snowfl provider
* Fix HorribleSubs provider single digit episode search 
* Change TokyoToshokan provider to prefer magnets and ignore invalid nyaa links
* Fix saving duplicate filename extension .nzb and .torrent


### 0.18.13 (2019-02-09 16:00:00 UTC)

* Fix Nyaa provider
* Fix HorribleSubs provider


### 0.18.12 (2019-02-07 03:55:00 UTC)

* Change improve DiskStation 6.2 connectivity and error logging
* Fix TokyoToshokan


### 0.18.11 (2019-02-03 13:50:00 UTC)

* Add hd/sd quality detection for x265 hevc (to use; remove x265 and hevc from global ignore list)
* Add prefer x265/hevc releases over x264 at equal qualities
* Fix EpisodeView Webcal link for proxy use
* Fix UI issue with /api/builder -> SickGear.Episode.SetStatus
* Change provider Rarbg


### 0.18.10 (2019-01-11 14:00:00 UTC)

* Fix using ampersand with find show search input


### 0.18.9 (2019-01-08 01:00:00 UTC)

* Change ensure utf-8 locale for Ubuntu snap
* Change remove non-release group stuff from newnab results
* Add detection of NZBHydra and NZBHydra 2 to config providers
* Remove Torrentz2


### 0.18.8 (2018-12-18 21:00:00 UTC)

* Change first run GUI defaults to enable fanart and episode view as home
* Fix an issue in the Travis CI test system used by GitHub
* Fix potential issue parsing IMDb response
* Update IMDb-pie 5.6.3 (df7411d1) to 5.6.3 (4220e83)


### 0.18.7 (2018-12-14 01:00:00 UTC)

* Fix saving NZBGet priority to Normal
* Change hide "More results" between add show searches


### 0.18.6 (2018-12-12 19:30:00 UTC)

* Change to public IMDb lists is now handled when adding a list
* Change IMDb cards view to feedback when a list has no TV shows
* Change IMDb cards view to include TV Mini Series
* Change add "list more" to list choices on IMDb cards view
* Change IMDb requests to be https


### 0.18.5 (2018-12-10 12:15:00 UTC)

* Change all nzb provider requests to 60s timeout
* Fix encode str to unicode for get_UWRatio
* Fix decode given show in add show as 'utf-8' into unicode
* Change improve UI to account for docker/snap installations
* Fix snap startup permissions issue
* Change providers on first run to be alphabetically listed and grouped usenet, torrent, anime
* Change suppress the redundant first run dateutil zoneinfo warning
* Update CFScrape 1.6.8 (be0a536) to custom 1.9.5 (be0a536)
* Update pyjsparser 2.4.5 (cd5b829) to 2.4.5 (39b468e)
* Update Js2Py 0.43 (c1442f1) to 0.43 (da310bb)
* Change it's the time of year to wear a fluffy hat


### 0.18.4 (2018-12-04 15:45:00 UTC)

* Fix "Test Emby" notifications output when there are not enough API keys for hosts
* Change About page to include current base @ version number
* Change handle when a known season is deleted from indexer but ep data is not deletable locally


### 0.18.3 (2018-12-01 17:35:00 UTC)

* Add Milkie torrent provider


### 0.18.2 (2018-11-30 21:15:00 UTC)

* Remove AlphaReign torrent provider
* Change minimise library update calls to Kodi and Plex


### 0.18.1 (2018-11-28 15:35:00 UTC)

* Fix manual search button on Daily Schedule


### 0.18.0 (2018-11-26 19:30:00 UTC)

* Update Beautiful Soup 4.6.0 (r449) to 4.6.3 (r475)
* Update CacheControl library 0.12.4 (bd94f7e) to 0.12.5 (cd91309)
* Update Certifi 2018.01.18 (e225253) to 2018.08.24 (8be9f89)
* Update dateutil module 2.7.2 (ff03c0f) to 2.7.2 (49690ee)
* Update feedparser 5.2.1 (5646f4c) to 5.2.1 (2b11c80)
* Update profilehooks module 1.10.0 (0ce1e29) to 1.10.1 (fdbf19d)
* Update PySocks 1.6.8 (524ceb4) to 1.6.8 (b687a34)
* Update Requests library 2.15.1 (282b01a) to 2.19.1 (2c6a842)
* Update scandir module 1.6 (c3592ee) to 1.9.0 (9ab3d1f)
* Update SimpleJSON 3.13.2 (6ffddbe) to 3.16.0 (e2a54f7)
* Update Tornado Web Server 5.0.1 (2b2a220a) to 5.1.1 (cc2cf07)
* Update unidecode module 1.0.22 (81f938d) to 1.0.22 (578cdb9)
* Update UnRar for Windows 5.60 to 5.61
* Add idna library 2.7 (0f50bdc)
* Add urllib3 release 1.23 (7c216f4)
* Change if old scandir binary module is installed, fallback to slow Python module and inform user to upgrade binary
* Change site services tester to fall back to http if error with SSL
* Change postprocessor try to use folder name when filename does not contain show name
* Change force redirects in TVMaze API to be https
* Add display first 20 results in "Add show" view with a link to display more
* Add search results sort by Z to A to "Add show" view
* Add search results sort by newest aired to "Add show" view
* Add search results sort by oldest aired to "Add show" view
* Change requirements.txt Cheetah >= 3.1.0
* Add bB torrent provider
* Add Snowfl torrent provider
* Fix manual search button on displayShow and episode view page
* Change feedback result of manual search on the clicked button image/tooltip
* Change reduce browser I/O on displayShow
* Fix displayShow bug where click holding on a season btn and then dragging away leaves 50% white
* Change Show List text "Search Show Name" to "Filter Show Name", and "Reset Search" to "Reset Filter" for clarity
* Change when getting a non-existing folder, add the failed location to log messages
* Change add pulsing effect to warning indicators in navbar
* Add show search ability to menu Shows/"Add show"
* Change simplify options on final step of Add show
* Add quick set suggestion statuses in Episode Status Manager. Helpful for orphan "Snatches", or changes to "Skipped" etc.
* Change DisplayShow manual search button busy animation
* Add history view layouts to "Shows" menu
* Add a current layout indicator to "Shows"/"History" menu item
* Add the five last added shows to "Shows" menu under item "[1/2]"
* Change relabel ui "Episode Schedule" and "Episode View" to "Daily Schedule"
* Change displayShow, move table header sorting chevron images from right side of column to before text
* Change displayShow, move plotinfo from right side of name column to before the episode text
* Fix use correct columns for sorting on displayShow
* Fix sort by episode number on displayShow
* Change add images for manual search finished on displayShow to indicate completed fully (green) or low quality (bronze)
* Change improve image sizes to reduce page overhead
* Fix make release group comparison for proper/repack search case-insensitive


### 0.17.15 (2018-11-24 20:30:00 UTC)

* Fix pruning large watch lists
* Add Ubuntu snap installer


### 0.17.14 (2018-11-15 08:00:00 UTC)

* Change remove required restart of SickGear after changing label or path settings for rTorrent and qBittorrent


### 0.17.13 (2018-11-08 21:12:00 UTC)

* Fix add filter to data used for alternative scene episode numbers
* Change don't enable "Scene numbering" for shows without alternative scene episode numbers
* Change label/summary of editShow/Search/"Scene numbering" to "Editable episode numbers" to improve clarity for its use
* Change improve summary of addShow/Finally/"Scene numbering"
* Change improve displayShow tooltips for editable episode number fields


### 0.17.12 (2018-10-23 19:50:00 UTC)

* Change add text search as default for old newznab without supportedParams caps parameter


### 0.17.11 (2018-10-14 18:43:00 UTC)

* Fix post process "Permission denied" caused by removing the !sync file too early in onTxComplete
* Change onTxComplete copy files logic to mitigate potential issues
* Change bump onTxComplete version to 1.1
* Change onTxComplete supported qBittorrent version is 4.13 and newer
* Change onTxComplete supported uTorrent is 2.2.1
* Add onTxComplete.bat logging to onTxComplete.log
* Fix issue with TVChaosUK


### 0.17.10 (2018-10-05 20:15:00 UTC)

* Change improve log stats for rejected items at torrent providers
* Change when a TVChaosUK response is invalid, wait then retry


### 0.17.9 (2018-10-04 15:40:00 UTC)

* Change improve TVChaosUK


### 0.17.8 (2018-10-02 13:15:00 UTC)

* Fix executing addshow form prematurely


### 0.17.7 (2018-09-26 18:30:00 UTC)

* Fix conflicting chars search with RarBG torrent provider
* Change improve Zooqle search
* Fix saving a nzb and a couple of notifs settings as disabled whose defaults were enabled


### 0.17.6 (2018-09-22 09:45:00 UTC)

* Fix propers search for Xspeeds torrent provider
* Remove BTScene and BitMeTV torrent providers


### 0.17.5 (2018-09-08 13:20:00 UTC)

* Fix error updating shows with certain paths
* Fix getting XEM absolute numbers for show
* Fix IMDb info load for redirected ids
* Fix flags on displayShow (under Linux)
* Change refactor scene numbering
* Change update LimeTorrents icon


### 0.17.4 (2018-09-01 03:00:00 UTC)

* Fix typo


### 0.17.3 (2018-09-01 02:10:00 UTC)

* Fix issue with tvdb response data


### 0.17.2 (2018-08-30 15:06:00 UTC)

* Fix Blutopia, Skytorrents, and SpeedCD torrent providers


### 0.17.1 (2018-08-29 17:37:00 UTC)

* Change replace imdb lib with imdb-pie 5.6.3 (df7411d1)
* Change handle if BTS returns no data
* Change improve hachoir error handling with bad source metadata


### 0.17.0 (2018-08-24 23:40:00 UTC)

* Add ability to set episodes to suggested statuses in Episode Status Manager. Useful for orphaned "Snatches" or to undo
  change to "Skipped", "Ignored", or "Wanted" to a previously known quality
* Change save config values only where reqd. reduces file by up to 75%
* Add 'Map an NZBGet "DestDir"' setting to config/Search/NZB Results tab (select NZBGet)
* Add TVDB, TheXem, and GitHub buttons to page History/Layout "Provider fails" that fetches a site Up/Down report
* Add bubble links to History/Provider fails when more than one provider has failures
* Add "Keep up to x most recent downloads" to Edit Show/Other
* Add "Keep up to x most recent downloads" to Manage/Bulk Change/Edit
* Change append number of downloads to keep to the number of file(s) at Display Show
* Add "Keep up to x most recent downloads" to add show finally step
* Add prune to refreshDir/rescan
* Update Tornado Web Server 5.0.1 (35a538f) to 5.0.1 (2b2a220a)
* Add HDME torrent provider
* Add HorribleSubs torrent provider
* Add ImmortalSeed torrent provider
* Add Xspeeds torrent provider
* Change consolidate provider filters into 'Only allow releases that are'
* Add provider filters, Only allow releases that are ...
  'scene releases (srrDB/predb listed)', 'or contain' text or regex,
  'non scene if no recent search results', 'non scene if no active search results',
  'not scene nuked', and 'nuked if no active search results'
* Change improve tvdb_api performance; remember if episodes are cached and reload show if not and episodes are requested
* Change remove redundant torrent URLs and improve provider loader


### 0.16.23 (2018-08-21 21:00:00 UTC)

* Fix detection of existing files
* Change add sanitize 'imdbid' field in tvdb_api v2
* Change indexer_id in imdb_info (switchIndexer)


### 0.16.22 (2018-08-18 12:30:00 UTC)

* Change TVDB data parsing for gueststars, writers and genre


### 0.16.21 (2018-07-28 14:15:00 UTC)

* Change TorrentDay
* Change TVDB API 2 to version 2.2.0


### 0.16.20 (2018-07-17 14:30:00 UTC)

* Change TorrentDay
* Fix for Emby updater when no folders are returned from API


### 0.16.19 (2018-07-05 18:10:00 UTC)

* Fix Uuid1 Python Bug, add fallback to uuid4 when uuid1 fails with ValueError https://bugs.python.org/issue32502


### 0.16.18 (2018-07-05 14:45:00 UTC)

* Fix Scenetime torrent provider
* Change disable search torrents on first installation


### 0.16.17 (2018-07-01 01:00:00 UTC)

* Update UnRar for Windows 5.50 to 5.60
* Fix API save show paused state and API exception raised when no indexer results


### 0.16.16 (2018-06-09 12:13:00 UTC)

* Fix metadata mediabrowser when no actors
* Add 'vp9' and 'av1' to ignore word list


### 0.16.15 (2018-06-03 21:24:00 UTC)

* Change garbage_name regex


### 0.16.14 (2018-06-01 15:55:00 UTC)

* Change improve IPT and RarBG providers


### 0.16.13 (2018-05-26 17:00:00 UTC)

* Change add blacklog search terms for anime PROPERS
* Fix rare case recovery after a server has been down


### 0.16.12 (2018-05-25 00:40:00 UTC)

* Fix anime parser and anime PROPER level


### 0.16.11 (2018-05-22 00:00:00 UTC)

* Fix SickGear-NG.py media processing script


### 0.16.10 (2018-05-21 23:30:00 UTC)

* Fix importing TV shows with utf8 characters in parent folders on Windows
* Fix utf8 in folders for SickGear-NG.py media processing script, script version bumped 1.5 to 1.6
* Fix incorrect logic mixing seasons
* Remove NMA notifier


### 0.16.9 (2018-05-17 15:30:00 UTC)

* Fix authorisation issue affecting some providers


### 0.16.8 (2018-05-17 02:00:00 UTC)

* Fix changing master id via search method


### 0.16.7 (2018-05-14 02:40:00 UTC)

* Fix name_parser_tests for test_extra_info_no_name


### 0.16.6 (2018-05-14 01:00:00 UTC)

* Change improve tolerance to parse a release title with a badly placed episode name
* Change improve handling tvdb_api data when adding upcoming shows with unfilled data
* Change search only once per cycle for shows with multiple episodes that air on the same day
* Fix SpeedCD


### 0.16.5 (2018-05-07 21:15:00 UTC)

* Fix HTTP 422 error when using Plex Username and Password
* Change how show URLs are made for TV info sources


### 0.16.4 (2018-05-03 12:00:00 UTC)

* Fix PiSexy torrent provider


### 0.16.3 (2018-05-02 13:55:00 UTC)

* Fix issue on displayShow


### 0.16.2 (2018-05-02 00:25:00 UTC)

* Change use copy of showObj for UI to preserve original object structs


### 0.16.1 (2018-05-01 13:20:00 UTC)

* Fix IMDb links to older shows on displayshow and editshow page


### 0.16.0 (2018-04-26 17:10:00 UTC)

* Change search show result 'exists in db' text into a link to display show page
* Change increase namecache size and fix deleting items from it when at capacity
* Change improve security with cross-site request forgery (xsrf) protection on web forms
* Change improve security by sending header flags httponly and secure with cookies
* Change improve security with DNS rebinding prevention, set "Allowed browser hostnames" at config/General/Web Interface
* Change improve test for creating self-signed SSL cert
* Change force restart when switching SSL on/off
* Change disable SSL cert verification for logins in pp-scripts
* Change hachoir targa and mpeg_ts mime parser tags so they validate
* Update backports/ssl_match_hostname 3.5.0.1 (r18) to 3.7.0.1 (r28)
* Update cachecontrol library 0.12.3 (db54c40) to 0.12.4 (bd94f7e)
* Update chardet packages 3.0.4 (9b8c5c2) to 4.0.0 (b3d867a)
* Update dateutil library 2.6.1 (2f3a160) to 2.7.2 (ff03c0f)
* Update feedparser library 5.2.1 (f1dd1bb) to 5.2.1 (5646f4c) - Uses the faster cchardet if installed
* Change Hachoir can't support PY2 so backport their PY3 to prevent a need for system dependent external binaries like mediainfo
* Update html5lib 0.99999999/1.0b9 (1a28d72) to 1.1-dev (e9ef538)
* Update IMDb 5.1 (r907) to 5.2.1dev20171113 (f640595)
* Update jquery.form plugin 3.51.0 to 4.2.2
* Update moment.js 2.17.1 to 2.21.0
* Update profilehooks 1.9.0 (de7d59b) to 1.10.0 (0ce1e29)
* Update Certifi 2017.07.27 (f808089) to 2018.01.18 (e225253)
* Update PySocks 1.6.5 (b4323df) to 1.6.8 (524ceb4)
* Update rarfile 3.0 (3e54b22) to 3.0 (2704344)
* Update Requests library 2.13.0 (fc54869) to 2.15.1 (282b01a)
* Update scandir 1.3 to 1.6 (c3592ee)
* Update SimpleJSON library 3.10.0 (c52efea) to 3.13.2 (6ffddbe)
* Update Six compatibility library 1.10.0 (r433) to 1.11.0 (68112f3)
* Update Tornado Web Server 5.0.1 (35a538f) to 5.1.dev1 (415f453)
* Update unidecode library 0.04.21 (e99b0e3) to 1.0.22 (81f938d)
* Update webencodings 0.5 (3970651) to 0.5.1 (fa2cb5d)
* Update xmltodict library 0.10.2 (375d3a6) to 0.11.0 (79ac9a4)


### 0.15.14 (2018-04-20 12:00:00 UTC)

* Change prefer modern html5lib over old to prevent display show issue on systems that fail to clean libs
* Change add un/pw for cookie support to improve SpeedCD torrent provider
* Change improve handling faults when downloading .torrent files
* Remove TorrentBytes provider
* Change remove redundant log messages for releases never to be cached removing <30% log spam
* Change remove redundant log messages for items not found in cache removing <10% log spam
* Fix marking episodes wanted due to parsing malformed non-anime release name as an anime season pack
* Change speed optimization, compile static name parser regexes once, instead of for every NameParser instance
* Change remove redundant create regexs log messages removing <10% log spam


### 0.15.13 (2018-04-18 13:50:00 UTC)

* Fix API endpoints for `sg.exceptions` and exceptions
* Change improve searching torrent provider BTScene


### 0.15.12 (2018-04-17 14:10:00 UTC)

* Fix ETTV torrent provider


### 0.15.11 (2018-04-16 03:20:00 UTC)

* Fix issue creating xml metadata files
* Change improve searching torrent providers AReign, EZTV, HDB, SkyT, and SCD


### 0.15.10 (2018-04-13 12:10:00 UTC)

* Change accept theTVDB Url in addshow search field
* Change Nzb.org usenet provider add config scene only/nuked
* Change SpeedCD torrent provider improve copy/paste cookie support
* Change BTScene, LimeTorrents, SkyTorrents, Torlock, Torrentz, TPB torrent providers
* Add AlphaReign, EZTV torrent providers


### 0.15.9 (2018-04-07 20:45:00 UTC)

* Fix metadata show not found
* Change when adding a show, display show title instead of '[]'


### 0.15.8 (2018-04-07 00:14:00 UTC)

* Change improve tvinfo source meta handling for cases where server is either down, or no results are returned


### 0.15.7 (2018-04-06 13:30:00 UTC)

* Change improve metadata handler during postprocessing when tvinfo source is down
* Fix Torrentz2 filter spam


### 0.15.6 (2018-04-05 01:20:00 UTC)

* Fix cf algorithm


### 0.15.5 (2018-04-04 21:10:00 UTC)

* Remove GFT torrent provider


### 0.15.4 (2018-04-03 16:10:00 UTC)

* Fix Torrentleech provider


### 0.15.3 (2018-03-28 16:55:00 UTC)

* Fix clicking next and previous show buttons on macOS Safari


### 0.15.2 (2018-03-28 01:45:00 UTC)

* Fix search for wanted when adding new show


### 0.15.1 (2018-03-23 22:30:00 UTC)

* Fix overwriting repack where renamed filename has '-' in title
* Fix Growl display correct message on test notification success + change notification icon


### 0.15.0 (2018-03-22 00:00:00 UTC)

* Add showRSS torrent provider
* Add choice to delete watched episodes from a list of played media at Kodi, Emby, and/or Plex,
  instructions at Shows/History/Layout/"Watched"
* Add installable SickGear Kodi repository containing addon "SickGear Watched State Updater"
* Change add Emby setting for watched state scheduler at Config/Notifications/Emby/"Update watched interval"
* Change add Plex setting for watched state scheduler at Config/Notifications/Plex/"Update watched interval"
* Change add map parent folder setting at Notifications for Emby, Kodi, and Plex
* Add API cmd=sg.updatewatchedstate, instructions for use are linked to in layout "Watched" at /history
* Change history page table filter input values are saved across page refreshes
* Change history page table filter inputs, accept values like "dvd or web" to only display both
* Change history page table filter inputs, press 'ESC' key inside a filter input to reset it
* Add provider activity stats to Shows/History/Layout/ drop down
* Change move provider failures table from Manage/Media Search to Shows/History/Layout/Provider fails
* Change sort provider failures by most recent failure, and with paused providers at the top
* Add SickGear-NZBGet dedicated media processing script, see.. \autoProcessTV\SickGear-NG\INSTALL.txt
* Add non-standard multi episode name parsing e.g. S01E02and03 and 1x02and03and04
* Change overhaul and add API functions
* Change API version... start with 10
* Change set application response header to 'SickGear' + add API version
* Change return timezone (of network) in API
* Add indexer to calls
* Add SickGear Command tip for old SickBeard commands
* Add warning old sickbeard API calls only support tvdb shows
* Add "tvdbid" fallback only for sickbeard calls
* Add listcommands
* Add list of all commands (old + new) in listcommand page at the beginning
* Change hide 'listcommands' command from commands list, since it needs the API builder CSS + is html not json
* Add missing help in webapi
* Add episode info: absolute_number, scene_season, scene_episode, scene_absolute_number
* Add fork to SB command
* Add sg
* Add sg.activatescenenumbering
* Add sg.addrootdir
* Add sg.checkscheduler
* Add sg.deleterootdir
* Add sg.episode
* Add sg.episode.search
* Add sg.episode.setstatus
* Add sg.episode.subtitlesearch
* Add sg.exceptions
* Add sg.forcesearch
* Add sg.future
* Add sg.getdefaults
* Add sg.getindexericon
* Add sg.getindexers to list all indexers
* Add sg.getmessages
* Add sg.getnetworkicon
* Add sg.getrootdirs
* Add sg.getqualities
* Add sg.getqualitystrings
* Add sg.history
* Add sg.history.clear
* Add sg.history.trim
* Add sg.listtraktaccounts
* Add sg.listignorewords
* Add sg.listrequiedwords
* Add sg.logs
* Add sg.pausebacklog
* Add sg.postprocess
* Add sg.ping
* Add sg.restart
* Add sg.searchqueue
* Add sg.searchtv to search all indexers
* Add sg.setexceptions
* Add sg.setignorewords
* Add sg.setrequiredwords
* Add sg.setscenenumber
* Add sg.show
* Add sg.show.addexisting
* Add sg.show.addnew
* Add sg.show.cache
* Add sg.show.delete
* Add sg.show.getbanner
* Add sg.show.getfanart
* Add sg.show.getposter
* Add sg.show.getquality
* Add sg.show.listfanart
* Add sg.show.ratefanart
* Add sg.show.seasonlist
* Add sg.show.seasons
* Add sg.show.setquality
* Add sg.show.stats
* Add sg.show.refresh
* Add sg.show.pause
* Add sg.show.update
* Add sg.shows
* Add sg.shows.browsetrakt
* Add sg.shows.forceupdate
* Add sg.shows.queue
* Add sg.shows.stats
* Change sickbeard to sickgear
* Change sickbeard_call to property
* Change sg.episode.setstatus allow setting of quality
* Change sg.history, history command output
* Change sg.searchtv to list of indexers
* Add uhd4kweb to qualities
* Add upgrade_once to add existing shows
* Add upgrade_once to add new show
* Add upgrade_once to show quality settings (get/set)
* Add 'ids' to Show + Shows
* Add ids to coming eps + get tvdb id from ids
* Add 'status_str' to coming eps
* Add 'local_datetime' to coming eps + runtime
* Add X-Filename response header to getbanner, getposter
* Add X-Fanartname response header for sg.show.getfanart
* Change remove some non-release group stuff from newnab results


### 0.14.9 (2018-03-19 13:10:00 UTC)

* Change remove dead tor caches and stop searching episodes that have a magnet saved
* Change AlphaRatio provider freeleech mode; prevent spoiling user ratio from ambiguous filtered results


### 0.14.8 (2018-03-13 22:00:00 UTC)

* Fix changing status from "Skipped" to "Wanted" in Manage/Episode Status


### 0.14.7 (2018-03-12 21:30:00 UTC)

* Add DrunkenSlug usenet provider
* Fix PiSexy torrent provider


### 0.14.6 (2018-03-05 15:40:00 UTC)

* Fix config/notifications Trakt "inactive" status not displayed when it should be
* Fix saving multiple account "Update collection" selection at config/notifications Trakt


### 0.14.5 (2018-02-23 22:15:00 UTC)

* Remove NZB.is usenet provider
* Remove HD4Free torrent provider
* Fix config/notifications/Pushover priority selector
* Fix sending notification on snatch or download to Kodi/Emby


### 0.14.4 (2018-02-18 23:55:00 UTC)

* Change relax strict mode from subtitle languages and show unknown.png flag for 'Undetermined' subtitle languages
* Add Paramount Network icon


### 0.14.3 (2018-02-13 13:00:00 UTC)

* Change improve thetvdb api response handling


### 0.14.2 (2018-02-07 16:00:00 UTC)

* Change add handling for where requesting disk freespace is denied permission on some Linux distros


### 0.14.1 (2018-02-03 22:40:00 UTC)

* Change terminology around the custom quality selection to improve clarity
* Change restrict changing custom download qualities to reasonable selections
* Add upgrade to quality selections on Add show page and Import existing show page


### 0.14.0 (2018-02-01 02:30:00 UTC)

* Change improve core scheduler logic
* Change improve media process to parse anime format 'Show Name 123 - 001 - Ep 1 name'
* Add free space stat (if obtainable) of parent folder(s) to footer
* Add option "Display disk free" to general config/interface page (default enabled)
* Add a provider error table to page Manage/Media Search
* Add failure handling, skip provider for x hour(s) depending on count of failures
* Add detection of Too Many Requests (Supporting providers UC and BTN)
* Add footer icon button to switch time layouts
* Add performance gains for proper search by integrating it into recent search
* Add the once per day proper finder time to footer, this process catches any propers missed during recent searches
* Add ability to differentiate webdl/rip sources so overwriting propers is always done from the same source (e.g. AMZN)
* Change layout of quality custom to improve clarity
* Change tweak text of SD DVD to include BD/BR
* Change TBy prov add UHD cat


### 0.13.15 (2018-01-26 10:30:00 UTC)

* Fix save on config general


### 0.13.14 (2018-01-25 16:20:00 UTC)

* Add config/general/web interface/send security headers (default enabled)
* Fix usenet_crawler cache mode results
* Fix omgwtf test of invalid auth, issue when enabling propers, and updating cache
* Fix unicode shownames when searching
* Add season specific naming exceptions to nzb + btn


### 0.13.13 (2018-01-19 00:45:00 UTC)

* Fix setting episode status when testing for if it should be deleted
* Restrict setting newly added old episodes to WANTED to the last 90 days, older are set to SKIPPED


### 0.13.12 (2018-01-16 01:10:00 UTC)

* Remove provider TorrentVault


### 0.13.11 (2018-01-15 17:35:00 UTC)

* Fix issue fetching data in a rare case


### 0.13.10 (2018-01-08 17:20:00 UTC)

* Fix "Upgrade once" for wanted qualities


### 0.13.9 (2018-01-02 15:45:00 UTC)

* Fix marking episode as to upgrade


### 0.13.8 (2017-12-27 15:45:00 UTC)

* Fix HD4Free provider


### 0.13.7 (2017-12-27 03:00:00 UTC)

* Add log message for not found on indexer when adding a new show
* Fix upgrade once ARCHIVED setting by postProcessor
* Fix determination of is_first_best_match
* Fix BTScene and Lime
* Add ETTV torrent provider
* Add PotUK torrent provider


### 0.13.6 (2017-12-13 01:50:00 UTC)

* Change improve multi episode release search
* Change improve usage of the optional regex library


### 0.13.5 (2017-12-11 21:45:00 UTC)

* Change delete unused html5lib files that can cause issue with search providers


### 0.13.4 (2017-12-11 16:45:00 UTC)

* Fix MediaBrowser Season##\metadata


### 0.13.3 (2017-12-10 20:30:00 UTC)

* Fix metadata Season Posters and Banners
* Change restore fetching metadata episode thumbs


### 0.13.2 (2017-12-08 19:00:00 UTC)

* Fix tools menu on Chrome mobile browser


### 0.13.1 (2017-12-07 15:30:00 UTC)

* Fix wanted episodes


### 0.13.0 (2017-12-06 12:40:00 UTC)

* Change don't fetch caps for disabled nzb providers
* Change recent search to use centralised title and URL parser for newznab
* Add display unaired season 1 episodes of a new show in regular and pro I view modes
* Change improve page load time when loading images
* Update isotope library 2.2.2 to 3.0.1
* Add lazyload package 3.0.0 (2e318b1)
* Add webencodings 0.5 (3970651) to assist parsing legacy web content
* Change improve add show search results by comparing search term to an additional unidecoded result set
* Change webserver startup to correctly use xheaders in reverse proxy or load balance set-ups
* Update backports_abc 0.4 to 0.5
* Update Beautiful Soup 4.4.0 (r397) to 4.6.0 (r449)
* Update cachecontrol library 0.11.5 to 0.12.3 (db54c40)
* Update Certifi 2015.11.20.1 (385476b) to 2017.07.27 (f808089)
* Update chardet packages 2.3.0 (d7fae98) to 3.0.4 (9b8c5c2)
* Update dateutil library 2.4.2 (d4baf97) to 2.6.1 (2f3a160)
* Update feedparser library 5.2.0 (8c62940) to 5.2.1 (f1dd1bb)
* Update html5lib 0.99999999/1.0b9 (46dae3d) to (1a28d72)
* Update IMDb 5.1dev20160106 to 5.1 (r907)
* Update moment.js 2.15.1 to 2.17.1
* Update PNotify library 2.1.0 to 3.0.0 (175af26)
* Update profilehooks 1.8.2.dev0 (ee3f1a8) to 1.9.0 (de7d59b)
* Update rarfile to 3.0 (3e54b22)
* Update Requests library 2.9.1 (a1c9b84) to 2.13.0 (fc54869)
* Update SimpleJSON library 3.8.1 (6022794) to 3.10.0 (c52efea)
* Update Six compatibility library 1.10.0 (r405) to 1.10.0 (r433)
* Update socks from SocksiPy 1.0 to PySocks 1.6.5 (b4323df)
* Update Tornado Web Server 4.5.dev1 (92f29b8) to 4.5.1 (79b2683)
* Update unidecode library 0.04.18 to 0.04.21 (e99b0e3)
* Update xmltodict library 0.9.2 (eac0031) to 0.10.2 (375d3a6)
* Update Bootstrap 3.2.0 to 3.3.7
* Update Bootstrap Hover Dropdown 2.0.11 to 2.2.1
* Update imagesloaded 3.1.8 to 4.1.1
* Update jquery.cookie 1.0 (21349d9) to JS-Cookie 2.1.3 (c1aa987)
* Update jquery.cookiejar 1.0.1 to 1.0.2
* Update jQuery JSON 2.2 (c908771) to 2.6 (2339804)
* Update jquery.form plugin 3.35.0 to 3.51.0 (6bf24a5)
* Update jQuery SelectBoxes 2.2.4 to 2.2.6
* Update jquery-tokeninput 1.60 to 1.62 (9c36e19)
* Update jQuery-UI 1.10.4 to 1.12.1 - minimum supported IE is 8
* Update jQuery UI Touch Punch 0.2.2 to 0.2.3
* Update qTip 2.2.1 to 2.2.2
* Update tablesorter 2.17.7 to 2.28.5
* Update jQuery 1.8.3 to 2.2.4
* Add one time run to start up that deletes troublemaking compiled files
* Fix reload of homepage after restart in some browsers
* Add detection of '1080p Remux' releases as fullhdbluray
* Add "Perform search tasks" to Config/Media Providers/Options
* Change improve clarity of enabled providers on Config/Media Providers
* Add option to limit WebDL propers to original release group under Config/Search/Media Search
* Change add IPv4 config option when enabling IPv6.
* Add autoProcessTV/onTxComplete.bat to improve Windows clients Deluge, qBittorrent, Transmission, and uTorrent
* Add Blutopia torrent provider
* Add MagnetDL torrent provider
* Add SceneHD torrent provider
* Add Skytorrents torrent provider
* Add TorrentVault torrent provider
* Add WorldOfP2P torrent provider
* Change do not have shows checked by default on import page. To re-enable import shows checked by default,
  1) On config page 'Save' 2) Stop SG 3) Find 'import_default_checked_shows' in config.ini and set '1' 4) Start SG
* Add Nyaa (.si) torrent provider
* Add Trakt watchlist to Add show/Trakt Cards
* Change revoke application access at Trakt when account is deleted in SG
* Add persistent hide/unhide cards to Add show/Trakt and Add show/IMDb Cards
* Change simplify dropdowns at all Add show/Cards
* Change cosmetic title on shutdown
* Change use TVDb API v2
* Change improve search for PROPERS
* Change catch show update task errors
* Change simplify and update FreeBSD init script
* Change only use newznab Api key if needed
* Change editshow saving empty scene exceptions
* Change improve TVDB data handling
* Change improve media processing by using more snatch history data
* Change show update, don't delete any ep in DB if eps are not returned from indexer
* Change prevent unneeded error message during show update
* Change improve performance, don't fetch episode list when retrieving a show image
* Change don't remove episodes from DB with status: SNATCHED, SNATCHED_PROPER, SNATCHED_BEST, DOWNLOADED, ARCHIVED, IGNORED
* Change add additional episode removal protections for TVDb_api v2
* Change filter SKIPPED items from episode view
* Change improve clarity of various error message by including relevant show name
* Change extend WEB PROPER release group check to ignore SD releases
* Change increase performance by reducing TVDb API requests with a global token
* Change make indexer lookup optional in NameParser, and deactivate during searches
* Change improve newnab autoselect categories
* Change add nzb.org BoxSD and BoxHD categories
* Change post processor, ignore symlinks found in process_dir
* Change file modify date of episodes older than 1970 can be changed to airdate, log warning on set fail
* Add new parameter 'poster' to indexer api
* Add optional tvdb_api load season image: lINDEXER_API_PARMS['seasons'] = True
* Add optional tvdb_api load season wide image: lINDEXER_API_PARMS['seasonwides'] = True
* Add Fuzzywuzzy 0.15.1 to sort search results
* Change remove search results filtering from tv info source
* Change suppress startup warnings for Fuzzywuzzy and Cheetah libs
* Change show search, add options to choose order of search results
* Add option to sort search results by 'A to Z' or 'First aired'
* Add option to sort search results by 'Relevancy' using Fuzzywuzzy lib
* Change search result anchor text uses SORT_ARTICLE setting for display
* Change existing shows in DB are no longer selectable in result list
* Change add image to search result item hover over
* Change improve image load speed on browse Trakt/IMDb/AniDB pages
* Add a changeable master Show ID when show no longer found at TV info source due to an ID change
* Add guiding links to assist user to change TV Info Source ID
* Add "Shows with abandoned master IDs" to Manage/Show Processes Page to link shows that can have their show IDs
  adjusted in order to sustain TV info updates
* Add "Shows from defunct TV info sources" to Manage/Show Processes page to link shows that can be switched to a
  different default TV info source
* Add shows not found at a TV info source for over 7 days will only be retried once a week
* Change prevent showing 'Mark download as bad and retry?' dialog when status doesn't require it
* Add warn icon indicator of abandoned IDs to "Manage" menu bar and "Manage/Show Processes" menu item
* Add shows that have no replacement ID can be ignored at "Manage/Show Processes", the menu bar warn icon hides if all are ignored
* Change FreeBSD initscript to use command_interpreter
* Add Slack notifier to Notifications config/Social
* Change allow Cheetah template engine version 2 and newer
* Change improve handling of relative download links from providers
* Change enable TorrentBytes provider
* Change after SG is updated, don't attempt to send a Plex client notifications if there is no client host set
* Add file name to possible names in history lookup media processing
* Add garbage name handling to name parser
* Change overhaul Notifications, add Notifier Factory and DRY refactoring
* Notifiers are now loaded into memory on demand
* Add bubble links to Notifications config tabs
* Add Discordapp notifier to Notifications config/Social
* Add Gitter notifier to Notifications config/Social
* Change order of notifiers in Notifications config tabs
* Remove Pushalot notifier
* Remove XBMC notifier
* Change a link to include webroot for "plot overview for this ended show"
* Change Bulk Changes and Notifications save to be web_root setting aware
* Change subtitle addons no longer need to be saved before Search Subtitles is enabled as a
  forbidden action to reuse an exited FindSubtitles thread is no longer attempted
* Fix tools menu not opening for some browsers
* Change overhaul handling of PROPERS/REPACKS/REAL
* Add restriction to allow only same release group for repacks
* Change try all episode names with 'real', 'repack', 'proper'
* Add tip to search settings/media search about improved matching with optional regex library
* Change use value of "Update shows during hour" in General Settings straight after it is saved instead of after restart
* Change add tips for what to use for Growl notifications on Windows
* Change if a newly added show is not found on indexer, remove already created empty folder
* Change parse 1080p Bluray AVC/VC1 to a quality instead of unknown
* Add quality tag to archived items, improve displayShow/"Change selected episodes to"
* Use to prevent "Update to" on those select episodes while preserving the downloaded quality
* Change group "Downloaded" status qualities into one section
* Add "Downloaded/with archived quality" to set shows as downloaded using quality of archived status
* Add "Archived with/downloaded quality" to set shows as archived using quality of downloaded status
* Add "Archived with/default (min. initial quality of show here)"
* Change when settings/Post Processing/File Handling/Status of removed episodes/Set Archived is enabled, set status and quality accordingly
* Add downloaded and archived statuses to Manage/Episode Status
* Add quality pills to Manage/Episode Status
* Change Manage/Episode Status season output format to be more readable


### 0.12.37 (2017-11-12 10:35:00 UTC)

* Change improve .nzb handling


### 0.12.36 (2017-11-01 11:45:00 UTC)

* Change qBittorent to handle the change to its API success/fail response


### 0.12.35 (2017-10-27 20:30:00 UTC)

* Change and add some network logos


### 0.12.34 (2017-10-25 15:20:00 UTC)

* Change improve TVChaos parser


### 0.12.33 (2017-10-12 13:00:00 UTC)

* Change improve handling of torrent auth failures


### 0.12.32 (2017-10-11 02:05:00 UTC)

* Change improve PA torrent access


### 0.12.31 (2017-10-06 22:30:00 UTC)

* Change improve handling of connection failures for metadata during media processing


### 0.12.30 (2017-09-29 00:20:00 UTC)

* Fix Media Providers/Custom Newznab tab action 'Delete' then 'Save Changes'
* Fix enforce value API expects for paused show flag


### 0.12.29 (2017-09-17 09:00:00 UTC)

* Fix provider nCore
* Change .torrent checker due to files created with qB 3.3.16 (affects nCore and NBL)


### 0.12.28 (2017-08-26 18:15:00 UTC)

* Change prevent indexer specific release name parts from fudging search logic


### 0.12.27 (2017-08-22 19:00:00 UTC)

* Update to UnRar 5.50 release


### 0.12.26 (2017-08-20 13:05:00 UTC)

* Fix infinite loop loading network_timezones
* Change add optional "stack_size" setting as integer to config.ini under "General" stanza
* Change prevent too many retries when loading network timezones, conversions, and zoneinfo in a short time
* Update to UnRar 5.50 beta 6


### 0.12.25 (2017-06-19 23:35:00 UTC)

* Remove provider SceneAccess


### 0.12.24 (2017-07-31 20:42:00 UTC)

* Fix copy post process method on posix


### 0.12.23 (2017-07-18 16:55:00 UTC)

* Remove obsolete tvrage_api lib


### 0.12.22 (2017-07-13 20:20:00 UTC)

* Fix "Server failed to return anything useful" when should be using cached .torrent file
* Fix displayShow 'Unaired' episode rows change state where appropriate
* Change displayShow to stop requiring an airdate for checkboxes


### 0.12.21 (2017-06-19 23:35:00 UTC)

* Change provider Bit-HDTV user/pass to cookie


### 0.12.20 (2017-06-14 22:00:00 UTC)

* Change send info now required by qBittorrent 3.13+ clients


### 0.12.19 (2017-05-20 10:30:00 UTC)

* Remove provider Freshon.tv


### 0.12.18 (2017-05-15 23:00:00 UTC)

* Change thexem, remove tvrage from xem


### 0.12.17 (2017-05-15 22:10:00 UTC)

* Remove provider ExtraTorrent
* Change thexem tvrage mappings are deprecated, data fetch disabled


### 0.12.16 (2017-05-05 16:40:00 UTC)

* Fix multiple SpeedCD cookie


### 0.12.15 (2017-05-04 00:40:00 UTC)

* Remove provider Nyaa
* Change improve RSS validation (particularly for anime)
* Change improve support for legacy magnet encoding


### 0.12.14 (2017-05-02 17:10:00 UTC)

* Change provider Transmithe.net is now Nebulance


### 0.12.13 (2017-04-23 18:50:00 UTC)

* Change add filter for thetvdb show overview
* Change remove SpeedCD 'inspeed_uid' cookie requirement


### 0.12.12 (2017-03-30 03:15:00 UTC)

* Change search of SpeedCD, TVChaos and parse of TorrentDay


### 0.12.11 (2017-03-17 02:00:00 UTC)

* Change SpeedCD to cookie auth as username/password is not reliable
* Change Usenet-Crawler media provider icon


### 0.12.10 (2017-03-12 16:00:00 UTC)

* Change refactor client for Deluge 1.3.14 compatibility
* Change ensure IPT authentication is valid before use


### 0.12.9 (2017-02-24 18:40:00 UTC)

* Fix issue saving custom NewznabProviders


### 0.12.8 (2017-02-19 13:50:00 UTC)

* Change BTN API hostname


### 0.12.7 (2017-02-17 15:00:00 UTC)

* Change accept lists in JSON responses
* Change do not log error for empty BTN un/pw in most cases
* Change BTN to only try API once when doing alternative name searches
* Change when API fails, warn users as a tip that they can configure un/pw


### 0.12.6 (2017-02-17 03:48:00 UTC)

* Change skip episodes that have no wanted qualities
* Change download picked .nzb file on demand and not before
* Change improve provider title processing
* Change improve handling erroneous JSON responses
* Change improve find show with unicode characters
* Change improve results for providers Omgwtf, SpeedCD, Transmithenet, Zoogle
* Change validate .torrent files that contain optional header data
* Fix case where an episode status was not restored on failure
* Add raise log error if no wanted qualities are found
* Change add un/pw to Config/Media providers/Options for BTN API graceful fallback (can remove Api key for security)
* Change only download torrent once when using blackhole
* Add Cloudflare module 1.6.8 (be0a536) to handle specific CF connections
* Add Js2Py 0.43 (c1442f1) Cloudflare dependency
* Add pyjsparser 2.4.5 (cd5b829) Js2Py dependency
* Remove Torrentshack


### 0.12.5 (2017-01-16 16:22:00 UTC)

* Change TD search URL
* Fix saving Media Providers when either Search NZBs/Torrents is disabled


### 0.12.4 (2016-12-31 00:50:00 UTC)

* Remove Wombles nzb provider


### 0.12.3 (2016-12-27 15:20:00 UTC)

* Add UK date format handling to name parser


### 0.12.2 (2016-12-20 16:00:00 UTC)

* Change Rarbg and IPT urls


### 0.12.1 (2016-12-19 12:00:00 UTC)

* Fix image scan log for show titles that contain "%"


### 0.12.0 (2016-12-19 03:00:00 UTC)

* Add strict Python version check (equal to, or higher than 2.7.9 and less than 3.0), **exit** if incorrect version
* Update unidecode library 0.04.11 to 0.04.18 (fd57cbf)
* Update xmltodict library 0.9.2 (579a005) to 0.9.2 (eac0031)
* Update Tornado Web Server 4.3.dev1 (1b6157d) to 4.5.dev1 (92f29b8)
* Update change to suppress reporting of Tornado exception error 1 to updated package (ref:hacks.txt)
* Change API response header for JSON content type and the return of JSONP data
* Remove redundant MultipartPostHandler
* Update Beautiful Soup 4.4.0 (r390) to 4.4.0 (r397)
* Update backports/ssl_match_hostname 3.4.0.2 to 3.5.0.1 (r18)
* Update cachecontrol library 0.11.2 to 0.11.5
* Update Certifi to 2015.11.20.1 (385476b)
* Update chardet packages 2.3.0 (26982c5) to 2.3.0 (d7fae98)
* Update dateutil library 2.4.2 (083f666) to 2.4.2 (d4baf97)
* Update Hachoir library 1.3.4 (r1383) to 1.3.4 (r1435)
* Update html5lib 0.999 to 0.99999999/1.0b9 (46dae3d)
* Update IMDb 5.0 to 5.1dev20160106
* Update moment.js 2.6 to 2.15.1
* Update PNotify library 2.0.1 to 2.1.0
* Update profilehooks 1.4 to 1.8.2.dev0 (ee3f1a8)
* Update Requests library 2.7.0 (5d6d1bc) to 2.9.1 (a1c9b84)
* Update SimpleJSON library 3.8.0 (a37a9bd) to 3.8.1 (6022794)
* Update Six compatibility library 1.9.0 (r400) to 1.10.0 (r405)
* Add backports_abc 0.4
* Add singledispatch 3.4.0.3
* Change refactor email notifier
* Change emails to Unicode aware
* Add force episode recent search to API
* Change process episodes with utf8 dir and nzb names, handle failed episodes without a dir, add log output streaming
* Change move dateutil-zoneinfo.tar.gz file to data files /cache
* Change handle all Hachoir library parser errors and replace its Unicode enforcement
* Allow episode status "Skipped" to be changed to "Downloaded"
* Allow "Skipped" marked episode files to be set "Unknown" quality
* Add CPU throttling preset "Disabled" to config/General/Advanced Settings
* Change overhaul Kodi notifier and tidy up config/notification/KodiNotifier ui
* Add passthru of param "post_json" to Requests() "json" in helpers.getURL
* Add search show Name to Show List Layout: Poster
* Change indicate when not sorting with article by dimming ("The", "A", "An") on Show List, Episode, History,
  Bulk Change, Add with Browse and from Existing views
* Add Emby notifier to config/Notifications
* Use a subprocess and cp for copying files on posix systems to preserve file metadata
* Fix alternative unicode show names from breaking search
* Change show update, set shows with newly added airdate or existing episodes with future or never dates, to "Wanted"
* Fix rare NameParser case where numeric episode name was parsed as episode number
* Change improve management of Transmission config/Search/Torrent Search "Downloaded files location"
* Add network logos ABC News 24 and Chiller
* Update network logos to their current logo
* Remove redundant Adult Swim logos
* Add scene qualities WEB.h264 to SDTV, 720p.WEB.h264 to WEB DL 720p, and 1080p.WEB.h264 to WEB DL 1080p
* Change improve handling when provider PiSexy is missing expected data
* Change Show List second level sort criteria
* Change Show List sort Next Ep, and restore sort on Downloads
* Add sort by quality to Poster layout
* Change +n snatches to links on all Show List layouts
* Change adding show processing to be the highest priority
* Use timezones to check unaired status during show update/adding
* Fix syntax error causing renamer to error out
* Change storing metadata nfo vars from int to strings to resolve lxml type exceptions that don't occur with etree
* Add visual indicator for upcoming or started shows on Add Browse Shows
* Add IMDb Watchlists to 'View' drop down on the 'Add from IMDb' page
* Add 5 decades of 'IMDb Popular' selections to 'View' drop down on 'Add from... Browse Shows'
* Add 'Other Services' to 'View' drop down on 'Add from... Browse Shows'
* Add enable, disable and delete public IMDb watchlists to Config/General/Interface with a default 'SickGear' list
* Change ensure English data from IMDb
* Change prevent duplicate show ids from presenting items on 'Add from... Browse Shows'
* Change add 'nocache' kwarg to helpers.getURL to facilitate non-cached requests
* Change instantly use saved value from Search Settings/Episode Search/"Check propers every" instead of after a restart
* Change include OSError system messages in file system failure logs during post process
* Fix find associated meta files to prevent orphan episode images
* Add HD4Free torrent provider
* Change validate and improve specific Torrent provider connections, IPT, SCC, TPB, TB, TD, TT
* Change refactor cache for torrent providers to reduce code
* Change improve search category selection BMTV, FSH, FF, TB
* Change identify more SD release qualities
* Change update SpeedCD, MoreThan, TVChaosuk
* Change only create threads for providers needing a recent search instead of for all enabled
* Add 4489 as experimental value to "Recent search frequency" to use provider freqs instead of fixed width for all
* Change remove some logging cruft
* Fix media processing "Force already processed" processing only the first of multiple files
* Add FileList torrent provider
* Add provider Anizb
* Change TorrentDay to use its 2.x interface
* Add button 'Discover' Emby server to notifications
* Add Bit-HDTV torrent provider
* Add PrivateHD torrent provider
* Add Zooqle torrent provider
* Add 2160p UHD 4K WEB quality
* Add DigitalHive torrent provider
* Add RevTT torrent provider
* Add PTF torrent provider
* Add Fano torrent provider
* Add BTScene torrent provider
* Add Extratorrent provider
* Add Limetorrents provider
* Add HD-Torrents provider
* Add nCore torrent provider
* Add TorLock provider
* Add Torrentz2 provider
* Add freeleech options to fano, freshon, hdspace, phd, ptf providers
* Change SceneTime to cookie auth
* Change improve parser tolerance for torrent providers
* Change disable TorrentBytes provider, over 90s for a response is not good
* Remove Usenet-Crawler provider
* Change CPU throttling on General Config/Advanced to "Disabled" by default for new installs
* Change provider OMGWTFNZBS api url and auto reject nuked releases
* Change Search Provider page to load torrent settings only when Search torrents is enabled in Search Settings
* Add "Order" table column and list failed from newest to oldest wherever possible on Manage Failed Downloads
* Add number of items shown to Manage Failed Downloads table footer and indicate if number of shown items is limited
* Add sorting to "Provider" column and fix sorting of "Remove" column on Manage Failed Downloads
* Fix "Limit" drop down on Manage Failed Downloads
* Change nzbs.org anime search category and fix newznab anime backlog search
* Change improve nzbgeek search response
* Change use query search at 6box (id search fails)
* Change "Add New Show" results sorted newest show to oldest from top
* Change add show genre, network, and overview to "Add New Show" results
* Change improve highlight of shows found in database in "Add New Show" results
* Change use a full first aired date where available in "Add New Show" results
* Change prevent duplicate results in "Add New Show"
* Add qBitTorrent to Search Settings/Torrent Search
* Add "Test NZBGet" client to Search Settings/NZB Search/NZBGet
* Change include x265 category when searching IPT provider
* Change init.systemd to use python2 binary and recommended installation paths
* Change improve handling of SIGINT CTRL+C, SIGINT CTRL+BREAK(Windows) and SIGTERM
* Change add three IPTorrents fallback urls
* Change remove one dead and add three fallback magnet torcaches for blackhole use
* Change increase delay between requests to nnab servers to over 2 seconds
* Change set Specials to status "Skipped" not "Wanted" during show updates
* Change improve debug log message for CloudFlare response that indicate website is offline
* Add handling for 'part' numbered new releases and also for specific existing 'part' numbered releases
* Add detection of password protected rars with config/Post Processing/'Unpack downloads' enabled
* Change post process to clean up filenames with config/Post Processing/'Unpack downloads' enabled
* Change post process to join incrementally named (i.e. file.001 to file.nnn) split files
* Change replace unrar2 lib with rarfile 3.0 and UnRAR.exe 5.40 freeware
* Change post process "Copy" to delete redundant files after use
* Add indicator for public access media providers
* Change improve probability selecting most seeded release
* Change add the TorrentDay x265 category to search
* Add smart logic to reduce api hits to newznab server types and improve how nzbs are downloaded
* Add newznab smart logic to avoid missing releases when there are a great many recent releases
* Change improve performance by using newznab server advertised capabilities
* Change config/providers newznab to display only non-default categories
* Change use scene season for wanted segment in backlog if show is scene numbering
* Change combine Media Search / Backlog Search / Limited and Full to Force
* Change consolidate limited and full backlog
* Change config / Search / Backlog search frequency to instead spread backlog searches over a number of days
* Change migrate minimum used value for search frequency into new minimum 7 for search spread
* Change restrict nzb providers to 1 backlog batch run per day
* Add to Config/Search/Unaired episodes/Allow episodes that are released early
* Add to Config/Search/Unaired episodes/Use specific api requests to search for early episode releases
* Add use related ids for newznab searches to increase search efficiency
* Add periodic update of related show ids
* Change terminology Edit Show/"Post processing" tab name to "Other"
* Add advanced feature "Related show IDs" to Edit Show/Other used for finding episodes and TV info
* Add search info source image links to those that have zero id under Edit Show/Other/"Related show IDs"
* Add "set master" button to Edit Show/Other/"Related show IDs" for info source that can be changed
* Change displayShow terminology "Indexers" to "Links" to cover internal and web links
* Change add related show info sources on displayShow page
* Change don't display "temporarily" defunct TVRage image link on displayShow pages unless it is master info source
* Change if a defunct info source is the master of a show then present a link on displayShow to edit related show IDs
* Change simplify the next backlog search run time display in the page footer
* Change try ssl when fetching data thetvdb, imdb, trakt, scene exception
* Change improve reliability to Trakt notifier by using show related id support
* Change improve config/providers newznab categories layout
* Change show loaded log message at start up and include info source
* Change if episode has no airdate then set status to unaired (was skipped)
* Fix only replace initial quality releases from the upgrade to list
* Change optimise TheTVDB processes, 40% to 66% saved adding new and existing shows, 40% to 50% saved per show update
* Change improve shows with more episodes gain the largest reductions in time spent processing
* Change when using "Add new show" reduce search time-outs
* Change always allow incomplete show data
* Remove redundant config/general/"Allow incomplete show data"
* Fix status reset of a snatched, downloaded, or archived episode when its date is set to never (no date) on the info
  source and there is no media file
* Change only show unaired episodes on Manage/Backlog Overview and Manage/Episode Status where relevant
* Change locally cache Trakt/IMDb/Anime show cards
* Change allow pp to replace files with a "repack" or "proper" of same quality
* Fix ensure downloaded eps are not shown on episode view
* Fix allow propers to pp when show marked upgrade once
* Fix never set episodes without airdate to wanted
* Change improve getting the local timezone information
* Change hachoir_parser to close input stream if no parser is found e.g. due to file corruption
* Change improve fault tolerance of Hachoir jpeg parser
* Change reduce time taken to parse avi RIFF metadata during media processing and other times
* Change avi metadata extraction is more fault-tolerant and the chance of hanging due to corrupt avi files is reduced
* Change fuzzyMoment to handle air dates before ~1970 on display show page
* Change limit availability of fuzzy date functions on General Config/Interface to English locale systems
* Add Plex notifications secure connect where available (PMS 1.1.4.2757 and newer with username and password)
* Add if all torrent caches fail, save magnets from RARBG and TPB as files for clients (or plugins) that now support it
* Add advice to logs if all caches fail to switch to direct client connect instead of the basic blackhole method
* Add search setting "Disable auto full backlog"
* Change improve performance and reduce start up time
* Fix button "Checkout branch" when stuck on disabled
* Add 'Download Log' to 'Logs & Errors' page
* Change consolidate shutdown with restart, improve systemd support, bring order to on-init globals
* Change speed improvement in finding needed categories/qualities (sd, hd, uhd)
* Change add guidance when using the "unknown" quality selection
* Change prevent browser auto completing password fields on config pages
* Change refresh page when torrent providers are enabled/disabled
* Change only display Search Settings/"Usenet retention" if Search NZBs is enabled
* Change sab API request to prevent naming mismatch
* Change update rTorrent systems
* Change logger to properly cleanup used resources
* Add fanart to Episodes View, Display Show, and Edit Show page
* Add path used for fanart images <Cache Dir>/images/fanart (<Cache Dir> value on Help page)
* Add populate images when the daily show updater is run with default maximum 3 images per show
* Change force full update in a show will replace existing images with new
* Add "Maximum fanart image files per show to cache" to config General/Interface
* Add fanart livepanel to lower right of Episodes View and Display Show page
* Add highlight panel red on Episodes view until button is clicked a few times
* Add flick through multiple background images on Episodes View and Display Show page
* Add persistent move poster image to right hand side or hide on Display Show page (multi-click the eye)
* Add persistent translucency of background images on Episodes View and Display Show page
* Add persistent fanart rating to avoid art completely, random display, random from a group, or display fave always
* Add persistent views of the show detail on Display Show page
* Add persistent views on Episodes View
* Add persistent button to collapse and expand card images on Episode View/Layout daybyday
* Add non-persistent "Open gear" and "Backart only" image views to Episodes View and Display Show page
* Add "smart" selection of fanart image to display on Episode view
* Change insert [!] and change text shade of ended shows in drop down show list on Display Show page
* Change button graphic for next and previous show of show list on Display Show page
* Add logic to hide some livepanel buttons until artwork becomes available or in other circumstances
* Add "(Ended)" where appropriate to show title on Display Show page
* Change use tense for label "Airs" or "Aired" depending on if show ended
* Change display "No files" instead of "0 files" and "Upgrade once" instead of "End upgrade on first match"
* Add persistent button to the newest season to "Show all" episodes
* Add persistent button to all shown seasons to "Hide most" episodes
* Add button to older seasons to toggle "Show Season n" or "Show Specials" with "Hide..." episodes
* Add season level status counts next to each season header on display show page
* Add sorting to season table headers on display show page
* Add filename and size to quality badge on display show page, removed its redundant "downloaded" text
* Remove redundant "Add show" buttons
* Change combine the NFO and TBN columns into a single Meta column
* Change reduce screen estate used by episode numbers columns
* Change improve clarity of text on Add Show page
* Change rename Edit show/"Post-Processing" tab to "Other"
* Add "Reset fanart ratings" to show Edit/Other tab
* Add fanart keys guide to show Edit/Other tab
* Change add placeholder tip to "Alternative release name(s)" on show Edit
* Change add placeholder tip to search box on shows Search
* Change hide Anime tips on show Edit when selecting its mutually exclusive options
* Change label "End upgrade on first match" to "Upgrade once" on show Edit
* Change improve performance rendering displayShow
* Add total episodes to start of show description (excludes specials if those are hidden)
* Add "Add show" actions i.e. "Search", "Trakt cards", "IMDb cards", and "Anime" to Shows menu
* Add "Import (existing)" action to Tools menu
* Change SD quality from red to dark green, 2160p UHD 4K is red
* Change relocate the functions of Logs & Errors to the right side Tools menu -> View Log File
* Add warning indicator to the Tools menu in different colour depending on error count (green through red)
* Change View Log error item output from reversed to natural order
* Change View Log File add a typeface and some colour to improve readability
* Change View Log File/Errors only display "Clear Errors" button when there are errors to clear
* Change improve performance of View Log File
* Change fanart images to not use cache as cache is not required
* Change rename "Manual Post-Processing" menu item to "Process Media"
* Change rename "Search Providers" -> "Media Providers"
* Change rename "Manage Searches" -> "Media Search"
* Change rename "Episode Status Management" -> "Episode Status"
* Change rename "Mass Update" -> "Bulk Change"
* Change indicate default home on "Shows Menu"
* Change relocate "Episodes" menu to "Shows"/"Episode Schedule"
* Change relocate "History" menu to "Shows"/"History"
* Change remove restart/shutdown buttons from "Show List"
* Change remove superfluous buttons from all submenus


### 0.11.16 (2016-10-16 17:30:00 UTC)

* Change ensure a cache.db table does exist on migration


### 0.11.15 (2016-09-13 19:50:00 UTC)

* Add rollback capability to undo database changes made during tests


### 0.11.14 (2016-07-25 03:10:00 UTC)

* Fix BeyondHD torrent provider


### 0.11.13 (2016-07-21 20:30:00 UTC)

* Remove KAT torrent provider


### 0.11.12 (2016-06-20 02:20:00 UTC)

* Change improve importing show list sickbeard.db files


### 0.11.11 (2016-04-05 19:20:00 UTC)

* Add support for SD mkv container


### 0.11.10 (2016-03-17 19:00:00 UTC)

* Fix dbs that should not have been imported to work


### 0.11.9 (2016-03-17 12:30:00 UTC)

* Fix for import of very rare db structure


### 0.11.8 (2016-03-16 12:50:00 UTC)

* Fix ensures internal buffer of a downloaded file is written to disk


### 0.11.7 (2016-03-06 12:30:00 UTC)

* Fix Torrenting provider


### 0.11.6 (2016-02-18 23:10:00 UTC)

* Fix saving config General/Interface/Date style (save again to repopulate blank dates on the Showlist view)


### 0.11.5 (2016-02-01 19:40:00 UTC)

* Fix refresh handling of Skipped and Ignored items
* Fix issue entering scene numbers


### 0.11.4 (2016-01-31 11:30:00 UTC)

* Fix issue setting some custom name patterns on the "Config/Post Processing/Episode Naming" tab
* Remove Strike torrent provider
* Add network icons


### 0.11.3 (2016-01-16 20:00:00 UTC)

* Fix Search Settings display fail
* Add Audience, Channel 5 (UK), Five US, Fox Channel, FreeForm, Global, HBO Canada, Keshet, More4, Rooster Teeth, TF1,
  Toon Disney, WE tv, XBox Video
* Change BET network logo
* Change provider TB icon
* Delete 3fm and redundant network logo


### 0.11.2 (2016-01-14 21:10:00 UTC)

* Fix issue with "Add Existing Shows" on new installations


### 0.11.1 (2016-01-12 22:20:00 UTC)

* Fix handling non-numeric IMDb popular ratings


### 0.11.0 (2016-01-10 22:30:00 UTC)

* Change to only refresh scene exception data for shows that need it
* Change reduce aggressive use of scene numbering that was overriding user preference where not needed
* Change set "Scene numbering" checkbox and add text to the label tip in third step of add "New Show" if scene numbers
  are found for the selected show in the search results of the first step
* Change label text on edit show page to highlight when manual numbering and scene numbers are available
* Fix disabling "Scene numbering" of step three in add "New Show" was ignored when scene episode number mappings exist
* Fix don't use scene episode number mappings everywhere when "Scene numbering" is disabled for a show
* Fix width of legend underlining on the third step used to bring other display elements into alignment
* Change when downloading magnet or nzb files, verify the file in cache dir and then move to blackhole
* Fix small cosmetic issue to correctly display "full backlog" date
* Add search crawler exclusions
* Fix saving default show list group on add new show options page
* Remove legacy anime split home option from anime settings tab (new option located in general/interface tab)
* Remove "Manage Torrents"
* Update Beautiful Soup 4.3.2 to 4.4.0 (r390)
* Update dateutil library to 2.4.2 (083f666)
* Update chardet packages to 2.3.0 (26982c5)
* Update Hachoir library 1.3.3 to 1.3.4 (r1383)
* Change configure quiet option in Hachoir to suppress warnings (add ref:hacks.txt)
* Add parse media content to determine quality before making final assumptions during re-scan, update, pp
* Add a postprocess folder name validation
* Update Requests library to 2.7.0 (5d6d1bc)
* Update SimpleJSON library 3.7.3 to 3.8.0 (a37a9bd)
* Update Tornado Web Server 4.2 to 4.3.dev1 (1b6157d)
* Update isotope library 2.0.1 to 2.2.2
* Update change to suppress reporting of Tornado exception error 1 to updated package (ref:hacks.txt)
* Update fix for API response header for JSON content type and the return of JSONP data to updated package (ref:hacks.txt)
* Update TvDB API library 1.09 with changes up to (35732c9) and some pep8 and code cleanups
* Fix media processing season pack folders
* Fix saving torrent provider option "Seed until ratio" after recent refactor
* Change white text in light theme on Manage / Episode Status Management page to black for better readability
* Change displayShow page episode colours when a minimum quality is met with "Upgrade once"
* Add seed time per provider for torrent clients that support seed time per torrent, i.e. currently only uTorrent
* Remove seed time display for Transmission in config/Torrent Search page because the torrent client doesn't support it
* Add PreToMe torrent provider
* Add SceneTime torrent provider
* Change TtN provider to parse new layout
* Improve recognition of SD quality
* Fix halting in mid-flow of Add Existing Show which resulted in failure to scan statuses and filesizes
* Change default de-referrer url to blank
* Change javascript urls in templates to allow proper caching
* Change downloads to prevent cache misfiring with "Result is not a valid torrent file"
* Add BitMeTV torrent provider
* Add Torrenting provider
* Add FunFile torrent provider
* Add TVChaosUK torrent provider
* Add HD-Space torrent provider
* Add Shazbat torrent provider
* Remove unnecessary call to indexers during nameparsing
* Change disable ToTV due to non-deletable yet reported hacker BTC inbox scam and also little to no new content listings
* Fix Episode View KeyError: 'state-title' failure for shows without a runtime
* Update py-unrar2 library 99.3 to 99.6 (2fe1e98)
* Fix py-unrar2 on unix to handle different date formats output by different unrar command line versions
* Fix Add and Edit show quality selection when Quality 'Custom' is used
* Fix add existing shows from folders that contain a plus char
* Fix post process issue where items in history were processed out of turn
* Change increase frequency of updating show data
* Remove Animenzb provider
* Change increase the scope and number of non release group text that is identified and removed
* Add general config setting to allow adding incomplete show data
* Change to throttle connection rate on thread initiation for adba library
* Change default manage episodes selector to Snatched episodes if items exist else Wanted on Episode Status Manage page
* Change snatched row colour on Episode Status Manage page to match colour used on the show details page
* Change replace trakt with libtrakt for API v2
* Change improve robustness of Trakt communications
* Change Trakt notification config to use PIN authentication with the service
* Add multiple Trakt account support to Config/Notifications/Social
* Add setting to Trakt notification to update collection with downloaded episode info
* Change trakt notifier logo
* Remove all other Trakt deprecated API V1 service features pending reconsideration
* Change increase show search capability when using plain text and also add TVDB id, IMDb id and IMDb url search
* Change improve existing show page and the handling when an attempt to add a show to an existing location
* Change consolidate Trakt Trending and Recommended views into an "Add From Trakt" view which defaults to trending
* Change Add from Trakt/"Shows:" with Anticipated, New Seasons, New Shows, Popular, Recommendations, and Trending views
* Change Add from Trakt/"Shows:" with Most Watched, Played, and Collected during the last month and year on Trakt
* Change add season info to "Show: Trakt New Seasons" view on the Add from Trakt page
* Change increase number of displayed Trakt shows to 100
* Add genres and rating to all Trakt shows
* Add AniDb Random and Hot to Add Show page
* Add IMDb Popular to Add Show page
* Add version to anime renaming pattern
* Add Code Climate configuration files
* Change move init-scripts to single folder
* Change sickbeard variables to sickgear variables in init-scripts
* Change improve the use of multiple plex servers
* Change move JS code out of home template and into dedicated file
* Change remove branch from window title
* Change move JS code out of inc_top template and into dedicated file
* Change cleanup torrent providers
* Change utilise tvdbid for searching usenet providers
* Add setting to provider BTN to Reject Blu-ray M2TS releases
* Remove jsonrpclib library
* Change consolidate global and per show ignore and require words functions
* Change "Require word" title and notes on Config Search page to properly describe its functional logic
* Add regular expression capability to ignore and require words by starting wordlist with "regex:"
* Add list shows with custom ignore and require words under the global counterparts on the Search Settings page
* Fix failure to search for more than one selected wanted episode
* Add notice for users with Python 2.7.8 or below to update to the latest Python
* Change position of parsed qualities to the start of log lines
* Change to always display branch and commit hash on 'Help & Info' page
* Add option to create season search exceptions from editShow page
* Change sab to use requests library
* Add "View Changes" to tools menu
* Change disable connection attempts and remove UI references to the TVRage info source
* Change to simplify xem id fetching
* Fix issue on Add Existing Shows page where shows were listed that should not have been
* Change get_size helper to also handle files
* Change improve handling of a bad email notify setting
* Fix provider MTV download URL
* Change give provider OMGWTFNZBS more time to respond
* Change file browser to permit manually entering a path
* Fix updating Trakt collection from Unix


### 0.10.0 (2015-08-06 11:05:00 UTC)

* Remove EZRSS provider
* Update Tornado Web Server to 4.2 (fdfaf3d)
* Update change to suppress reporting of Tornado exception error 1 to updated package (ref:hacks.txt)
* Update fix for API response header for JSON content type and the return of JSONP data to updated package (ref:hacks.txt)
* Update Requests library 2.6.2 to 2.7.0 (8b5e457)
* Update change to suppress HTTPS verification InsecureRequestWarning to updated package (ref:hacks.txt)
* Change to consolidate cache database migration code
* Change to only rebuild namecache on show update instead of on every search
* Change to allow file moving across partition
* Add removal of old entries from namecache on show deletion
* Add Hallmark and specific ITV logos, remove logo of non-english Comedy Central Family
* Fix provider TD failing to find episodes of air by date shows
* Fix provider SCC failing to find episodes of air by date shows
* Fix provider SCC searching propers
* Fix provider SCC stop snatching releases for episodes already completed
* Fix provider SCC handle null server responses
* Change provider SCC remove 1 of 3 requests per search to save 30% time
* Change provider SCC login process to use General Config/Advanced/Proxy host setting
* Change provider SCD PEP8 and code convention cleanup
* Change provider HDB code simplify and PEP8
* Change provider IPT only decode unicode search strings
* Change provider IPT login process to use General Config/Advanced/Proxy host setting
* Change provider TB logo icon used on Config/Search Providers
* Change provider TB PEP8 and code convention cleanup
* Change provider TB login process to use General Config/Advanced/Proxy host setting
* Remove useless webproxies from provider TPB as they fail for one reason or another
* Change provider TPB to use mediaExtensions from common instead of hard-coded private list
* Add new tld variants to provider TPB
* Add test for authenticity to provider TPB to notify of 3rd party block
* Change provider TD logo icon used on Config/Search Providers
* Change provider TD login process to use General Config/Advanced/Proxy host setting
* Change provider BTN code simplify and PEP8
* Change provider BTS login process to use General Config/Advanced/Proxy host setting
* Change provider FSH login process to use General Config/Advanced/Proxy host setting
* Change provider RSS torrent code to use General Config/Advanced/Proxy host setting, simplify and PEP8
* Change provider Wombles's PEP8 and code convention cleanup
* Change provider Womble's use SSL
* Change provider KAT remove dead url
* Change provider KAT to use mediaExtensions from common instead of private list
* Change provider KAT provider PEP8 and code convention cleanup
* Change refactor and code simplification for torrent and newznab providers
* Change refactor SCC to use torrent provider simplification and PEP8
* Change refactor SCD to use torrent provider simplification
* Change refactor TB to use torrent provider simplification and PEP8
* Change refactor TBP to use torrent provider simplification and PEP8
* Change refactor TD to use torrent provider simplification and PEP8
* Change refactor TL to use torrent provider simplification and PEP8
* Change refactor BTS to use torrent provider simplification and PEP8
* Change refactor FSH to use torrent provider simplification and PEP8
* Change refactor IPT to use torrent provider simplification and PEP8
* Change refactor KAT to use torrent provider simplification and PEP8
* Change refactor TOTV to use torrent provider simplification and PEP8
* Remove HDTorrents torrent provider
* Remove NextGen torrent provider
* Add Rarbg torrent provider
* Add MoreThan torrent provider
* Add AlphaRatio torrent provider
* Add PiSexy torrent provider
* Add Strike torrent provider
* Add TorrentShack torrent provider
* Add BeyondHD torrent provider
* Add GFTracker torrent provider
* Add TtN torrent provider
* Add GTI torrent provider
* Fix getManualSearchStatus: object has no attribute 'segment'
* Change handling of general HTTP error response codes to prevent issues
* Add handling for CloudFlare custom HTTP response codes
* Fix to correctly load local libraries instead of system installed libraries
* Update PyNMA to hybrid v1.0
* Change first run after install to set up the main db to the current schema instead of upgrading
* Change don't create a backup from an initial zero byte main database file, PEP8 and code tidy up
* Fix show list view when no shows exist and "Group show lists shows into" is set to anything other than "One Show List"
* Fix fault matching air by date shows by using correct episode/season strings in find search results
* Change add 'hevc', 'x265' and some langs to Config Search/Episode Search/Ignore result with any word
* Change NotifyMyAndroid to its new web location
* Update feedparser library 5.1.3 to 5.2.0 (8c62940)
* Remove feedcache implementation and library
* Add coverage testing and coveralls support
* Add py2/3 regression testing for exception clauses
* Change py2 exception clauses to py2/3 compatible clauses
* Change py2 print statements to py2/3 compatible functions
* Change py2 octal literals into the new py2/3 syntax
* Change py2 iteritems to py2/3 compatible statements using six library
* Change py2 queue, httplib, cookielib and xmlrpclib to py2/3 compatible calls using six
* Change py2 file and reload functions to py2/3 compatible open and reload_module functions
* Change Kodi notifier to use requests as opposed to urllib
* Change to consolidate scene exceptions and name cache code
* Change check_url function to use requests instead of httplib library
* Update Six compatibility library 1.5.2 to 1.9.0 (8a545f4)
* Update SimpleJSON library 2.0.9 to 3.7.3 (0bcdf20)
* Update xmltodict library 0.9.0 to 0.9.2 (579a005)
* Update dateutil library 2.2 to 2.4.2 (a6b8925)
* Update ConfigObj library 4.6.0 to 5.1.0 (a68530a)
* Update Beautiful Soup to 4.3.2 (r353)
* Update jsonrpclib library r20 to (b59217c)
* Change cachecontrol library to ensure cache file exists before attempting delete
* Fix saving root dirs
* Change pushbullet from urllib2 to requests
* Change to make pushbullet error messages clearer
* Change pyNMA use of urllib to requests (ref:hacks.txt)
* Change Trakt url to fix baseline uses (e.g. add from trending)
* Fix edit on show page for shows that have anime enabled in mass edit
* Fix issue parsing items in ToktoToshokan provider
* Change to only show option "Upgrade once" on edit show page if quality custom is selected
* Change label "Show is grouped in" in edit show page to "Show is in group" and move the section higher
* Fix media processing of anime with version tags
* Change accept SD titles that contain audio quality
* Change readme.md


### 0.9.1 (2015-05-25 03:03:00 UTC)

* Fix erroneous multiple downloads of torrent files which causes snatches to fail under certain conditions


### 0.9.0 (2015-05-18 14:33:00 UTC)

* Update Tornado Web Server to 4.2.dev1 (609dbb9)
* Update change to suppress reporting of Tornado exception error 1 to updated package as listed in hacks.txt
* Update fix for API response header for JSON content type and the return of JSONP data to updated package as listed in hacks.txt
* Change network names to only display on top line of Day by Day layout on Episode View
* Reposition country part of network name into the hover over in Day by Day layout
* Update Requests library 2.4.3 to 2.6.2 (ff71b25)
* Update change to suppress HTTPS verification InsecureRequestWarning to updated package as listed in hacks.txt
* Remove listed hacks.txt record for check that SSLv3 is available because issue was addressed by vendor
* Update chardet packages 2.2.1 to 2.3.0 (ff40135)
* Update cachecontrol library 0.9.3 to 0.11.2
* Change prevent wasted API hit where show and exception names create a duplicate sanitised year
* Add FAILED status indication to Snatched column of History compact
* Add ARCHIVED status release groups to Downloaded column of History compact
* Update root certificates to release dated 2015.04.28
* Add ToTV provider
* Fix poster URL on Add Show/Add From Trending page
* Fix Backlog scheduler initialization and change backlog frequency from minutes to days
* Change to consolidate and tidy some provider code
* Fix restore table row colours on the Manage/Episode Status Management page
* Add option "Unaired episodes" to config/Search Settings/Episode Search
* Change reduce time to search recent result list by searching only once for the best result
* Fix replacing episodes that have a lower quality than what is selected in the initial and archive quality list
* Fix to include episodes marked Failed in the recent and backlog search processes
* Fix display of search status for an alternative release after episode is manually set to "Failed" on the Display Show page
* Change handle more varieties of media quality
* Change to prevent another scheduled search when one of the same type is already running
* Change travis to new container builds for faster unit testing
* Add handling for shows that do not have a total number of episodes
* Add support for country network image files to the Show List view
* Add General Config/Interface/"Group show list shows into:"... to divide shows into groups on the Show List page
* Change Show List progress bar code, smaller page load, efficient use of js render engine
* Change values used for date sorting on home page and episode view for improved compatibility with posix systems
* Change response handling in downloaders to simplify logic
* Change reduce html payload across page template files
* Change to post process files ordered largest to smallest and tidied PP logging output
* Add "then trash subdirs and files" to the Process method "Move" on the manual post process page
* Add using show scene exceptions with media processing
* Change URL of scene exceptions file for TVRage indexer
* Change overhaul processTV into a thread safe class
* Change postProcessor and processTV to PEP8 standards
* Change overhaul Manual Post-Processing page in line with layout style and improve texts
* Change Force Processes enabled, only the largest video file of many will be processed instead of all files
* Change visual ui of Postprocessing results to match the logs and errors view
* Change remove ugly printing of episode object during PP seen in external apps like sabnzbd
* Change to streamline output toward actual work done instead of showing all vars
* Change pp report items from describing actions about to happen to instead detail the actual outcome of actions
* Add clarity to the output of a successful post process but with some issues rather than "there were problems"
* Add a conclusive bottom line to the pp result report
* Change helpers doctests to unittests
* Add Search Queue Overview page
* Add expandable search queue details on the Manage Searches page
* Fix failed status episodes not included in next_episode search function
* Change prevent another show update from running if one is already running
* Change split Force backlog button on the Manage Searches page into: Force Limited, Force Full
* Change refactor properFinder to be part of the search
* Change improve threading of generic_queue, show_queue and search_queue
* Change disable the Force buttons on the Manage Searches page while a search is running
* Change staggered periods of testing and updating of all shows "ended" status up to 460 days
* Change "Archive" to "Upgrade to" in Edit show and other places and improve related texts for clarity
* Fix history consolidation to only update an episode status if the history disagrees with the status


### 0.8.3 (2015-04-25 08:48:00 UTC)

* Fix clearing of the provider cache


### 0.8.2 (2015-04-19 06:45:00 UTC)

* Fix IPTorrents provider search strings and URL for new site changes


### 0.8.1 (2015-04-15 04:16:00 UTC)

* Fix season pack search errors


### 0.8.0 (2015-04-13 14:00:00 UTC)

* Change Wombles to use tv-dvd section
* Add requirements file for pip (port from midgetspy/sick-beard)
* Remove unused libraries fuzzywuzzy and pysrt
* Change webserve code to a logical layout and PEP8
* Add text to explain params passed to extra scripts on Config/Post Processing
* Remove unused SickBeardURLOpener and AuthURLOpener classes
* Update Pushbullet notifier (port from midgetspy/sickbeard)
* Change startup code cleanup and PEP8
* Change authentication credentials to display more securely on config pages
* Add a "Use as default home page" selector to General Config/Interface/User Interface
* Add option to the third step of "Add Show" to set episodes as wanted from the first and latest season, this triggers
  a backlog search on those episodes after the show is added
* Change to improve the integrity of the already post processed video checker
* Add Kodi notifier and metadata
* Add priority, device, and sound support to Pushover notifier (port from midgetspy/sickbeard)
* Fix updating of pull requests
* Add hidden cache debug page
* Change autoProcessTV scripts python code quotes from " -> '
* Add expand all button to Episode Status Management
* Add Unknown status query to Episode Status Management
* Fix Episode Status Management error popup from coming up when show is selected without expanding
* Add BET network logo
* Change "Force Backlog" button for paused shows on Backlog Overview page to "Paused" indicator
* Remove unused force variable from code and PEP8
* Change browser, bs4 parser and classes code to PEP8 standards
* Change common and config code to PEP8 standards
* Change database code to PEP8 standards
* Change general config's branches and pull request list generation for faster page loading
* Add PlayStation Network logo
* Change layout of Recent Search code
* Change naming of SEARCHQUEUE threads for shorter log lines
* Fix Recent Search running status on Manage Searches page
* Change to no longer require restart with the "Scan and post process" option on page config/Post Processing
* Add validation when using Release Group token on page config Post Processing/Episode Naming/Name pattern/Custom
* Change to simplify and reduce logging output of Recent-Search and Backlog processes
* Hide year, runtime, genre tags, country flag, or status if lacking valid data to display
* Remove redundant CSS color use (all browsers treat 3 identical digits as 6, except for possibly in gradients)
* Remove whitespace and semicolon redundancy from CSS shedding 4.5kb
* Add show names to items listed during startup in the loading from database phase
* Add "Enable IMDb info" option to config/General/Interface
* Change to not display IMDb info on UI when "Enable IMDb info" is disabled
* Change genre tags on displayShow page to link to IMDb instead of Trakt
* Change to reduce the time taken to "Update shows" with show data
* Change to stop updating the IMDb info on edit, and during the scheduled daily update for every show
* Change to update the IMDb info for a show after snatching an episode for it
* Add IMDb lookup to "Update" action on Manage/Mass Update page
* Fix updating of scene exception name cache after adding exceptions on Editshow page
* Change log rotation to occur at midnight
* Change to keep a maximum of 7 log files
* Add automatic compression of old log files
* Change overhaul menu and button icons
* Add "Status of removed episodes" to apply (or not) a preferred status to episodes whose files are detected as removed.
  "Archived" can now be set so that removed episodes still count toward download completion stats. See setting on page
  config/Post Processing/File Handling
* Remove redundant "Skip remove detection" from the config/Post Processing/File Handling page
* Change to highlight the current selected item in combos on page config/Post Processing
* Change the episodes downloaded stat to display e.g. 2843 / 2844 as 99.9% instead of rounding to 100%
* Change 'never' episode row color away from blue on Display Show page when indexer airdate is not defined
* Add tint to archived episode row colour to differentiate it from downloaded episodes on the Display Show page
* Add indication of shows with never aired episodes on Episode Overview page
* Add "Collapse" button and visuals for Expanding... and Collapsing... states
* Add the number of episodes marked with the status being queried to Episode Overview page
* Add indication of shows with never aired episodes on Episode Overview page
* Change to separate "Set as wanted" to prevent disaster selection on Episode Overview page
* Remove restriction to not display snatched eps link in footer on Episode Overview page
* Change the shows episodes count text colour to visually separate from year numbers at the end of show names
* Change to add clarity to the subtitle and other columns on the Mass Update page
* Change to improve clarity with "Recent search" and "Limited backlog" on the Config/Search Settings page
* Change vertical alignment of input fields to be inline with text
* Add tooltips to explain why any the 6 action columns are disabled when required on the Mass Update page
* Change to reclaimed screen estate by hiding unused columns on the Mass Update page
* Change order of option on Mass Edit page to be inline with show edit page
* Fix release group not recognised from manually downloaded filename
* Change to gracefully handle some "key not found" failures when TVDB or TVRage return "Not Found" during show updates
* Change no longer stamp files where airdates are never
* Change overhaul displayShow to ready for new features
* Add section for show plot to displayShow
* Add option to view show background on displayShow (transparent and opaque) for when background downloading is added (disabled)
* Add option to collapse seasons and leave current season open on displayShow (disabled)
* Add filesize to episode location qtip on displayShow
* Change selected options from editShow will only show when enabled now on displayShow
* Change some label tags to fit with edit show page on displayShow
* Fix handle when a show in db has all episodes removed from indexer on displayShow
* Add the name of show that will be displayed to the hover of the Prev/Next show buttons on displayShow
* Add hover tooltips for nfo and tbn columns for browsers that use the title attr on displayShow
* Change Special link moved from "Season" line to "Specials" line on displayShow
* Change code re-factored in readiness for live option switching, clean up and add closures of html tables
* Add show overview from indexers to the database
* Fix case where start year or runtime is not available to display show
* Add "File logging level" to General Config/Advanced Settings
* Fix saving of Sort By/Next Episode in Layout Poster on Show List page
* Change improve backlog search
* Change only add valid items to save to DB
* Change provider cache storage structure
* Add handling for failed cache database upgrades
* Fix XEM Exceptions in case of bad data from XEM
* Change order of snatched provider images to chronological on History layout compact and add ordinal indicators in the tooltips


### 0.7.2 (2015-03-10 17:05:00 UTC)

* Fix Add From Trending page (indexer_id can be "None" which causes white screen when clicking "Add Show")


### 0.7.1 (2015-03-10 17:00:00 UTC)

* Fix error page when clicking "Add Recommended"
* Remove failed Anime options from "Add Existing Show"


### 0.7.0 (2015-03-04 06:00:00 UTC)

* Fix slow database operations (port from midgetspy/sickbeard)
* Add TVRage network name standardization
* Remove recent and backlog search at start up options from GUI
* Change recent and backlog search at start up default value to false
* Change recent search to occur 5 minutes after start up
* Change backlog search to occur 10 minutes after start up
* Change UI footer to display time left until a backlog search
* Remove obsolete tvtorrents search provider
* Change light and dark theme css to only hold color information
* Fix incorrect class names in a couple of templates
* Change anime release groups to in memory storage for lowered latency
* Change adjust menu delay and hover styling
* Fix provider list color
* Add handling of exceptional case with missing network name (NoneType) in Episode View
* Fix black and white list initialization on new show creation
* Add select all and clear all buttons to testRename template
* Fix displayShow topmenu variable to point to a valid menu item
* Change displayShow scene exception separator to a comma for neater appearance
* Remove non english subtitle providers
* Fix rename of excluded metadata
* Change corrected spelling & better clarified various log messages
* Change minor PEP8 tweaks in sab.py
* Add api disabled error code for newznab providers
* Add support for a proxy host PAC url on the General Config/Advanced Settings page
* Add proxy request url parsing to enforce netloc only matching which prevents false positives when url query parts contain FQDNs
* Add scroll into view buttons when overdues shows are available on the Episodes page/DayByDay layout
* Add scroll into view buttons when future shows are available on the Episodes page/DayByDay layout
* Add qTips to episode names on the Episodes page/DayByDay layout
* Change Episodes page/List layout qtips to prepend show title to episode plot
* Change Episodes page/DayByDay layout qtips to prepend show title to episode plot
* Change Episodes page/DayByDay layout cards to display show title in a qtip when there is no plot
* Change position of "[paused]" text to top right of a card on the Episodes page/DayByDay layout
* Add "On Air until" text and overdue/on air colour bars to show episode states on the Episodes page/DayByDay layout
* Change The Pirate Bay url back as it's now back up and oldpiratebay hasn't been updated for weeks
* Remove duplicate thepiratebay icon
* Change to ensure uTorrent API parameters are ordered for uT 2.2.1 compatibility
* Remove defunct boxcar notifier
* Add sound selection for boxcar2 notifier
* Change boxcar2 notifier to use updated api scheme
* Update the Plex notifier from a port at midgetspy/sickbeard
* Add support for multiple server hosts to the updated Plex server notifier
* Change Plex Media Server settings section for multiserver(s) and improve the layout in the config/notifications page
* Add logic to Plex notifier to update a single server where its TV section path matches the downloaded show. All server
  libraries are updated if no single server has a download path match.
* Change the ui notifications to show the Plex Media Server(s) actioned for library updating
* Fix issue where PMS text wasn't initialised on the config/notifications page and added info about Plex clients
* Add ability to test Plex Server(s) on config/notifications page
* Add percentage of episodes downloaded to footer and remove double spaces in text
* Fix SSL authentication on Synology stations
* Change IPT urls to reduce 301 redirection
* Add detection of file-system having no support for link creation (e.g. Unraid shares)
* Add catch exceptions when unable to cache a requests response
* Update PNotify to the latest master (2014-12-25) for desktop notifications
* Add desktop notifications
* Change the AniDB provider image for a sharper looking version
* Change to streamline iCal function and make it handle missing network names
* Change when picking the best result to only test items that have a size specifier against the failed history
* Add anime release groups to add new show options page
* Add setting "Update shows during hour" to General Config/Misc
* Add max-width to prevent ui glitch on Pull request and Branch Version selectors on config/General/Advanced and change <input> tags to html5
* Change order of some settings on Config/General/Interface/Web Interface and tweak texts
* Change overhaul UI of editShow and anime release groups, refactor and simplify code
* Change list order of option on the right of the displayShow page to be mostly inline with the order of options on editShow
* Change legend wording and text colour on the displayShow page
* Add output message if no release group results are available
* Add cleansing of text used in the processes to add a show
* Add sorting of AniDB available group results
* Add error handling and related UI feedback to reflect result of AniDB communications
* Change replace HTTP auth with a login page
* Change to improve webserve code
* Add logout menu item with confirmation
* Add 404 error page
* Change SCC URLs to remove redirection overhead
* Change TorrentBytes login parameter in line with site change
* Change FreshOnTv login parameter and use secure URLs, add logging of Cloudflare blocking and prevent vacant cookie tracebacks
* Change TPB webproxy list and add SSL variants
* Add YTV network logo
* Remove defunct Fanzub provider


### 0.6.4 (2015-02-10 20:20:00 UTC)

* Fix issue where setting the status for an episode that doesn't need a db update fails


### 0.6.3 (2015-02-10 05:30:00 UTC)

* Change KickAssTorrents URL


### 0.6.2 (2015-01-21 23:35:00 UTC)

* Fix invalid addition of trailing slash to custom torrent RSS URLs


### 0.6.1 (2015-01-20 14:00:00 UTC)

* Fix snatching from TorrentBytes provider


### 0.6.0 (2015-01-18 05:05:00 UTC)

* Add network logos BBC Canada, Crackle, El Rey Network, SKY Atlantic, and Watch
* Change Yahoo! screen network logo
* Add and update Discovery Network's channel logos
* Add A&E Network International/Scripps Networks International channel logos
* Remove non required duplicate network logos
* Add lowercase PM to the General Config/Interface/Time style selection
* Change General Config/Interface/Trim zero padding to Trim date and time, now handles 2:00 pm > 2 pm
* Fix trim zero of military time hour to not use 12 hr time
* Change ThePirateBay to use oldpiratebay as a temporary fix
* Change Search Settings/Torrent/Deluge option texts for improved understanding
* Fix Womble's Index searching (ssl disabled for now, old categories are the new active ones again)
* Fix Add From Trending Show page to work with Trakt changes
* Add anime unit test cases (port from lad1337/sickbeard)
* Fix normal tv show regex (port from midgetspy/sickbeard)
* Fix anime regex (port from lad1337/sickbeard)
* Add pull request checkout option to General Config/Advanced Settings
* Add BTN api call parameter debug logging
* Fix anime searches on BTN provider
* Change replace "Daily-Search" with "Recent-Search"
* Add daily search to recent search renaming to config migration code
* Fix 'NoneType' object is not iterable in trakt module
* Add log message for when trakt does not return a watchlist
* Change Coming Episodes calendar view to a fluid layout, change episode layout design, and add day and month in column headers
* Add isotope plug-in to Coming Episodes calendar view to enable sort columns by Date, Network, and Show name
* Add imagesLoaded plug-in to prevent layout breakage by calling isotope to update content after a page auto-refresh
* Change Coming Episodes to "Episodes" page (API endpoint is not renamed)
* Add coming episodes to episode view renaming to config migration code
* Change Layout term "Calendar" to "Day by Day" on Episodes page
* Fix saving of sort modes to config file on Episodes page
* Add qTip episode plots to "Day by Day" on Episodes page
* Add article sorting to networks on Episodes page
* Add toggle sort direction and multidimensional sort to isotope on Episodes page
* Add text "[paused]" where appropriate to shows on layout Day by Day on Episodes page
* Change Epsiodes page auto refresh from 10 to 30 mins
* Add UI tweaks
* Fix progress bars disappearing on home page


### 0.5.0 (2014-12-21 11:40:00 UTC)

* Fix searches freezing due to unescaped ignored or required words
* Add failed database to unit tests tear down function
* Fix purging of database files in tear down function during unit tests
* Add ability to autofocus Search Show box on Home page and control this option via General Config/Interface
* Change some provider images. Add a few new images
* Remove redundant Coming Eps template code used in the old UI
* Change update Plex notifier (port from SickBeard)
* Change Plex notifications to allow authenticated library updates (port from mmccurdy07/Sick-Beard)
* Change Config/Notifications/Plex logo and description (adapted port from mmccurdy07/Sick-Beard)
* Add ability for CSS/JS to target a specific page and layout
* Remove legacy sickbeard updater and build automation code
* Fix multiple instances of SG being able to start
* Fix garbled text appearing during startup in console
* Fix startup code order and general re-factoring (adapted from midgetspy/Sick-Beard)
* Add database migration code
* Change KickassTorrents provider URLs
* Fix missing Content-Type headers for posters and banners
* Remove config Backup & Restore
* Fix article removal for sorting on Display Show, and API pages
* Fix visual positioning of sprites on Config page
* Fix missing navbar gradients for all browsers
* Update qTip2 to v2.2.1
* Overhaul all Add Show pages
* Fix Display Show next/previous when show list is split
* Change Display Show next/previous when show list is not split to loop around
* Fix SQL statements that have dynamic table names to use proper syntax
* Fix port checking code preventing startup directly after an SG restart
* Add a link from the footer number of snatched to episode snatched overview page. The link to the
  Episode Overview page is available on all pages except on the Episode Overview page
* Change the default state for all check boxes on the Episode Overview page to not checked
* Add validation to Go button to ensure at least one item is checked on Episode Overview page
* Add highlight to current status text in header on Episode Overview page
* Fix table alignment on homepage
* Fix duplicate entries in cache database
* Fix network sorting on home page
* Fix restart issue
* Fix to use new TorrentDay URLs
* Fix typo in menu item Manage/Update XBMC


### 0.4.0 (2014-12-04 10:50:00 UTC)

* Change footer stats to not add newlines when copy/pasting from them
* Remove redundant references from Config/Help & Info
* Fix poster preview on small poster layout
* Change overhaul Config/Anime to be in line with General Configuration
* Change descriptions and layout on Config/Anime page
* Remove output of source code line when warnings highlight libraries not used with IMDb
* Add dropdown on Add Trending Shows to display all shows, shows not in library, or shows in library
* Change Help and Info icon sprites to color and text of Arguments if unused
* Change sharper looking heart image on the Add Show page
* Change Add Show on Add Trending Show page to use the full Add New Show flow
* Fix adding shows with titles that contain "&" on Add Trending Show page
* Fix unset vars on Add New Shows page used in the Add Existing Shows context
* Remove unneeded datetime convert from Coming Episodes page
* Fix the log output of the limited backlog search for episodes missed
* Remove unsupported t411 search provider
* Remove obsolete Animezb search provider
* Add option to treat anime releases that lack a quality tag as HDTV instead of "unknown"
* Remove old version checking code that no longer applies to SickGear's release system
* Fix pnotify notifications going full page
* Change overhaul Config Post Processing to be in line with General Configuration
* Change rearrange Config Post Processing items into sections for easier use
* Fix CSS overriding link colors on config pages
* Change Config Post Processing texts and descriptions throughout
* Fix Config Post Processing info icons in "Naming Legends"
* Change Config Post Processing naming sample lines to be more available
* Add Config Post Processing failed downloads Sabnzbd setup guide
* Fix Config Post Processing "Anime name pattern" custom javascript validation
* Add check that SSLv3 is available before use by requests lib
* Update Requests library 2.3.0 to 2.4.3 (9dc6602)
* Change suppress HTTPS verification InsecureRequestWarning as many sites use self-certified certificates
* Fix API endpoint Episode.SetStatus to "Wanted"
* Change airdateModifyStamp to handle hour that is "00:00"
* Fix a handler when ShowData is not available in TVDB and TVRage APIs
* Fix a handler when EpisodeData is not available in TVDB and TVRage APIs
* Add TVRage "Canceled/Ended" as "Ended" status to sort on Simple Layout of Show List page
* Fix qtips on Display Show and Config Post Processing
* Fix glitch above rating stars on Display Show page
* Change overhaul Config/Search Providers
* Change Config/Search Providers texts and descriptions
* Fix display when no providers are visible on Config/Search Providers
* Fix failing "Search Settings" link that is shown on Config/Search Providers when Torrents Search is not enabled
* Fix failing "Providers" link on Config/Search Settings/Episode Search
* Change case of labels in General Config/Interface/Timezone
* Split enabled from not enabled providers in the Configure Provider drop down on the Providers Options tab
* Fix typo on General Config/Misc
* Fix Add Trending Shows "Not In library" now filters tvrage added shows
* Add a hover over text "In library" on Add Trending Shows to display tv database show was added from
* Fix reduces time API endpoint Shows takes to return results
* Fix Coming Eps Page to include shows +/- 1 day for time zone corrections
* Fix season jumping dropdown menu for shows with over 15 seasons on Display Show
* Fix article sorting for Coming Eps, Manage, Show List, Display Show, API, and Trending Shows pages


### 0.3.1 (2014-11-19 16:40:00 UTC)

* Fix failing travis test


### 0.3.0 (2014-11-12 14:30:00 UTC)

* Change logos, text etc. branding to SickGear
* Add Bootstrap for UI features
* Change UI to resize fluidly on different display sizes, fixes the issue where top menu items would disappear on smaller screens
* Add date formats "dd/mm/yy", "dd/mm/yyyy", "day, dd/mm/yy" and "day, dd/mm/yyyy"
* Remove imdb watchlist feature from General Configuration/"Misc" tab as it wasn't ready for prime time
* Change rename tab General Configuration/"Web Interface" to "Interface"
* Add "User Interface" section to the General Configuration/"Interface" tab
* Change combine "Date and Time" and "Theme" tab content to "User Interface" section
* Add field in Advanced setting for a custom remote name used to populate branch versions
* Change theme name "original" to "light"
* Change text wording on all UI options under General Configuration
* Change reduce over use of capitals on all General Configuration tabs
* Change streamline UI layout, mark-up and some CSS styling on General Configuration tabs
* Fix imdb and three other images rejected by IExplorer because they were corrupt. Turns out that they were .ico files renamed to either .gif or .png instead of being properly converted
* Change cleanup Subtitles Search settings text, correct quotations, use spaces for code lines, tabs for html
* Add save sorting options automatically on Show List/Layout Poster
* Change clarify description for backlog searches option on provider settings page
* Fix sort mode "Next Episode" on Show List/Layout:Poster with show statuses that are Paused, Ended, and Continuing as they were random
* Fix sort of tvrage show statuses "New" and "Returning" on Show List/Layout:Simple by changing status column text to "Continuing"
* Add dark spinner to "Add New Show" (searching indexers), "Add existing shows" (Loading Folders), Coming Eps and all config pages (when saving)
* Change Config/Notifications test buttons to stop and highlight input fields that lack required values
* Change Test Plex Media Server to Test Plex Client as it only tests the client and not the server
* Change style config_notifications to match new config_general styling
* Change style config_providers to match new config_general styling
* Change move Providers Priorities qtip options to a new Search Providers/Provider Options tab
* Remove superfish-1.4.8.js and supersubs-0.2b.js as they are no longer required with new UI
* Change overhaul Config Search Settings in line with General Configuration
* Fix error when a show folder is deleted outside SickGear
* Change combine the delete button function into the remove button on the display show page
* Change other small UI tweaks
* Fix keyerrors on backlog overview preventing the page to load
* Fix exception raised when converting 12pm to 24hr format and handle 12am when setting file modify time (e.g. used during PP)
* Fix proxy_indexers setting not loading from config file
* Add subtitle information to the cmd show and cmd shows api output
* Remove http login requirement for API when an API key is provided
* Change API now uses Timezone setting at General Config/Interface/User Interface at relevant endpoints
* Fix changing root dirs on the mass edit page
* Add use trash (or Recycle Bin) for selected actions on General Config/Misc/Send to trash
* Add handling for when deleting a show and the show folder no longer exists
* Fix Coming Episodes/Layout Calendar/View Paused and tweak its UI text
* Made all init scripts executable
* Fix invalid responses when using sickbeard.searchtvdb api command
* Fixes unicode issues during searches on newznab providers when rid mapping occur
* Fix white screen of death when trying to add a show that is already in library on Add Show/Add Trending Show page
* Add show sorting options to Add Show/Add Trending Show page
* Add handler for when Trakt returns no results for Add Show/Add Trending Show page
* Fix image links when anchor child images are not found at Trakt on Add Show/Add Trending Show page
* Add image to be used when Trakt posters are void on Add Show/Add Trending Show page
* Fix growl registration not sending SickGear an update notification registration
* Add an anonymous redirect builder for external links
* Update xbmc link to Kodi at Config Notifications
* Fix missing url for kickasstorrents in config_providers
* Fix media processing when using tvrage indexer and mediabrowser metadata generation
* Change reporting failed network_timezones.txt updates from an error to a warning
* Fix missing header and "on <missing text>" when network is none and Layout "Poster" with Sort By "Network" on coming episodes page
* Change how the "local/network" setting is handled to address some issues
* Remove browser player from Config General and Display Shows page


### 0.2.2 (2014-11-12 08:25:00 UTC)

* Change updater URLs to reflect new repository location


### 0.2.1 (2014-10-22 06:41:00 UTC)

* Fix HDtorrents provider screen scraping


### 0.2.0 (2014-10-21 12:36:50 UTC)

* Fix for failed episodes not counted in total
* Fix for custom newznab providers with leading integer in name
* Add checkbox to control proxying of indexers
* Fix crash on general settings page when git output is None
* Add subcentre subtitle provider
* Add return code from hardlinking error to log
* Fix ABD regex for certain filenames
* Change miscellaneous UI fixes
* Update Tornado Web Server to 4.1dev1 and add the certifi lib dependency
* Fix trending shows page from loading full size poster images
* Add "Archive on first match" to Manage, Mass Update, Edit Selected page
* Fix searching IPTorrentsProvider
* Remove travisci python 2.5 build testing


### 0.1.0 (2014-10-16 12:35:15 UTC)

* Initial release<|MERGE_RESOLUTION|>--- conflicted
+++ resolved
@@ -1,4 +1,3 @@
-<<<<<<< HEAD
 ﻿### 3.30.0 (2023-0x-xx xx:xx:00 UTC)
 
 * Update Beautiful Soup 4.11.1 (r642) to 4.12.2
@@ -18,12 +17,12 @@
 * Change sort backlog and manual segment search results episode number
 * Change sort episodes when set to wanted on display show page
 * Add search of grouped options in shows drop down at view-show
-=======
-﻿### 3.29.10 (2023-09-19 12:55:00 UTC)
+
+
+### 3.29.10 (2023-09-19 12:55:00 UTC)
 
 * Fix Metacritic cards
 * Fix Linux CI tests
->>>>>>> e0232274
 
 
 ### 3.29.9 (2023-09-17 23:25:00 UTC)
