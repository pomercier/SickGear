<<<<<<< HEAD
﻿### 3.33.0 (2024-0x-xx xx:xx:00 UTC)

* Update filelock 3.14.0 (8556141) to 3.15.4 (9a979df)
* Update package resource API 68.2.2 (8ad627d) to 70.1.1 (222ebf9)
* Update urllib3 2.2.1 (54d6edf) to 2.2.2 (27e2a5c)
=======
﻿### 3.32.7 (2024-08-13 11:30:00 UTC)

* Change to prevent saving config.ini before it's fully loaded
* Change login form to be more password manager friendly
>>>>>>> fcf5ccf2


### 3.32.6 (2024-08-12 17:10:00 UTC)

* Fix saving config.ini after restart and startup


### 3.32.5 (2024-08-12 00:15:00 UTC)

* Fix to create initial config.ini when one doesn't exist


### 3.32.4 (2024-08-10 11:40:00 UTC)

* Change person cards to not display "eps" when number of eps is unknown
* Fix wrong added death dates
* Fix parsing changes to IMDb bio
* Change improve efficiency when saving config.ini
* Change improve efficiency when saving viewshow glide
* Change allow Python 3.12.5


### 3.32.3 (2024-06-26 18:10:00 UTC)

* Fix votes on shows/IMDb cards
* Fix ratings on shows/TMDB cards
* Fix TVmaze parser


### 3.32.2 (2024-06-26 07:20:00 UTC)

* Fix systemd linefeed typo


### 3.32.1 (2024-06-26 01:15:00 UTC)

* Fix update tvinfo test data
* Fix type of self.plays_self


### 3.32.0 (2024-06-25 21:15:00 UTC)

* Update apprise 1.6.0 (0c0d5da) to 1.8.0 (81caf92)
* Update attr 23.1.0 (67e4ff2) to 23.2.0 (b393d79)
* Update Beautiful Soup 4.12.2 (30c58a1) to 4.12.3 (7fb5175)
* Update CacheControl 0.13.1 (783a338) to 0.14.0 (e2be0c2)
* Update certifi 2024.02.02 to 2024.06.02
* Update dateutil 2.8.2 (296d419) to 2.9.0.post0 (0353b78)
* Update diskcache 5.6.3 (323787f) to 5.6.3 (ebfa37c)
* Update feedparser 6.0.10 (9865dec) to 6.0.11 (efcb89b)
* Update filelock 3.12.4 (c1163ae) to 3.14.0 (8556141)
* Update idna library 3.4 (cab054c) to 3.7 (1d365e1)
* Update imdbpie 5.6.4 (f695e87) to 5.6.5 (f8ed7a0)
* Update package resource API 68.1.2 (1ef36f2) to 68.2.2 (8ad627d)
* Update profilehooks module 1.12.1 (c3fc078) to 1.13.0.dev0 (99f8a31)
* Update pytz 2023.3/2023c (488d3eb) to 2024.1/2024a (3680953)
* Update Rarfile 4.1a1 (8a72967) to 4.2 (db1df33)
* Update Requests library 2.31.0 (8812812) to 2.32.3 (0e322af)
* Update Send2Trash 1.5.0 (66afce7) to 1.8.3 (91d0698)
* Update Tornado Web Server 6.4 (b3f2a4b) to 6.4.1 (2a0e1d1)
* Update unidecode module 1.3.6 (4141992) to 1.3.8 (dfe397d)
* Update urllib3 2.0.7 (56f01e0) to 2.2.1 (54d6edf)
* Change growl notifier location for Apprise update refactor
* Change systemd remove py2 and add basic hardening options
* Change alphabetically sort list at edit show/Exclude global ignore/require words
* Add search on TVmaze, TMDb, or Trakt for other shows with the actor that is viewed on Person page


### 3.31.2 (2024-06-23 18:20:00 UTC)

* Fix parsing show names that contain the word "parts" by making parser more restrictive


### 3.31.1 (2024-06-14 01:00:00 UTC)

* Change allow Python 3.12.4


### 3.31.0 (2024-06-05 08:00:00 UTC)

* Update Apprise 1.3.0 (6458ab0) to 1.6.0 (0c0d5da)
* Update attr 22.2.0 (683d056) to 23.1.0 (67e4ff2)
* Update Beautiful Soup 4.12.2 to 4.12.2 (30c58a1)
* Update dateutil 2.8.2 (28da62d) to 2.8.2 (296d419)
* Update diskcache 5.6.1 (4d30686) to 5.6.3 (323787f)
* Update hachoir 3.1.2 (f739b43) to 3.2.0 (38d759f)
* Update Pytvmaze library 2.0.8 (81888a5) to 2.0.8 (b451391)
* Update pytz 2022.7.1/2022g (d38ff47) to 2023.3/2023c (488d3eb)
* Update Rarfile 4.1a1 (8a72967) to 4.1 (c9140d8)
* Update soupsieve 2.4.1 (2e66beb) to 2.5.0 (dc71495)
* Update thefuzz 0.19.0 (c2cd4f4) to 0.21.0 (0b49e4a)
* Update Tornado Web Server 6.3.3 (e4d6984) to 6.4 (b3f2a4b)
* Update urllib3 2.0.5 (d9f85a7) to 2.0.7 (56f01e0)
* Add support for Brotli compression
* Add ignore Plex extras
* Fix apply filters to multiple episode releases
* Add use multi episode result as fallback if it's better quality or has an episode that does not have a single ep result


### 3.30.20 (2024-05-25 09:35:00 UTC)

* Fix FST provider exception raised when no title
* Update UnRar x64 for Windows 7.00 to 7.0.1
* Change improve handling of invalid person id for get_person in Trakt indexer
* Changes for py3.13 compatibility


### 3.30.19 (2024-05-17 23:40:00 UTC)

* Fix exclude lxml versions 5.2.0 and 5.2.1 on non Windows because of CPU requirements creating core dump failure


### 3.30.18 (2024-04-24 23:55:00 UTC)

* Change allow Python 3.12.3


### 3.30.17 (2024-04-01 17:55:00 UTC)

* Change restrict lxml to < 5.2.0 on non-windows OS's


### 3.30.16 (2024-03-24 20:30:00 UTC)

* Fix external site links that used a deprecated config/general/advanced/"Anonymous redirect"
* Change enable legacy double quote support for SQLite when using Python 3.12+


### 3.30.15 (2024-03-20 01:55:00 UTC)

* Change allow Python 3.10.14, 3.9.19, and 3.8.19


### 3.30.14 (2024-03-16 23:20:00 UTC)

* Update certifi 2023.07.22 to 2024.02.02
* Fix properly handle an error condition during process tv


### 3.30.13 (2024-03-03 23:30:00 UTC)

* Fix Shows/"Next Episode Cards" change to Trending
* Fix unnecessary conversion of datetime object into str and back


### 3.30.12 (2024-03-03 22:30:00 UTC)

* Fix menu Shows/"Next Episode Cards"


### 3.30.11 (2024-02-29 01:20:00 UTC)

* Update UnRar x64 for Windows 6.24 to 7.00


### 3.30.10 (2024-02-13 11:00:00 UTC)

* Change prevent git update issue


### 3.30.9 (2024-02-07 23:10:00 UTC)

* Change allow Python 3.12.2


### 3.30.8 (2024-02-01 23:30:00 UTC)

* Change update fallback zoneinfo to 2024a
* Change reduce mem used by cast/person credits with main show info from TVmaze
* Fix mock data for CI tests


### 3.30.7 (2024-01-10 14:20:00 UTC)

* Fix limit loaded cast (max 30) and crew (max 5) from TVmaze API


### 3.30.6 (2024-01-02 11:05:00 UTC)

* Fix Shows IMDb cards to new layout at IMDb
* Change update fallback zoneinfo to 2023d
* Change add Python 3.12 to the unit tests


### 3.30.5 (2023-12-10 05:00:00 UTC)

* Change allow Python 3.12.1
* Change improve Emby status check


### 3.30.4 (2023-10-12 11:50:00 UTC)

* Add metadata source attribution in footer


### 3.30.3 (2023-10-10 07:30:00 UTC)

* Change bad anon redirect service for an open source service


### 3.30.2 (2023-10-08 02:00:00 UTC)

* Update UnRar x64 for Windows 6.23 to 6.24


### 3.30.1 (2023-10-02 22:50:00 UTC)

* Change allow Python 3.12.0 and 3.11.6


### 3.30.0 (2023-09-23 17:20:00 UTC)

* Update Beautiful Soup 4.11.1 (r642) to 4.12.2
* Update certifi 2023.05.07 to 2023.07.22
* Update CacheControl 0.12.11 (c05ef9e) to 0.13.1 (783a338)
* Update feedparser 6.0.10 (859ac57) to 6.0.10 (9865dec)
* Update filelock 3.12.0 (b4713c9) to 3.12.4 (c1163ae)
* Update idna library 3.4 (37c7d9b) to 3.4 (cab054c)
* Update Msgpack 1.0.5 (0516c2c) to 1.0.6 (e1d3d5d)
* Update package resource API 67.5.1 (f51eccd) to 68.1.2 (1ef36f2)
* Update Requests library 2.29.0 (87d63de) to 2.31.0 (8812812)
* Update soupsieve 2.3.2.post1 (792d566) to 2.4.1 (2e66beb)
* Update Tornado Web Server 6.3.2 (e3aa6c5) to 6.3.3 (e4d6984)
* Update urllib3 1.26.15 (25cca389) to 2.0.5 (d9f85a7)
* Add thefuzz 0.19.0 (c2cd4f4) as a replacement with fallback to fuzzywuzzy 0.18.0 (2188520)
* Fix regex that was not using py312 notation
* Change sort backlog and manual segment search results episode number
* Change sort episodes when set to wanted on display show page
* Add search of grouped options in shows drop down at view-show


### 3.29.11 (2023-09-22 23:00:00 UTC)

* Fix pytvmaze country handling in NetworkBase
* Update issue template


### 3.29.10 (2023-09-19 12:55:00 UTC)

* Fix Metacritic cards
* Fix Linux CI tests


### 3.29.9 (2023-09-17 23:25:00 UTC)

* Fix Emby notifier library update


### 3.29.8 (2023-09-12 08:10:00 UTC)

* Change omgwtfnzbs domain


### 3.29.7 (2023-09-06 09:40:00 UTC)

* Fix view show to handle "unknown name" on cast
* Update UnRar x64 for Windows 6.22 to 6.23


### 3.29.6 (2023-09-06 00:54:00 UTC)

* Fix banner url validation for TheTVDb api v3 lib
* Fix mock data for CI tests


### 3.29.5 (2023-09-05 23:40:00 UTC)

* Change allow Python 3.11.5, 3.10.13, 3.9.18, and 3.8.18


### 3.29.4 (2023-06-07 13:45:00 UTC)

* Change allow Python 3.8.17, 3.9.17, 3.10.12
* Fix setting airtime timezone for "Wanted" episodes during auto search


### 3.29.3 (2023-05-31 13:30:00 UTC)

* Update UnRar x64 for Windows 6.21 to 6.22
* Change allow Python 3.11.4
* Change minimum required Python to version 3.8.2
* Change remove Python 2 references from init-scripts
* Remove provider Rarbg


### 3.29.2 (2023-05-28 07:45:00 UTC)

* Fix find show results returned as newest/oldest that are then sorted z to a
* Fix add show "TheTVDB via Trakt"


### 3.29.1 (2023-05-26 06:10:00 UTC)

* Fix IMDB fetch from TheTVDb API


### 3.29.0 (2023-05-22 00:25:00 UTC)

* Change minimum required Python to version 3.8
* Update Apprise 1.2.1 (3d07004) to 1.3.0 (6458ab0)
* Update attr 22.2.0 (a9960de) to 22.2.0 (683d056)
* Update certifi 2022.12.07 to 2023.05.07
* Update diskcache 5.4.0 (1cb1425) to 5.6.1 (4d30686)
* Update feedparser 6.0.10 (5fcb3ae) to 6.0.10 (6d032b8)
* Update filelock 3.9.0 (ce3e891) to 3.12.0 (b4713c9)
* Update Msgpack 1.0.4 (b5acfd5) to 1.0.5 (0516c2c)
* Update Pytvmaze library 2.0.8 (16ed096) to 2.0.8 (81888a5)
* Update Requests library 2.28.1 (ec553c2) to 2.29.0 (87d63de)
* Update Send2Trash 1.8.1b0 (0ef9b32) to 1.8.2 (0244f53)
* Update SimpleJSON 3.18.1 (c891b95) to 3.19.1 (aeb63ee)
* Update Tornado Web Server 6.3.0 (7186b86) to 6.3.2 (e3aa6c5)
* Update urllib3 1.26.14 (a06c05c) to 1.26.15 (25cca389)
* Remove singledispatch
* Change allow rapidfuzz update from 2.x.x to 3.x.x
* Change remove redundant py2 import futures
* Change add jobs to centralise scheduler activities
* Change refactor scene_exceptions
* Add to config/media-process/File Handling, "Rename TBA" and "Rename any"
* Add config to change media process log message if there is no media to process
* Change view-show text "invalid timeformat" to "time unknown"
* Add menu Shows/"TMDB Cards"
* Add a persons available socials (Youtube, LinkedIn, Reddit, Fansite, TikTok, Wikidata)
* Change use TVDb genres on view-show if config/General/Interface/"Enable IMDb info" is disabled
* Fix TVDb api episode issues
* Change remove Python 3.7 from CI


### 3.28.0 (2023-04-12 13:05:00 UTC)

* Update html5lib 1.1 (f87487a) to 1.2-dev (3e500bb)
* Update package resource API 63.2.0 (3ae44cd) to 67.5.1 (f51eccd)
* Update Tornado Web Server 6.2.0 (a4f08a3) to 6.3.0 (7186b86)
* Update urllib3 1.26.13 (25fbd5f) to 1.26.14 (a06c05c)
* Change remove calls to legacy py2 fix encoding function
* Change requirements for pure py3
* Change codebase cleanups
* Change improve perf by using generators with `any`
* Change deprecate processEpisode used by nzbToMedia to advise how to configure API instead
* Change optionally add disk free space in response to three Web API endpoints
* Change increase API version number to 15
* Add actually use mount points to get disk free space
* Add optional "freespace" parameter to endpoints: sg.getrootdirs, sg.addrootdir, sg.deleterootdir
* Change update help of affected endpoints
* Fix explicitly save rootdirs after adding or deleting via Web API
* Change add Rarbg UHD search category


### 3.27.13 (2023-04-12 10:15:00 UTC)

* Change fix show id log output
* Change handle exceptions thrown from pkg_resources parsing newly extended working set modules not even used by SG
* Fix parsing shows where multiple same names are in SG and show_obj is set for parser
* Change update fallback zoneinfo to 2023c
* Change allow Python 3.11.3, 3.10.11


### 3.27.12 (2023-03-08 23:30:00 UTC)

* Change meta providers to new TVInfoAPI get_show to make sure language is used


### 3.27.11 (2023-03-06 23:40:00 UTC)

* Fix "Change File Date" not using timestamp of episode if available


### 3.27.10 (2023-03-05 00:20:00 UTC)

* Add UHD Bluray
* Change an error text for Cheetah module availability


### 3.27.9 (2023-02-27 01:10:00 UTC)

* Fix remove incorrectly displayed NZBGet tip


### 3.27.8 (2023-02-20 23:30:00 UTC)

* Update UnRar x64 for Windows 6.20 to 6.21


### 3.27.7 (2023-02-18 22:40:00 UTC)

* Fix using recently updated torrent parser for py3 bytes


### 3.27.6 (2023-02-18 20:10:00 UTC)

* Fix show view edit language
* Fix TVDb image parsing


### 3.27.5 (2023-02-16 18:30:00 UTC)

* Fix network for persons


### 3.27.4 (2023-02-15 13:30:00 UTC)

* Fix updating with running virtualenv


### 3.27.3 (2023-02-15 02:00:00 UTC)

* Fix reading legacy autoProcessTV.cfg


### 3.27.2 (2023-02-10 19:25:00 UTC)

* Fix revert update
* Fix installations that don't have previously saved cleanup lock files 


### 3.27.1 (2023-02-10 15:25:00 UTC)

* Change display show status in Change show header
* Fix TMDB language caching


### 3.27.0 (2023-02-09 15:00:00 UTC)

* Update Apprise 0.8.5 (55a2edc) to 1.2.1 (3d07004)
* Update attr 20.3.0 (f3762ba) to 22.2.0 (a9960de)
* Update Beautiful Soup 4.9.3 (r593) to 4.11.1 (r642)
* Update cachecontrol 0.12.6 (167a605) to 0.12.11 (c05ef9e)
* Add filelock 3.9.0 (ce3e891)
* Remove lockfile no longer used by cachecontrol
* Update Msgpack 1.0.0 (fa7d744) to 1.0.4 (b5acfd5)
* Update certifi 2022.09.24 to 2022.12.07
* Update chardet packages 4.0.0 (b3d867a) to 5.1.0 (8087f00)
* Update dateutil 2.8.1 (c496b4f) to 2.8.2 (28da62d)
* Update diskcache 5.1.0 (40ce0de) to 5.4.0 (1cb1425)
* Update feedparser 6.0.1 (98d189fa) to 6.0.10 (5fcb3ae)
* Update functools_lru_cache 1.6.1 (2dc65b5) to 1.6.2 (2405ed1)
* Update humanize 3.5.0 (b6b0ea5) to 4.0.0 (a1514eb)
* Update Js2Py 0.70 (92250a4) to 0.74 (2e017b8)
* Update package resource API 49.6.0 (3d404fd) to 63.2.0 (3ae44cd)
* Update pyjsparser 2.7.1 (5465d03) to 2.7.1 (cbd1e05)
* Update profilehooks module 1.12.0 (3ee1f60) to 1.12.1 (c3fc078)
* Update pytz 2016.6.1/2016f to 2022.7.1/2022g (d38ff47)
* Update Rarfile 4.0 (55fe778) to 4.1a1 (8a72967)
* Update UnRar x64 for Windows 6.11 to 6.20
* Update Send2Trash 1.5.0 (66afce7) to 1.8.1b0 (0ef9b32)
* Update SimpleJSON 3.16.1 (ce75e60) to 3.18.1 (c891b95)
* Update soupsieve 2.0.2.dev (05086ef) to 2.3.2.post1 (792d566)
* Update tmdbsimple 2.6.6 (679e343) to 2.9.1 (9da400a)
* Update torrent_parser 0.3.0 (2a4eecb) to 0.4.0 (23b9e11)
* Update unidecode module 1.1.1 (632af82) to 1.3.6 (4141992)
* Change prevent included py3 requests module failure on NZBGet systems that by default, run py2 with py2 requests
* Change prevent included py3 requests module failure on SABnzbd systems that by default, run py2 with py2 requests
* Change re-enable fetching metadata banners and posters
* Change add some missing network icons


### 3.26.1 (2023-02-08 20:50:00 UTC)

* Change forced show updates process during startup to prevent webUI blocking
* Change allow Python 3.11.2, 3.10.10


### 3.26.0 (2023-01-12 02:00:00 UTC)

* Change bump to major version 3.xx to signal that this branch supports Python3+ only
* Update Tornado Web Server 6.1.0 (2047e7a) to 6.2.0 (a4f08a3)
* Update Requests library 2.26.0 (b0e025a) to 2.28.1 (ec553c2)
* Update urllib3 1.26.2 (eae04d6) to 1.26.13 (25fbd5f)
* Update idna library 2.9 (1233a73) to 3.4 (37c7d9b)
* Add support for scene episode number to multiple episodes
* Add TMDB TV info source
* Change return unknown.png flag if a requested flag image file doesn't exist
* Change use regular cast from season as show cast
* Change prefer recent cast in cast order
* Change filter non-main appearance of main cast persons
* Add direct match to relative sort as first priority of search results
* Change improve memory management
* Add select2 control to view-show/Change show
* Add support or orjson, with fallback to simplejson then native json
* Change migrate Kodi addon to Kodi (Matrix), (Leia) and older can use repo source url /kodi-legacy
* Change ensure XML header in Kodi nfo files
* Change fix some typos


### 0.25.60 (2023-01-03 13:30:00 UTC)

* Fix search results sorting
* Change add windows and macOS GitHub unit test jobs
* Change update GitHub actions/setup-python v3 to v4
* Change fix typo on config providers view


### 0.25.59 (2023-01-03 00:10:00 UTC)

* Fix send mark=bad to NZBGet when minimum dir size test fails
* Change create Python Unit test workflow
* Fix ignore_and_require_words_tests.py
* Change revert scene_helpers_tests.py
* Change unit tests: force python to garbage collect all db connections


### 0.25.58 (2022-12-21 20:30:00 UTC)

* Fix improve data cleanse from TV info source
* Fix issue where actor data is None
* Fix update Black Lagoon scene helper test
* Remove Sick Beard Index, inactive for 16 months since Aug 2021


### 0.25.57 (2022-12-21 13:00:00 UTC)

* Fix replace dead predb.ovh with predb.de for provider scene filter


### 0.25.56 (2022-12-20 19:00:00 UTC)

* Fix webapi search
* Change add poster to webapi search results


### 0.25.55 (2022-12-19 11:30:00 UTC)

* Fix Trakt account error handling
* Change enable failure monitor for tv show search (Trakt)
* Change improve api/builder drop down colour to indicate sg vs sb endpoints


### 0.25.54 (2022-12-17 17:40:00 UTC)

* Fix Trakt API server error handler


### 0.25.53 (2022-12-17 15:50:00 UTC)

* Change update dateutil zoneinfo fallback to 2022g
* Change allow Python 3.11.1, 3.10.9, 3.9.16, 3.8.16, and 3.7.16
* Change remove unneeded old python-Levenshtein for py3
* Change add a pypi package repo
* Change update lxml for Windows to 4.9.2
* Change update pip to final supported version for py2


### 0.25.52 (2022-11-17 03:30:00 UTC)

* Fix process media


### 0.25.51 (2022-11-16 14:30:00 UTC)

* Fix process media with a date in parentheses
* Add rapid fuzz dependency
* Change add a deprecated message where SickBeard.py is still being used


### 0.25.50 (2022-10-31 14:30:00 UTC)

* Change improve the scope of auth dupe checker


### 0.25.49 (2022-10-30 17:30:00 UTC)

* Change update dateutil zoneinfo fallback to 2022f
* Change improve performance when fetching logs
* Change Cheetah3 min version to 3.3.0 on py3
* Fix Cryptography yanked module
* Change providers config page, add warning if duplicate api/pass keys exist at different providers
* Fix issue where apikey field can be invisible on /api/builder/
* Change view-log page, Logs command of /api/builder/ and starify auth data
* Fix log typo in NZBGet Mark Good/Success postprocess action
* Remove providers HDME, Torrentsdb, and Zooqle


### 0.25.48 (2022-10-18 01:40:00 UTC)

* Change allow Python 3.11
* Remove provider Grabtheinfo
* Fix TVChaosUK and Nebulance on py3.11


### 0.25.47 (2022-10-15 01:05:00 UTC)

* Change improve clarity of Telegram notification chat id field


### 0.25.46 (2022-10-12 17:10:00 UTC)

* Change allow Python 3.10.8, 3.9.15, 3.8.15, and 3.7.15
* Change update dateutil zoneinfo fallback to 2022e


### 0.25.45 (2022-10-11 16:20:00 UTC)

* Fix timeout on "Add from TV info source" 
* Update certifi 2021.10.08 to 2022.09.24
* Fix Torrentleech, a new session is required using the URL under the TL provider options/Cookies


### 0.25.44 (2022-10-09 10:45:00 UTC)

* Change add 4 digit episode name parsing


### 0.25.43 (2022-10-05 11:30:00 UTC)

* Change python-Levenshtein to Levenshtein for py3.7-py3.11
* Change allow regex for py3.11
* Change make genre list output consistent on search results


### 0.25.42 (2022-09-30 14:40:00 UTC)

* Change update dateutil zoneinfo fallback to 2022d
* Fix genre strings when converted to list to not contain leading/trailing empty items


### 0.25.41 (2022-09-23 01:25:00 UTC)

* Fix a particular date handling that resulted in a UI issue


### 0.25.40 (2022-09-09 11:20:00 UTC)

* Change allow Python 3.10.7, 3.9.14, 3.8.14, and 3.7.14


### 0.25.39 (2022-08-25 08:50:00 UTC)

* Fix recommended.txt for package updates


### 0.25.38 (2022-08-23 16:10:00 UTC)

* Change allow Python 3.10.6
* Change update fallback zoneinfo to 2022c
* Change handle invalid date strings in search results
* Change don't load entire file at once when calling download_file
* Change don't request cache images for CachedImages class
* Fix role(), if character_name is empty use 'unknown name'


### 0.25.37 (2022-06-23 13:40:00 UTC)

* Change try to auto add repo path to git `safe.directory` setting
* Change if auto adding git setting fails, post message to update section that SickGear path must be marked safe in git
* Change force English output for git runner
* Change about page, add more credits and a support link for TheTVDb


### 0.25.36 (2022-06-22 14:45:00 UTC)
 
* Fix if config file doesn't exist and git is installed try to find current hash or set dummy


### 0.25.35 (2022-06-08 00:28:00 UTC)

* Fix catch ShowDirNotFoundException during prostprocessing


### 0.25.34 (2022-06-06 23:00:00 UTC)

* Change allow Python 3.10.5


### 0.25.33 (2022-05-19 09:45:00 UTC)

* Change allow Python 3.9.13


### 0.25.32 (2022-05-15 23:00:00 UTC)

* Remove provider Baconbits


### 0.25.31 (2022-03-28 15:10:00 UTC)

* Change allow Python 3.10.4, 3.9.12, 3.8.13, and 3.7.13
* Update zoneinfo fallback to 2022a
* Change enable cryptography wheels on Windows amd64, Linux x86_64 or aarch64, and Darwin x86_64
* Change use cryptography <= 3.3.2 on systems that don't have prebuilt wheels to avoid rust requirement


### 0.25.30 (2022-03-11 14:55:00 UTC)

* Change improve onTxComplete shell compatibility
* Change bump onTxComplete Linux version 1.2 to 1.3


### 0.25.29 (2022-03-10 20:30:00 UTC)

* Fix onTxComplete Linux port omissions from the Windows original
* Change bump onTxComplete Linux version 1.1 to 1.2


### 0.25.28 (2022-03-04 23:55:00 UTC)

* Update UnRar x64 for Windows 6.02 to 6.11


### 0.25.27 (2022-03-03 11:50:00 UTC)

* Fix don't use invalid timestamps for episodes
* Update recommended modules


### 0.25.26 (2022-02-01 13:00:00 UTC)

* Remove ETTV provider
* Change add logging message when no season folder is set for path creation


### 0.25.25 (2022-01-18 14:55:00 UTC)

* Change allow Python 3.10.2 and 3.9.10


### 0.25.24 (2021-12-22 22:05:00 UTC)

* Fix person text spacing in regular layout


### 0.25.23 (2021-12-18 19:45:00 UTC)

* Fix handle bad data fetched from tvinfo source and passed to get_network_timezone


### 0.25.22 (2021-12-14 00:30:00 UTC)

* Fix recognition of unreadable media quality to type UNKNOWN


### 0.25.21 (2021-12-07 00:40:00 UTC)

* Change allow Python 3.10.1


### 0.25.20 (2021-11-21 16:25:00 UTC)

* Fix display show when IMDb returns no episodes or runtimes


### 0.25.19 (2021-11-15 23:00:00 UTC)

* Change allow Python 3.9.9


### 0.25.18 (2021-11-12 15:00:00 UTC)

* Change filter irrelevant Trakt API results


### 0.25.17 (2021-11-12 00:15:00 UTC)

* Fix daily schedule JavaScript error


### 0.25.16 (2021-11-10 19:00:00 UTC)

* Fix TVmaze search
* Fix comparison of episode name with numbers during parsing of multi episode releases
* Add name_parser unittest multi episode with episode name comparison


### 0.25.15 (2021-11-09 12:00:00 UTC)

* Fix tvc cards returning view


### 0.25.14 (2021-11-06 04:30:00 UTC)

* Change allow Python 3.9.8
* Update recommended modules cffi, lxml, and regex


### 0.25.13 (2021-11-05 12:25:00 UTC)

* Update zoneinfo fallback to 2021e
* Add episode number in api history results
* Change prevent backups when creating a new db
* Fix update only existing Kodi .nfo files during SG update
* Fix config/search "Test fs" button
* Add additional cleanup for cast


### 0.25.12 (2021-10-17 23:00:00 UTC)

* Fix large sickbeard db's that occurred from using subtitle settings
* Update zoneinfo fallback to 2021d


### 0.25.11 (2021-10-12 17:00:00 UTC)

* Fix edit-show alert "set master" malfunction on shows with no master to edit


### 0.25.10 (2021-10-12 11:55:00 UTC)

* Update certifi 2021.05.30 to 2021.10.08


### 0.25.9 (2021-10-11 13:45:00 UTC)

* Update zoneinfo fallback to 2021c
* Update regex for Python 3.10 on Windows
* Change deprecated anon redirect service


### 0.25.8 (2021-10-10 21:00:00 UTC)

* Fix add show and browse TVmaze cards on Solaris Hipster


### 0.25.7 (2021-09-29 18:40:00 UTC)

* Fix ignore entire show runtimes when getting runtimes from IMDb
* Change enable failure monitor for search_tvs
* Change thexem server


### 0.25.6 (2021-09-26 17:45:00 UTC)

* Fix view-show on new browsers
* Fix remove box in footer on certain setups
* Update zoneinfo fallback to 2021b


### 0.25.5 (2021-09-24 14:55:00 UTC)

* Change upgrade Snap unrar 5.6.8 to 6.0.2
* Fix workaround snap certificate failure to access rarlab server


### 0.25.4 (2021-09-24 10:30:00 UTC)

* Fix logging during media process where setting airdate is unavailable


### 0.25.3 (2021-09-21 22:00:00 UTC)

* Fix filter in history API endpoint
* Fix multiep magnets are not downloadable
* Change remove dead magnet cache services


### 0.25.2 (2021-09-20 20:00:00 UTC)

* Fix history API endpoint for all snatch and download statuses (including archived, failed)


### 0.25.1 (2021-09-18 00:06:00 UTC)

* Fix history API endpoint to respect clear history


### 0.25.0 (2021-09-15 00:05:00 UTC)

* Add ability to switch a TV info source for a show, initial support is for TheTVDb and TVMaze
* Add column on manage/Bulk Change for TV info source so that shows can be sorted to isolate by source for switching
* Add TV info source selection to manage/Bulk Change/Edit
* Add auto redirect from manage/Bulk Change/Edit/Submit to manage/show-tasks if a TV info source is tasked for change
* Add after a restart, auto resume switching shows that didn't finish the switch TV info source process
* Change improve loading speed of shows at startup
* Change improve main execution loop speed
* Add new sort option "Combine source" to add show search show results
* Add support list of names to search for in add show search
* Add support for more URLs in add show search
* Add ability to search tvid:prodid as found in URLs and at other UI places
* Add dynamic search examples to add show search
* Add placeholder syntax hints to add show search
* Add source provider images to add show search result items
* Fix add show search box width now that the other select is reinstated
* Fix add show search TVDb links only to contain lang arg, not all
* Change "exists in db" link on search results page to support any info source
* Change browse cards interface to new add show search
* Change assist user search terms when the actual title of a show is unknown
* Change remove problematic buffering of 20 items on search results
* Change remove year from add show search term ... year is still used for relevancy order
* Change "Import" title to "Path conflict" for clarity
* Add when a path conflict occurs during add show, users may enter a new show folder name
* Add parsing Kodi show.nfo so import existing page selects any known info source
* Change improve speed getting list in the import page
* Change refactor mass_add_table to improve performance, and code clarity
* Change improve find_show_by_id performance
* Add glide.js 3.4.0 (f7ff0dd)
* Add object fit image 3.2.4 (f951d2a)
* Update fancyBox 2.1.6 to 3.5.7 (c4fd903)
* Update jQ collapser 2.0 to 3.0.1 (c3f95ba)
* Add person/character glide slider to view-show
* Change replace swipe with move event to act on any input type event (e.g. keyboard) for glide on view-show
* Add a vertical dotted line indication to the final cast glide slide on view-show
* Add glide arrows to view-show
* Add click the glide number button on view-show to change slide times or pause the glider
* Add cast displayed on view-show is saved whenever the glide is paused
* Add restore view-show glide to the left-most image shown while ever the glide slider is in the pause state
* Fix layout of multiline genre labels on view-show
* Change view-show, during adding of a show, cast links will only become active when ready to be linked, otherwise, display as text
* Add third-person singular pronoun on view-show to a character who is portrayed by themselves
* Add force cast update to view-show
* Add person view link to view-show glider
* Add character view link to view-show glider
* Add to view-show a notification message if a show fails to switch master TV info source
* Add visual cue of master TV info source to view-show
* Add imdb miniseries average runtime to view-show
* Change improve ui glide panel generally and also on startup
* Add prevent user error on edit-show where "set master" is pending but Update or Cancel Edit is used instead of "Save Changes"
* Change add character relationship "Presenter" to "Host"
* Add where a character is in multiple shows to the character view
* Change display on ui when update cast is in progress and not just queued
* Rename from TVMaze to TVmaze in line with their branding
* Add 5 mins to Trakt failure retries times
* Change improve speed reading for many processes
* Change correct log messages grammar
* Change improve manage/Show Tasks template
* Change use proper section dividers on manage/Show Tasks
* Change replace inline styles with CSS classes to improve readability and load perf
* Add characters, person to clean-up cache (30 days)
* Add reload person, character images every 7 days
* Add suppress UI notification for scheduled people updates during show updates and during switching TV info source
* Add failed TV info source switches to manage/Show Tasks
* Add remove item from queue and clear queue test buttons to manage/Show Tasks and manage/Search Tasks
* Change improve show update logic
* Add check for existing show with new id pair before switching
* Change prioritize first episode start year over the start year set at the TV info source
* Change delete non-existing episodes when switching TV info source
* Add TMDB person pics as fallback
* Add use person fallback for character images
* Add logic to add start, end year in case of multiple characters per person
* Add spoken height to person view
* Add abort people cast update when show is deleted, also remove show from any queued show item or search item
* Add updating show.nfo when a cast changes
* Change use longest biography available for output
* Add UI requests of details for feb 28 will also return feb 29 in years without feb 29
* Add fetch extra data fallback from TMDB for persons
* Change fanart icon
* Add provider TorrentDB
* Add menu Shows/"TVmaze Cards"
* Add show name/networks card user input filter
* Change only auto refresh card view if a recoverable error occurs
* Update Requests library 2.25.1 (bdc00eb) to 2.26.0 (b0e025a)
* Fix handling of card filters and sort states
* Add view paused "Only" to Daily Schedule
* Add return paused "Only" to API
* Change Add shows/Search results first aired dates to UI date format setting
* Change improve the search progress text
* Add "Size" filter '<0' in history view to filter already deleted media
* Change swap `Episode` and `Label` columns in history view


### 0.24.17 (2021-08-31 01:00:00 UTC)

* Change allow Python 3.8.12, 3.9.7, and 3.10.0


### 0.24.16 (2021-08-28 16:05:00 UTC)

* Update Windows recommended modules lxml, pip, regex, setuptools, and add cffi, python-Levenshtein
* Change newznab provider add handler for http response code 401


### 0.24.15 (2021-08-05 11:45:00 UTC)

* Change media process move process method for *nix systems that don't support native move
* Fix do not display empty show name results returned from TVDb


### 0.24.14 (2021-07-31 08:50:00 UTC)

* Change add compatibility for Transmission 3.00 client with label support
* Change ensure cookies are split only into 2 parts at the lhs of multiple occurrences of '='
* Remove provider Skytorrents


### 0.24.13 (2021-07-27 02:20:00 UTC)

* Fix incorrect reporting of missing provider detail


### 0.24.12 (2021-07-17 08:10:00 UTC)

* Fix snap build


### 0.24.11 (2021-07-14 10:30:00 UTC)

* Fix handle a provider response when in error case
* Change use wider min width for left column on About page
* Fix misaligned columns when expanding/collapsing a show on Episode Overview


### 0.24.10 (2021-07-06 20:00:00 UTC)

* Fix package update detection
* Change add DSM 7 error messages


### 0.24.9 (2021-07-05 10:25:00 UTC)

* Change add Synology DSM 7 compatibility
* Fix exception when removing a show


### 0.24.8 (2021-06-30 23:05:00 UTC)

* Fix nameparser unit tests


### 0.24.7 (2021-06-30 22:10:00 UTC)

* Fix parse correct animes during recent and backlog search


### 0.24.6 (2021-06-28 23:59:00 UTC)

* Change allow Python 3.7.11, 3.8.11, and 3.9.6


### 0.24.5 (2021-06-26 16:45:00 UTC)

* Fix restart after "Update Now" is clicked on UI, must manually restart from 0.24.0 until this release


### 0.24.4 (2021-06-25 03:00:00 UTC)

* Fix issue on certain py2 setups that created mishandling of 404's
* Add SpeedApp torrent provider


### 0.24.3 (2021-06-17 23:00:00 UTC)

* Fix view-show poster click zoom area is only accessible from top of poster image
* Move view-show paused "II" indicator as it wasn't in a good spot anyway


### 0.24.2 (2021-06-14 13:50:00 UTC)

* Update UnRar x64 for Windows 6.01 to 6.02


### 0.24.1 (2021-06-10 11:30:00 UTC)

* Fix handle whitespaced queries


### 0.24.0 (2021-06-08 12:50:00 UTC)

* Change free up some screen real estate on manage/Bulk Change
* Change rotate column headers on manage/Bulk Change for supported browsers to reduce screen estate waste
* Add column to manage/Bulk Change to display the show folder location size
* Add media stats to manage/Bulk Change and view-show when hovering over folder size
* Add to manage/Bulk Change an icon where show location no longer exists and group the icon/non icon shows
* Add a hover tip to the edit column on manage/Bulk Change to remind about using multi-select
* Change add tooltips on manage/Bulk Change checkbox actions to display what each are used for
* Add to manage/Bulk Change confirm dialog before removing or deleting a show
* Change manage/Bulk Change add sort by size options to table, (Total, Largest, Smallest, Average)
* Change manage/Bulk Change add busy spinner for processing when changing size sort type
* Change manage/Bulk Change table make header stick when page is scrolled
* Change manage/Bulk Change table make footer stick when page is scrolled
* Change manage/Bulk Change add filter to table, showname, quality, and status
* Change number of shows listed after a filter is displayed at the bottom of Bulk Change
* Change edit and submit buttons are disabled when there is no selection on Bulk Change
* Change edit and submit buttons display number of selected items on Bulk Change
* Change tidy up html markup and JavaScript for manage/Bulk Change
* Change refactor to simplify bulk_change logic
* Add to config/General, "Package updates" and list packages, check packages by default on Windows, others must enable
* Change simplify section config/General/Updates
* Add check for package updates to menu item action "Check for Updates"
* Add known failures are cleared for a fresh check when "Check for Updates" is used
* Add FileSharingTalk nzb provider
* Change optimize .png images to improve file/transfer size
* Add tz version info to the about page
* Change auto-install Cheetah dependency on first time installations (tested on Win)
* Change add cryptography to recommended.txt
* Change add prebuilt AMD64 python-Levenshtein to recommended.txt
* Change add prebuilt Windows Python 3.10 lxml to recommended.txt
* Change add prebuilt Windows Python 3.10 regex to recommended.txt
* Change replace deprecated `currentThread` with `current_thread` calls
* Change initialise Manage/Media Process folder and method from Config/Media Process when no previous values are stored
* Change remember Manage/Media Process folder and method when button 'Process' is used
* Change abbreviate long titles under menu tab
* Change add fallback to unar if unrar binary is unavailable on Linux
* Update attr 20.2.0 (4f74fba) to 20.3.0 (f3762ba)
* Update diskcache_py3 5.0.1 (9670fbb) to 5.1.0 (40ce0de)
* Update diskcache_py2 4.1.0 (b0451e0) from 5.1.0 (40ce0de)
* Update humanize 3.1.0 (aec9dc2) to 3.5.0 (b6b0ea5)
* Update Rarfile 3.1 (a4202ca) to 4.0 (55fe778)
* Update Requests library 2.24.0 (2f70990) to 2.25.1 (bdc00eb)
* Update Six compatibility library 1.15.0 (c0be881) to 1.16.0 (b620447)
* Update urllib3 1.25.11 (00f1769) to 1.26.2 (eae04d6)
* Add menu Shows/"Next Episode Cards"
* Change improve SQL performance
* Add option "Add paused" to Options/"More Options" at the final step of adding a show
* Update certifi 2020.11.08 to 2021.05.30


### 0.23.22 (2021-05-27 00:10:00 UTC)

* Change officially move chat support to irc.libera.chat
* Change tweak NBL API tip


### 0.23.21 (2021-05-17 10:20:00 UTC)

* Fix provider Nebulance
* Fix provider MoreThan


### 0.23.20 (2021-05-13 18:35:00 UTC)

* Fix restart to release and free resources from previous run process
* Change fanart lib to get_url


### 0.23.19 (2021-05-05 21:40:00 UTC)

* Fix MoreThan provider and add provider option only allow releases that are site trusted
* Add Python 3.9 to Travis


### 0.23.18 (2021-05-03 23:10:00 UTC)

* Change allow Python 3.8.10 and 3.9.5
* Remove PiSexy provider
* Fix refresh_show, prevent another refresh of show if already in queue and not forced
* Fix webapi set scene season
* Fix set path in all_tests for py2
* Fix webapi exception if no backlog was done before (CMD_SickGearCheckScheduler)
* Change webapi don't allow setting of scene numbers when show hasn't activated scene numbering
* Add webapi unit tests


### 0.23.17 (2021-04-12 12:40:00 UTC)

* Update UnRar for Windows 6.00 to 6.01 x64


### 0.23.16 (2021-04-05 23:45:00 UTC)

* Change allow Python 3.9.4
* Change prevent use of Python 3.9.3 and alert users to upgrade to 3.9.4 due to a recall


### 0.23.15 (2021-04-03 10:05:00 UTC)

* Change allow Python 3.8.9 and 3.9.3


### 0.23.14 (2021-03-10 01:40:00 UTC)

* Add config/Search/Search Tasks/"Host running FlareSolverr" to handle CloudFlare providers
* Change the cf_clearance cookie to an undocumented optional config instead of a requirement
* Change where cf_clearance does not exist or expires, config/Search/Search Tasks/"Host running FlareSolverr" is required
* Fix saving magnet from PAs as files under py3
* Fix SkyTorrents provider
* Fix Torlock provider
* Fix TBP provider


### 0.23.13 (2021-02-26 19:05:00 UTC)

* Add Newznab providers can use API only or API + RSS cache fallback. Tip added to Newznab config/Media Providers/API key
* Add correct user entry mistakes for nzbs2go api url


### 0.23.12 (2021-02-19 17:00:00 UTC)

* Change allow Python 3.8.8 and 3.9.2


### 0.23.11 (2021-02-04 23:30:00 UTC)

* Fix report correct number of items found during nzb search
* Change recognise custom spotweb providers
  

### 0.23.10 (2021-01-30 11:20:00 UTC)

* Fix change file date on non Windows


### 0.23.9 (2021-01-28 19:45:00 UTC)

* Fix provider nCore
* Change update dateutil fallback zoneinfo to 2021a


### 0.23.8 (2020-12-31 20:40:00 UTC)

* Change update dateutil fallback zoneinfo to 2020f
* Fix notifiers Pushover and Boxcar2 under py3
* Fix need to restart SG for a change in TVChaosUK password to take effect


### 0.23.7 (2020-12-13 20:40:00 UTC)

* Fix remove need to page refresh after entering an anime scene absolute number on view-show
* Change add TVChaosUK custom name regulator to prevent a false trigger from the wordlist filter


### 0.23.6 (2020-12-11 01:50:00 UTC)

* Update UnRar for Windows 5.91 to 6.00 x64
* Fix providers BitHDTV, Blutopia, HDTorrents, Pretome, PrivateHD, PTFiles, SceneHD, TVChaosUK
* Change handle redirects from POST requests
* Change Kodi Addon 1.0.8


### 0.23.5 (2020-12-05 13:45:00 UTC)

* Change improve dark theme text legibility with green/gold background under "Downloads" in view-shows/simple layout


### 0.23.4 (2020-12-02 11:30:00 UTC)

* Change allow Python 3.9.1


### 0.23.3 (2020-11-30 17:20:00 UTC)

* Change remove use of native Py 7zip as compressor found to crash Python binary under Linux with low memory conditions


### 0.23.2 (2020-11-21 18:40:00 UTC)

* Change allow Python 3.8.7
* Change suppress py27 startup cryptography deprecation warning
* Fix filter out history items that don't qualify for status snatched/good


### 0.23.1 (2020-11-16 23:00:00 UTC)

* Fix image failure for a show that is force updated, removed, then readded


### 0.23.0 (2020-11-11 13:30:00 UTC)

* Change improve search performance for backlog, manual, failed, and proper
* Add overview of the last release age/date at each newznab provider to History/Layout "Connect fails"
* Add "History new..." to Shows menu by clicking the number
* Add db backup to the scheduled daily update
* Add display "Database backups" location at config/about if feature available
* Add option "Backup database plan" to config/general/advanced if feature available
* Add py7zr to recommended.txt for optional 7z compression
* Add `backup_db_path` setting to config.ini to customise backup db location
* Add `backup_db_max_count` to config.ini with range 0-90 where 0 = disable backup, 14 = default
* Change improve list performance for file/directory browser
* Change improve import shows listing performance
* Change improve performance during show rescan process
* Change improve performance during media processing
* Change improve scantree performance with regex params of what to include and/or exclude
* Change rename remove_file_failed to remove_file_perm and make it return an outcome
* Add config/General/Updates/Alias Process button, minimum interval for a fetch of custom names/numbering is 30 mins
* Add Export alternatives button to edit show
* Change season specific alt names now available not just for anime
* Change improve tooltip over show title in display show for multiple alternatives
* Add display season alternatives on hover over season titles in display show
* Change single digit season display to zero-padded double digits in edit show
* Change add note on edit show for season specific search rule
* Add mark next to season titles that have exceptions
* Add support for centralised sg alternative names and numbers
* Change sg alts can overwrite scene number field only if field value is blank
* Change add note on edit show for season specific search rule
* Change add has_season_exceptions to control newznab id search
* Change add season exceptions to torrent providers
* Change give remove_file functions time to process
* Add ignore folders that contain ".sickgearignore" flag file
* Change add 3 days cache for tmdb base info only
* Change `Discordapp` to `Discord` in line with company change
* Change remove `app` from URL when calling webhook
* Change remind user when testing Notifications config / Discord to update URL
* Change Trim/Clear history to hide items because the data is needed for core management
* Fix incorrect text for some drop down list items in the apiBuilder view that affected some browsers
* Fix connection skip error handling in tvdb_api
* Add client parameter to pp class and add it to API sg.postprocess
* Change API version to 14
* Change add a test for both require and ignore show specific words with partial match, both should fail
* Change expand to all providers, and season results, applying filters to .torrent content and not just search result...
  name for where a found torrent result `named.this` contains `name.that` and ignore `that` did not ignore `named.this`
* Change init showDict for all unit tests
* Change add error handling for zoneinfo update file parsing
* Change downgrade network conversions/timezone warnings on startup to debug level
* Add enum34 1.1.10
* Add humanize 3.1.0 (aec9dc2)
* Add Torrent file parse 0.3.0 (2a4eecb)
* Update included fallback timezone info file to 2020d
* Update attr 20.1.0.dev0 (4bd6827) to 20.2.0 (4f74fba)
* Update Beautiful Soup 4.8.2 (r559) to 4.9.3 (r593)
* Update cachecontrol library 0.12.5 (007e8ca) to 0.12.6 (167a605)
* Update certifi 2020.06.20 to 2020.11.08
* Update dateutil 2.8.1 (43b7838) to 2.8.1 (c496b4f)
* Change add diskcache_py3 5.0.1 (9670fbb)
* Change add diskcache_py2 4.1.0 (b0451e0)
* Update feedparser_py3 6.0.0b3 (7e255f0) to 6.0.1 (98d189fa)
* Update feedparser_py2 backport
* Update hachoir_py3 3.0a6 (5b9e05a) to 3.1.2 (f739b43)
* Update hachoir_py2 2.0a6 (5b9e05a) to 2.1.2
* Update Js2Py 0.70 (f297498) to 0.70 (92250a4)
* Update package resource API to 49.6.0 (3d404fd)
* Update profilehooks module 1.11.2 (d72cc2b) to 1.12.0 (3ee1f60)
* Update Requests library 2.24.0 (1b41763) to 2.24.0 (2f70990)
* Update soupsieve_py3 2.0.0.final (e66c311) to 2.0.2.dev (05086ef)
* Update soupsieve_py2 backport
* Update Tornado_py3 Web Server 6.0.4 (b4e39e5) to 6.1.0 (2047e7a)
* Update tmdbsimple 2.2.6 (310d933) to 2.6.6 (679e343)
* Update urllib3 1.25.9 (a5a45dc) to 1.25.11 (00f1769)
* Change add remove duplicates in newznab provider list based on name and url
* Change remove old provider dupe cleanup
* Change add response rate limit handling for generic providers
* Change add newznab retry handling
* Change add 2s interval fetch retry for GitHub as it can sometimes return no data
* Change rename misuse of terminology `frequency` to `interval`


### 0.22.16 (2020-11-10 20:15:00 UTC)

* Fix anime name parser tests failing on assumed season number 1
* Change increase number of IMDb ID digits parsed in TVDb lib
* Change add Trakt requested guidance to the log for locked user accounts


### 0.22.15 (2020-11-09 14:10:00 UTC)

* Fix IMDb cards not always displayed as `in library`


### 0.22.14 (2020-11-06 21:55:00 UTC)

* Fix RarBG in cases where home page cannot be reached


### 0.22.13 (2020-11-05 01:00:00 UTC)

* Fix SpeedCD provider
* Remove HorribleSubs provider


### 0.22.12 (2020-11-03 16:05:00 UTC)

* Fix IPTorrents


### 0.22.11 (2020-10-30 01:45:00 UTC)

* Fix an old and rare thread timing case that can change a show to the wrong type while fetching alternative names


### 0.22.10 (2020-10-28 14:10:00 UTC)

* Fix clear of old fail times for providers


### 0.22.9 (2020-10-21 11:55:00 UTC)

* Change remove DB file logging level from config/General and reduce DB levels to Debug to reduce log file noise
* Add Trakt rate-limiting http response code 429 handling to prevent request failure


### 0.22.8 (2020-10-19 13:45:00 UTC)

* Fix rare timing case on first-time startup with a network timezone update failure and an endless loop
* Change ensure `autoProcessTV/sabToSickGear.py` is set executable


### 0.22.7 (2020-10-19 10:15:00 UTC)

* Add `autoProcessTV/sabToSickGear.py` that works with SABnzbd under both py2 and py3


### 0.22.6 (2020-10-19 01:05:00 UTC)

* Fix libtrakt logging error that created a Trakt notifier issue during media process


### 0.22.5 (2020-10-16 00:45:00 UTC)

* Fix reading scene numbers from db
* Change improve clarity of notes when config/Media Process/Failed Download Handling is enabled


### 0.22.4 (2020-10-15 13:20:00 UTC)

* Fix enable "Perform search tasks" at config/Media Providers/Options for custom RSS
* Fix remove enable_scheduled_backlog as it is not appropriate for custom RSS
* Fix if no anime release group parsed, provider id is used to prevent skipping result
* Fix if no anime season is parsed, assume season 1 to prevent skipping result
* Change add some anime quality recognition to assist search


### 0.22.3 (2020-10-14 15:00:00 UTC)

* Fix use qualities saved as default during Add Show to set up qualities in Bulk Change
* Fix add manual indents to Quality dropdown select that browsers removed from CSS styles
* Change allow Python 3.9.0
* Fix English flag


### 0.22.2 (2020-09-25 09:00:00 UTC)

* Change allow Python 3.8.6
* Fix show saved require word list to require at least one word during search


### 0.22.1 (2020-09-24 13:00:00 UTC)

* Fix rare case with import existing shows where shows are not listed due to a corrupt `.nfo` file


### 0.22.0 (2020-09-19 20:50:00 UTC)

* Add menu Shows/"Metacritic Cards"
* Add menu Shows/"TV Calendar Cards"
* Add country and language to Shows/"Trakt Cards"
* Add persistence to views of Shows/Browse Cards
* Change make web UI calls async so that, for example, process media will not block page requests
* Change improve speed of backlog overview
* Fix the missing snatched low quality on backlog overview
* Fix print trace to webinterface
* Fix creating show list when there is no list at the cycle of backlog search spread
* Change improve Python performance of handling core objects
* Change improve performance for find_show_by_id
* Change episode overview, move pulldown from 'Set/Failed' to 'Override/Failed'
* Change add rarfile_py3 3.1 (a4202ca)
* Change backport rarfile_py2; Fixes for multivolume RAR3 with encrypted headers
* Update Apprise 0.8.0 (6aa52c3) to 0.8.5 (55a2edc)
* Update attr 19.2.0.dev0 (daf2bc8) to 20.1.0.dev0 (4bd6827)
* Update Beautiful Soup 4.8.1 (r540) to 4.8.2 (r559)
* Update Certifi 2019.06.16 (84dc766) to 2020.06.20 (f7e30d8)
* Update dateutil 2.8.1 (fc9b162) to 2.8.1 (43b7838)
* Update DiskCache library 4.0.0 (2c79bb9) to 4.1.0 (b0451e0)
* Update feedparser 6.0.0b1 (d12d3bd) to feedparser_py2 6.0.0b3 (7e255f0)
* Add feedparser_py3 6.0.0b3 (7e255f0)
* Update Fuzzywuzzy 0.17.0 (0cfb2c8) to 0.18.0 (2188520)
* Update html5lib 1.1-dev (4b22754) to 1.1 (f87487a)
* Update idna library 2.8 (032fc55) to 2.9 (1233a73)
* Update isotope library 3.0.1 (98ba374) to 3.0.6 (ad00807)
* Update functools_lru_cache 1.5 (21e85f5) to 1.6.1 (2dc65b5)
* Update MsgPack 0.6.1 (05ff11d) to 1.0.0 (fa7d744)
* Update profilehooks module 1.11.0 (e17f378) to 1.11.2 (d72cc2b)
* Update PySocks 1.7.0 (91dcdf0) to 1.7.1 (c2fa43c)
* Update Requests library 2.22.0 (3d968ff) to 2.24.0 (1b41763)
* Update Six compatibility library 1.13.0 (ec58185) to 1.15.0 (c0be881)
* Update soupsieve_py3 2.0.0.dev (69194a2) to 2.0.0.final (e66c311)
* Update soupsieve_py2 1.9.5 (6a38398) to 1.9.6 final (f9c96ec)
* Update tmdbsimple 2.2.0 (ff17893) to 2.2.6 (310d933)
* Update Tornado_py3 Web Server 6.0.3 (ff985fe) to 6.0.4 (b4e39e5)
* Update urllib3 release 1.25.6 (4a6c288) to 1.25.9 (a5a45dc)
* Add Telegram notifier
* Change enable image caching on browse pages
* Change update sceneNameCache after scene names are updated
* Change add core dedicated base class tvinfo_base to unify future info sources
* Add exclude ignore words and exclude required words to settings/Search, Edit and View show
* Add API response field `global exclude ignore` to sg.listignorewords endpoint
* Add API response field `global exclude require` to sg.listrequirewords endpoint
* Change improve Popen resource usage under py2
* Add overall failure monitoring to History/Connect fails (renamed from "Provider fails")
* Change log exception during update_cache in newznab
* Change make Py3.9 preparations
* Change anime "Available groups" to display "No groups listed..." when API is fine with no results instead of blank
* Change improve clarity of anime group lists by using terms Allow list and Block list
* Change add alternative locations for git.exe on Windows with a log warning
* Add link to the wiki setup guide for NZBGet and SABnzbd at Search Settings/"NZB Results"
* Change API version to 13


### 0.21.49 (2020-09-19 20:40:00 UTC)

* Change make make test_encrypt hardware independent
* Fix add `cf_clearance` to two providers that use CF IUAM, Scenetime and Torrenting
* Change convert Scenetime Quicktime SD release titles to formal SD quality title


### 0.21.48 (2020-09-18 21:00:00 UTC)

* Change typo on search_episode_subtitles when subtitles are disabled
* Fix enabled encrypt option on startup under py3


### 0.21.47 (2020-09-17 16:10:00 UTC)

* Change add warning to logs for enabled providers where `cf_clearance` cookie is missing
* Fix backlog search in season search mode
* Fix don't search if subtitles disabled


### 0.21.46 (2020-09-16 20:00:00 UTC)

* Fix TorrentDay and IPTorrents. Important: user must add browser cookie `cf_clearance` to provider 'Cookies' setting.
  If `cf_clearance` not found in browser, log out, delete site cookies, refresh browser, `cf_clearance` will be created.


### 0.21.45 (2020-09-11 16:25:00 UTC)

* Fix autoProcessTV.py to use `config.readfp` under py2 as `config.read_file` is py3.x+


### 0.21.44 (2020-09-11 10:10:00 UTC)

* Fix thesubdb subtitle service under py3
* Change autoProcessTV.py to remove bytestring identifiers that are printed under py3
* Fix saving nzb data to blackhole under py3


### 0.21.43 (2020-09-09 19:20:00 UTC)

* Add missing parameter 'failed' to sg.postprocess
* Change API rename sg.`listrequiedwords` typo endpoint to sg.`listrequirewords`
* Change API rename sg.`setrequiredwords` endpoint to sg.`setrequirewords`
* Change API responses of sg.listrequirewords and sg.setrequirewords to `require words` instead of `required words`
* Add API aliases for old endpoint names with old responses for backwards compatibility
* Fix legacy command help for `episode.search`
* Fix sg.show.ratefanart
* Fix `sg.logs` command wrongly mapped to legacy logs command
* Change return API data depending on old/new method call used for require words
* Change add missing parameter docs for CMD_SickGearSetDefaults
* Fix API CMD_SickGearSetDefaults save to config
* Change increase API version to 12
* Change remove whitespaces from parameter docu


### 0.21.42 (2020-08-04 15:45:00 UTC)

* Fix SickBeard search API compatibility issue


### 0.21.41 (2020-07-31 09:25:00 UTC)

* Update NZBGet extension 2.5 to 2.6


### 0.21.40 (2020-07-20 22:00:00 UTC)

* Change allow Python 3.8.5


### 0.21.39 (2020-07-14 01:15:00 UTC)

* Change allow Python 3.8.4


### 0.21.38 (2020-07-08 23:15:00 UTC)

* Change add handling for when a dev db is based on an older production db
* Update UnRar for Windows 5.90 to 5.91 x64
* Fix saving Trakt notification under py3


### 0.21.37 (2020-05-30 12:00:00 UTC)

* Fix Anime cards images
* Fix ETTV torrent provider


### 0.21.36 (2020-05-26 16:45:00 UTC)

* Change improve Cloudflare connectivity
* Change Cheetah3 min version to 3.2.5 (Admin user upgrade: `python.exe -m pip install --no-cache-dir --force-reinstall --upgrade Cheetah3`)


### 0.21.35 (2020-05-25 01:30:00 UTC)

* Fix RarBG under py2


### 0.21.34 (2020-05-21 14:50:00 UTC)

* Fix edit show "Upgrade once"


### 0.21.33 (2020-05-15 08:25:00 UTC)

* Change allow Python 3.8.3


### 0.21.32 (2020-05-14 15:00:00 UTC)

* Change improve Cloudflare connectivity


### 0.21.31 (2020-05-13 19:10:00 UTC)

* Fix correct type for hashlib call under py3
* Change improve loading logic, stop loop when reloading and only call location.reload(); once
* Fix RarBG under py3


### 0.21.30 (2020-04-30 10:20:00 UTC)

* Fix Milkie torrent provider breaking changes


### 0.21.29 (2020-04-29 02:10:00 UTC)

* Change update fallback timezone info file to 2020a
* Fix TVEpisodeSample to fix comparison on patterns with limited multi ep naming
* Update Js2Py 0.64 (7858d1d) to 0.70 (f297498)


### 0.21.28 (2020-04-24 09:40:00 UTC)

* Change improve Cloudflare connectivity


### 0.21.27 (2020-04-22 20:35:00 UTC)

* Update TZlocal 2.0.0b3 (410a838) to 2.1b1 (dd79171)
* Change Emby notifier to add unofficial support for Jellyfin
* Change Filelist torrent provider
* Fix regex references in sgmllib3k
* Fix settings/Notifications/Emby/"Discover" Emby/Jellyfin server in py3
* Change add allow_base to clean_host, clean_hosts to permit the base address format Jellyfin introduced at 10.4.0


### 0.21.26 (2020-04-13 00:30:00 UTC)

* Fix AttributeError in anime manager while editing show (part deux)
* Fix use lib logger instead of global logger


### 0.21.25 (2020-04-10 01:50:00 UTC)

* Fix Kodi uniqueid tag not validated during import
* Change slightly improve performance iterating metadata providers
* Fix AttributeError in anime manager while editing show
* Remove DigitalHive torrent provider
* Fix failure time reset of service URLs
* Change improve clarity of show update/refresh API failure message


### 0.21.24 (2020-04-04 00:30:00 UTC)

* Fix use release group for Propers check from history if status is snatched
* Change add provider filter fallbacks into Propers search flow


### 0.21.23 (2020-03-31 10:00:00 UTC)

* Update UnRar for Windows 5.80 to 5.90 x64
* Fix viewing Manage/"Bulk Change" page skews "Added last..." list


### 0.21.22 (2020-03-20 20:00:00 UTC)

* Fix Bulk Change/Edit for py3


### 0.21.21 (2020-03-11 21:15:00 UTC)

* Fix get_network_timezone


### 0.21.20 (2020-03-11 18:35:00 UTC)

* Fix timezone handling on Windows to correct timestamps related to file system and db episode management


### 0.21.19 (2020-03-08 15:45:00 UTC)

* Change update provider TL from v4/classic to V5
* Fix webapi (add show) wrong error message if show is not at info source


### 0.21.18 (2020-03-04 19:20:00 UTC)

* Fix NotifierFactory AttributeError on first run init


### 0.21.17 (2020-03-03 21:35:00 UTC)

* Fix do not process magnet links in search results
* Fix saving media process settings
* Add handler for Emby user access 'Enable access to all libraries', specifying folder access rights operate as normal


### 0.21.16 (2020-02-26 15:10:00 UTC)

* Change alert users of Python 3.8.1 or 3.7.6 to change Python version due to a known critical issue parsing URLs


### 0.21.15 (2020-02-25 08:50:00 UTC)

* Fix disable Media Process/Extra Scripts due to security alert
* Fix missing __hash__ for tvshow/tvepisode obj's


### 0.21.14 (2020-02-22 17:55:00 UTC)

* Fix manual search status change on display show
* Fix encoding issue in Boxcar2, Pushbullet, and Pushover notifiers
* Fix ParseResult logging during Process Media
* Fix subtitle providers that don't use auth
* Fix rTorrent exception handling


### 0.21.13 (2020-02-08 20:55:00 UTC)

* Fix Windows Kodi episode library update


### 0.21.12 (2020-02-02 00:40:00 UTC)

* Fix handling the error when failing to remove a file


### 0.21.11 (2020-02-01 21:40:00 UTC)

* Change ended show mark "[ ! ]" of view-show/"Change show" pull down because Chromium removed the CSS method
* Fix creating show list when there is no list at the cycle of backlog search spread


### 0.21.10 (2020-01-30 21:00:00 UTC)

* Fix init of custom newznab categories
* Change improve clarity of custom newznab category selection with "+/-" and usage text


### 0.21.9 (2020-01-28 01:00:00 UTC)

* Fix reading service.py under Docker
* Fix a particular case with Add show for imported shows
* Change enforce reading text files as utf8 on environments that don't e.g. Docker


### 0.21.8 (2020-01-27 09:00:00 UTC)

* Fix issue processing files with no quality parsed
* Change remove nonsense text that quality of pp item is from snatch history given that it may not be
* Fix update NameCache in case show name changes


### 0.21.7 (2020-01-24 15:05:00 UTC)

* Fix rTorrent py3 compat
* Fix edit show with multiple list values under py3
* Change improve search performance of some providers
* Change cache control of static files sent to browser to ensure page content is updated


### 0.21.6 (2020-01-21 22:30:00 UTC)

* Fix Kodi service addon + bump to 1.0.7 (select "Check for updates" on menu of "SickGear Add-on repository")
* Change Kodi Add-on/"What's new" list order to be the latest version info at top
* Add output to SG log when a new Kodi Add-on version is available for upgrade
* Fix a rare media processing issue that created `dictionary changed size` error
* Fix ensure PySocks is available for Requests/urllib3
* Fix fanart image update issue
* Change add examples that show scheme and authentication usage to config/general/advanced/"Proxy host"
* Change add warning that Kodi Add-on requires IP to setting config/general/"Allow IP use for connections"
* Change About page version string


### 0.21.5 (2020-01-15 02:25:00 UTC)

* Update Fuzzywuzzy 0.17.0 (778162c) to 0.17.0 (0cfb2c8)
* Fix multi-episode .nfo files


### 0.21.4 (2020-01-12 17:40:00 UTC)

* Change try to integrity verify episode .nfo files even if tvshow.nfo can't be parsed


### 0.21.3 (2020-01-12 17:11:00 UTC)

* Fix gracefully handle tvshow.nfo files that fail to be xml parsed


### 0.21.2 (2020-01-12 14:00:00 UTC)

* Fix Kodi meta Nfo files to work around a Kodi library update crash bug that may occur on particular systems


### 0.21.1 (2020-01-10 14:45:00 UTC)

* Fix viewing a show added before any application configuration is saved (very rare under normal use)


### 0.21.0 (2020-01-10 00:40:00 UTC)

* Change core system to improve performance and facilitate multi TV info sources
* Change migrate core objects TVShow and TVEpisode and everywhere that these objects affect.
* Add message to logs and disable ui backlog buttons when no media provider has active and/or scheduled searching enabled
* Change views for py3 compat
* Change set default runtime of 5 mins if none is given for layout Day by Day
* Change if no qualities are wanted, exit manual search thread
* Change add case-insensitive ordering to anime black/whitelist
* Fix anime groups list not excluding whitelisted stuff
* Add OpenSubtitles authentication support to config/Subtitles/Subtitles Plugin
* Add "Enforce media hash match" to config/Subtitles Plugin/Opensubtitles for accurate subs if enabled, but if disabled,
  search failures will fall back to use less reliable subtitle results
* Update NZBGet Process Media extension, SickGear-NG 1.7 to 2.4
* Update Kodi addon to 1.0.3 to 1.0.4
* Change requirements.txt for Cheetah3 to minimum 3.2.4
* Change update SABnzbd sabToSickBeard
* Change update autoProcessTV
* Add Apprise 0.8.0 (6aa52c3)
* Change use GNTP (Growl Notification Transport Protocol) from Apprise
* Change add multi host support to Growl notifier
* Fix Growl notifier when using empty password
* Change update links for Growl notifications
* Change config/Notifications/Growl links and guidance
* Change deprecate confg/Notifications/Growl password field as these are now stored with host setting
* Add hachoir_py3 3.0a6 (5b9e05a)
* Add sgmllib3k 1.0.0
* Update soupsieve 1.9.1 (24859cc) to soupsieve_py2 1.9.5 (6a38398)
* Add soupsieve_py3 2.0.0.dev (69194a2)
* Add Tornado_py3 Web Server 6.0.3 (ff985fe)
* Add xmlrpclib_to 0.1.1 (c37db9e)
* Remove ancient Growl lib 0.1
* Change remove Twitter notifier
* Remove redundant httplib2 
* Remove redundant oauth2
* Fix prevent infinite memoryError from a particular jpg data structure
* Change browser_ua for py3
* Change feedparser for py3
* Change Subliminal for py3
* Change Enzyme for py3
* Fix Guessit
* Fix parse_xml for py3
* Fix name parser with multi eps for py3
* Fix tvdb_api fixes for py3 (search show)
* Fix config/media process to only display "pattern is invalid" qtip on "Episode naming" tab if the associated field is
  actually visible. Also, if the field becomes hidden due to a setting change, hide any previously displayed qtip.
* Remove xmltodict library
* Update ADBA for py3
* Add ability to use multiple SG apikeys 
* Add UI for multiple apikeys to config/General/Web Interface
* Add jquery-qrcode 0.17.0
* Change add apikey name to ERROR log messages
* Change add logging of errors from api
* Change add remote ip to error message
* Change add print command name for api in debug log
* Change add warning message to log if old Sick-Beard api call is used
* Change add an api call mapping helper for name changed functions (for printed warnings)
* Change ui typo in apiBuilder
* Fix display of fanart in apibuilder
* Add help command to apiBuilder and fix help call
* Fix api add shows
* Change fix api sg.searchqueue output
* Add missing api sg.show.delete parameter "full"
* Add missing api sg.setdefaults and `sg.shutdown` methods
* Change increase api version because missing sg.* methods are added
* Change add some extra checks for Sick-Beard call add (existing) show
* Change patch imdbpie to add cachedir folder and set imdbpie cachedir in SG
* Fix force search return values
* Update attr 19.2.0.dev0 (154b4e5) to 19.2.0.dev0 (daf2bc8)
* Update Beautiful Soup 4.7.1 (r497) to 4.8.1 (r540)
* Update bencode to 2.1.0 (e8290df)
* Update cachecontrol library 0.12.4 (bd94f7e) to 0.12.5 (007e8ca)
* Update Certifi 2019.03.09 (401100f) to 2019.06.16 (84dc766)
* Update ConfigObj 5.1.0 (a68530a) to 5.1.0 (45fbf1b)
* Update dateutil 2.8.0 (c90a30c) to 2.8.1 (fc9b162)
* Update DiskCache library 3.1.1 (2649ac9) to 4.0.0 (2c79bb9)
* Update feedparser 5.2.1 (2b11c80) to 6.0.0b1 (d12d3bd)
* Update Fuzzywuzzy 0.15.1 to 0.17.0 (778162c)
* Update Hachoir library 2.0a6 (c102cc7) to 2.0a6 (5b9e05a)
* Update Js2Py 0.64 (efbfcca) to 0.64 (7858d1d)
* Update MsgPack 0.6.1 (737f08a) to 0.6.1 (05ff11d)
* Update rarfile 3.0 (2704344) to 3.1 (1b14c85)
* Update Requests library 2.22.0 (0b6c110) to 2.22.0 (3d968ff)
* Update Send2Trash 1.3.0 (a568370) to 1.5.0 (66afce7)
* Update Six compatibility library 1.12.0 (8da94b8) to 1.13.0 (ec58185)
* Update tmdb_api to tmdbsimple 2.2.0 (ff17893)
* Update TZlocal 2.0.0.dev0 (b73a692) to 2.0.0b3 (410a838)
* Update unidecode module 1.0.22 (a5045ab) to 1.1.1 (632af82)
* Update urllib3 release 1.25.2 (49eea80) to 1.25.6 (4a6c288)
* Change simplify parsing TVDB images
* Fix setting episodes wanted when adding show
* Fix _get_wanted and add test for case when all episodes are unaired
* Change add a once a month update of tvinfo show mappings to the daily updater
* Change autocorrect ids of new shows by updating from -8 to 31 days of the airdate of episode one
* Add next run time to Manage/Show Tasks/Daily show update
* Change when fetching imdb data, if imdb id is an episode id then try to find and use real show id
* Change delete diskcache db in imdbpie when value error (due to change in Python version)
* Change during startup, cleanup any cleaner.pyc/o to prevent issues when switching python versions
* Add .pyc cleaner if python version is switched
* Change rebrand "SickGear PostProcessing script" to "SickGear Process Media extension"
* Change improve setup guide to use the NZBGet version to minimise displayed text based on version
* Change NZBGet versions prior to v17 now told to upgrade as those version are no longer supported - code has actually
  exit on start up for some time but docs were outdated
* Change comment out code and unused option sg_base_path
* Change supported Python version 2.7.9-2.7.18 inclusive expanded to 3.7.1-3.8.1 inclusive
* Change pidfile creation under Linux 0o644
* Fix long path issues with Windows process media
* Fix search result priority for nzbget
* Change move priority property to SearchResult base class
* Add new test for wanted whole first season (add show)
* Change SickGear-NG version
* Add persistent meta language selection to first step of add show + flag images to the drop-down
* Change Kodi show nfo tag 'episodeguide' to use v2.0 format
* Change Kodi show nfo add tag show/premiered and use a full date
* Change Kodi show nfo add tag uniqueid and add missing attributes for episode nfo
* Change use Kodi metadata.tvdb.com repo api_key for requests that the addon will make
* Change Kodi show nfo remove tags 'episodeguideurl', 'indexer', and 'year' as deprecated
* Change Kodi show nfo remove tags 'id'
* Change output non-valid xml that Kodi will accept
* Change remove redundant py26 version check
* Fix reduce quote usage to optional
* Change improve Scenetime + SkyTorrent provider recent search performance to process new items since the previous cycle


### 0.20.18 (2019-12-30 12:15:00 UTC)

* Update UnRar for Windows 5.71 to 5.80 x64


### 0.20.17 (2019-12-25 01:40:00 UTC)

* Fix Synology DownloadStation test dev mode


### 0.20.16 (2019-12-25 00:40:00 UTC)

* Fix SkyTorrents provider
* Fix download link quote url process
* Fix remove Synology DownloadStation test dev mode


### 0.20.15 (2019-12-23 22:40:00 UTC)

* Change overhaul qBittorrent 4.2.1 client to add compatibility for breaking API 2.4
* Add search setting for qBittorrent client "Start torrent paused"
* Add search setting for qBittorrent client "Add release at top priority"
* Add option choose custom variable to use for label in rTorrent Torrent Results
* Add warning to rTorrent users not to use space in label
* Change overhaul DiskStation client to add compatibility for latest API
* Change improve Synology DownloadStation functions
* Add search setting for DiskStation client "Start torrent paused"
* Fix the priority set for snatched items is now also set for episodes without air date
* Change NZBGet client to use property .priority of SearchResult


### 0.20.14 (2019-12-20 00:15:00 UTC)

* Fix fetching static files for Kodi repo


### 0.20.13 (2019-12-16 04:00:00 UTC)

* Fix TL provider - replace user/pass with digest auth method
* Change improve TL and IPT provider recent search performance to process new items since the previous cycle
* Change log a tip for TL and IPT users who have not improved on the default site setting "Torrents per page"
* Add recommended.txt file with recommended libs that can be installed via: python -m pip install -r recommended.txt
* Fix saving .nfo metadata where the file name contains unicode on certain Linux OS configurations


### 0.20.12 (2019-12-09 16:30:00 UTC)

* Fix using multiple hostnames with config General/Interface/"Allowed browser hostnames"
* Add config General/Interface/"Allow IP use for connections"
* Change add WrongHostWebHandler to handle a bad hostname request with a 404 response
* Fix Shazbat torrent provider backlog issue


### 0.20.11 (2019-11-30 02:45:00 UTC)

* Remove redundant tvdb_api v1
* Remove xmltodict and etreetodict
* Change update Emby api
* Fix update CF IUAM handler


### 0.20.10 (2019-11-25 23:45:00 UTC)

* Fix history activity hits when there are no stats
* Fix 401 authentication issues caused by Requests lib using Linux environment vars


### 0.20.9 (2019-11-24 21:35:00 UTC)

* Change improve handling of poster/banner thumb URLs


### 0.20.8 (2019-11-14 09:40:00 UTC)

* Change improve TD provider recent search performance to process new items since the previous cycle
* Change log a tip for TD users who have not improved on the default site setting "Torrents per page" 
* Change tweak hoverover highlight on menu item Shows/History for when History is the home page
* Change update tvdb_api to 3.0.0
* Change improve fetching TVDB thumbnails
* Change add new 'banner_thumb' and 'poster_thumb' direct links
* Change artwork domain to new artwork domain with fallback URLs
* Change improve handling of Plex auth failure

                                                                                                                
### 0.20.7 (2019-11-10 14:40:00 UTC)

* Fix configured Plex notification hosts that don't start with "http"
* Add exclude "Specials" when pruning with option edit show/Other/"Keep up to"


### 0.20.6 (2019-11-04 22:15:00 UTC)

* Change move config migrator earlier up in the startup phase and add capability to gracefully downgrade config file
* Remove POTuk torrent provider
* Remove WOP torrent provider


### 0.20.5 (2019-10-18 00:01:00 UTC)

* Fix order for option edit show/Other/"Keep up to"


### 0.20.4 (2019-09-10 16:30:00 UTC)

* Change improve TVChaosUK search range, and also to recognise more of its random release names in results


### 0.20.3 (2019-08-27 18:50:00 UTC)

* Fix provider LimeTorrents


### 0.20.2 (2019-08-10 00:25:00 UTC)

* Fix some missing reference issues in webserve
* Add a link 'FAQ: Episode not found / Snatch failed' to 'View Log File'
* Fix Shazbat torrent provider


### 0.20.1 (2019-08-02 20:45:00 UTC)

* Change ensure TVDb statuses display as "Continuing" on home page where applicable
* Change improve handling an enabled Emby server that becomes unreachable
* Change improve performance of parsing provider search results


### 0.20.0 (2019-07-15 21:25:00 UTC)

* Change if episode name is not known at point of rename, then use 'tba'
* Add "Use dots in show.name path" to config/General/Misc, this will only affect newly added shows
* Change displayed folder on add show page to update based on "Use dots in show.name path" setting
* Update attr 18.3.0.dev0 (55642b3) to 19.2.0.dev0 (de84609) 
* Update Beautiful Soup 4.6.3 (r475) to 4.7.1 (r497)
* Add soupsieve 1.9.1 (24859cc)
* Add functools_lru_cache (soupsieve dep) 1.5 (21e85f5)
* Update CacheControl library 0.12.5 (0fedbba) to 0.12.5 (007e8ca)    
* Update Certifi 2018.11.29 (10a1f8a) to 2019.03.09 (401100f)
* Update dateutil 2.7.5 (e954819) to 2.8.0 (c90a30c)
* Update DiskCache library 3.1.1 (05cac6a) to 3.1.1 (2649ac9)
* Update Hachoir library 2.0a3 to 2.0a6 (c102cc7)
* Update html5lib 1.1-dev (4f92357) to 1.1-dev (4b22754)
* Update IMDb-pie 5.6.3 (4220e83) to 5.6.4 (f695e87)
* Update MsgPack 0.6.0 (197e307) to 0.6.1 (737f08a)
* Update profilehooks module 1.10.1 (fdbf19d) to 1.11.0 (e17f378)
* Update pyjsparser 2.4.5 (39b468e) to 2.7.1 (5465d03)
* Update PySocks 1.6.8 (b687a34) to 1.7.0 (91dcdf0)
* Update Requests library 2.21.0 (e52932c) to 2.22.0 (aeda65b)
* Update scandir 1.9.0 (9ab3d1f) to 1.10.0 (982e6ba)
* Update Six compatibility library 1.12.0 (d927b9e) to 1.12.0 (8da94b8)
* Update Tornado Web Server 5.1.1 (cc2cf07) to 5.1.1 (a99f1471)
* Update TZlocal 1.4 to 2.0.0.dev0 (b73a692)
* Update unidecode module 1.0.22 (578cdb9) to 1.0.22 (a5045ab)
* Update urllib3 release 1.24.3 (324e47a) to 1.25.2 (49eea80)
* Update win_inet_pton 1.0.1 (934a852) to 1.1.0 (57e3558)
* Update xmltodict library 0.11.0 (79ac9a4) to 0.12.0 (f3ab7e1)
* Change sickgear.py can now be run as start up instead of SickBeard.py
* Change refactor startup functions to prevent possible latency issues with systemd
* Add startup loading page
* Change restart to use loading page
* Add upgrade messages for sickbeard, cache, and failed db upgrade processes to loading page
* Change add WorkingDirectory to systemd startup prevents startup git issue
* Change improve MagnetDLProvider the latest releases search
* Add option to TVChaosUK settings, 'Send "Say thanks!"'


### 0.19.10 (2019-07-10 17:42:00 UTC)

* Fix catch error on systems with no local timezone


### 0.19.9 (2019-07-05 23:30:00 UTC)

* Change Anonymous redirect misuse of dereferer.org (was removed from SG in 2015) to nullrefer.com service


### 0.19.8 (2019-07-01 12:00:00 UTC)

* Fix the develop branch Travis build badge on GitHub homepage


### 0.19.7 (2019-06-27 12:05:00 UTC)

* Fix FF/WF display images on viewing show list


### 0.19.6 (2019-06-24 00:15:00 UTC)

* Change add rTorrent 0.9.7 compatibility
* Change improve Cloudflare connectivity


### 0.19.5 (2019-06-13 18:25:00 UTC)

* Update Js2Py 0.43 (da310bb) to 0.64 (efbfcca)
* Change update Cloudflare anti-bot handler
* Fix force reload all images and don't force reload all images for ended shows during show update


### 0.19.4 (2019-06-09 02:30:00 UTC)

* Change improve media processing checks for complete folder names


### 0.19.3 (2019-06-07 21:40:00 UTC)

* Fix "too many SQL variables" with over 999 shows when updating name cache


### 0.19.2 (2019-06-07 11:55:00 UTC)

* Change prevent media processing under a parent (or show root) folder


### 0.19.1 (2019-06-06 00:00:00 UTC)

* Change ignore word "Spanish" to not match Spanish Princess
* Remove BeyondHD torrent provider (API nuked)
* Change TVDb mappings


### 0.19.0 (2019-05-08 01:10:00 UTC)

* Update attrs 18.2.0.dev0 (c2bc831) to 18.3.0.dev0 (55642b3)
* Update CacheControl library 0.12.5 (cd91309) to 0.12.5 (0fedbba)
* Update Certifi 2018.10.15 (a462d21) to 2018.11.29 (10a1f8a)
* Update dateutil 2.7.2 (49690ee) to 2.7.5 (e954819)
* Update DiskCache library 3.0.6 (6397269) to 3.1.1 (05cac6a)
* Update html5lib 1.1-dev (e9ef538) to 1.1-dev (4f92357)
* Update idna library 2.7 (0f50bdc) to 2.8 (032fc55)
* Update MsgPack 0.5.6 (d4675be) to 0.6.0 (197e307)
* Update Requests library 2.21.0 (c452e3b) to 2.21.0 (e52932c)
* Update SimpleJSON 3.16.0 (e2a54f7) to 3.16.1 (ce75e60)
* Update Six compatibility library 1.11.0 (0b4265e) to 1.12.0 (d927b9e)
* Update urllib3 release 1.24.1 (a6ec68a) to 1.24.3 (324e47a)
* Change suppress logging false positive of bad Emby request


### 0.18.23 (2019-05-07 12:15:00 UTC)

* Fix Milkie torrent provider


### 0.18.22 (2019-05-06 19:25:00 UTC)

* Update UnRar for Windows 5.70 to 5.71 x64
* Change improve clarity for media provider search task
* Add Milkie torrent provider
* Change check manual search of illegal UNKNOWN status and change it to SKIPPED
* Change set status for shows without location
* Change set status to SKIPPED/UNAIRED when update is exited early


### 0.18.21 (2019-04-26 09:35:00 UTC)

* Change torrent client post process script to be compatible with Dash (tested with Ubuntu 18.04 LTS)


### 0.18.20 (2019-04-23 23:10:00 UTC)

* Add NinjaCentral usenet provider
* Remove Nzb.org usenet provider (r.i.p)
* Remove Milkie torrent provider (last activity > 3 months)
* Fix setting ignore/require words in webapi
* Change handle TVDb api returns None for some shows as 'seriesName'


### 0.18.19 (2019-04-19 02:00:00 UTC)

* Fix season search at provider ETTV
* Change improve IMDb id parsing


### 0.18.18 (2019-03-25 16:45:00 UTC)

* Fix "Search now" under reverse proxy configurations (credit: nojp)


### 0.18.17 (2019-03-17 08:50:00 UTC)

* Fix Cloudflare issue (affects TorrentDay and others)
* Fix provider Blutopia
* Change keep ignored status even when file exists during show update
* Change improve TVDb invalid show detection


### 0.18.16 (2019-02-26 21:15:00 UTC)

* Update UnRar for Windows 5.61 to 5.70
* Fix provider WOP 


### 0.18.15 (2019-02-21 15:30:00 UTC)

* Change improve Zooqle
* Change log bad torrent data
* Change search HorribleSubs without fansub groups
* Remove provider Anizb
* Change improve handling Trakt API response errors with watchlists
* Fix TV info source locked id check


### 0.18.14 (2019-02-11 15:10:00 UTC)

* Fix ETTV provider cache search
* Fix Snowfl provider
* Fix HorribleSubs provider single digit episode search 
* Change TokyoToshokan provider to prefer magnets and ignore invalid nyaa links
* Fix saving duplicate filename extension .nzb and .torrent


### 0.18.13 (2019-02-09 16:00:00 UTC)

* Fix Nyaa provider
* Fix HorribleSubs provider


### 0.18.12 (2019-02-07 03:55:00 UTC)

* Change improve DiskStation 6.2 connectivity and error logging
* Fix TokyoToshokan


### 0.18.11 (2019-02-03 13:50:00 UTC)

* Add hd/sd quality detection for x265 hevc (to use; remove x265 and hevc from global ignore list)
* Add prefer x265/hevc releases over x264 at equal qualities
* Fix EpisodeView Webcal link for proxy use
* Fix UI issue with /api/builder -> SickGear.Episode.SetStatus
* Change provider Rarbg


### 0.18.10 (2019-01-11 14:00:00 UTC)

* Fix using ampersand with find show search input


### 0.18.9 (2019-01-08 01:00:00 UTC)

* Change ensure utf-8 locale for Ubuntu snap
* Change remove non-release group stuff from newnab results
* Add detection of NZBHydra and NZBHydra 2 to config providers
* Remove Torrentz2


### 0.18.8 (2018-12-18 21:00:00 UTC)

* Change first run GUI defaults to enable fanart and episode view as home
* Fix an issue in the Travis CI test system used by GitHub
* Fix potential issue parsing IMDb response
* Update IMDb-pie 5.6.3 (df7411d1) to 5.6.3 (4220e83)


### 0.18.7 (2018-12-14 01:00:00 UTC)

* Fix saving NZBGet priority to Normal
* Change hide "More results" between add show searches


### 0.18.6 (2018-12-12 19:30:00 UTC)

* Change to public IMDb lists is now handled when adding a list
* Change IMDb cards view to feedback when a list has no TV shows
* Change IMDb cards view to include TV Mini Series
* Change add "list more" to list choices on IMDb cards view
* Change IMDb requests to be https


### 0.18.5 (2018-12-10 12:15:00 UTC)

* Change all nzb provider requests to 60s timeout
* Fix encode str to unicode for get_UWRatio
* Fix decode given show in add show as 'utf-8' into unicode
* Change improve UI to account for docker/snap installations
* Fix snap startup permissions issue
* Change providers on first run to be alphabetically listed and grouped usenet, torrent, anime
* Change suppress the redundant first run dateutil zoneinfo warning
* Update CFScrape 1.6.8 (be0a536) to custom 1.9.5 (be0a536)
* Update pyjsparser 2.4.5 (cd5b829) to 2.4.5 (39b468e)
* Update Js2Py 0.43 (c1442f1) to 0.43 (da310bb)
* Change it's the time of year to wear a fluffy hat


### 0.18.4 (2018-12-04 15:45:00 UTC)

* Fix "Test Emby" notifications output when there are not enough API keys for hosts
* Change About page to include current base @ version number
* Change handle when a known season is deleted from indexer but ep data is not deletable locally


### 0.18.3 (2018-12-01 17:35:00 UTC)

* Add Milkie torrent provider


### 0.18.2 (2018-11-30 21:15:00 UTC)

* Remove AlphaReign torrent provider
* Change minimise library update calls to Kodi and Plex


### 0.18.1 (2018-11-28 15:35:00 UTC)

* Fix manual search button on Daily Schedule


### 0.18.0 (2018-11-26 19:30:00 UTC)

* Update Beautiful Soup 4.6.0 (r449) to 4.6.3 (r475)
* Update CacheControl library 0.12.4 (bd94f7e) to 0.12.5 (cd91309)
* Update Certifi 2018.01.18 (e225253) to 2018.08.24 (8be9f89)
* Update dateutil module 2.7.2 (ff03c0f) to 2.7.2 (49690ee)
* Update feedparser 5.2.1 (5646f4c) to 5.2.1 (2b11c80)
* Update profilehooks module 1.10.0 (0ce1e29) to 1.10.1 (fdbf19d)
* Update PySocks 1.6.8 (524ceb4) to 1.6.8 (b687a34)
* Update Requests library 2.15.1 (282b01a) to 2.19.1 (2c6a842)
* Update scandir module 1.6 (c3592ee) to 1.9.0 (9ab3d1f)
* Update SimpleJSON 3.13.2 (6ffddbe) to 3.16.0 (e2a54f7)
* Update Tornado Web Server 5.0.1 (2b2a220a) to 5.1.1 (cc2cf07)
* Update unidecode module 1.0.22 (81f938d) to 1.0.22 (578cdb9)
* Update UnRar for Windows 5.60 to 5.61
* Add idna library 2.7 (0f50bdc)
* Add urllib3 release 1.23 (7c216f4)
* Change if old scandir binary module is installed, fallback to slow Python module and inform user to upgrade binary
* Change site services tester to fall back to http if error with SSL
* Change postprocessor try to use folder name when filename does not contain show name
* Change force redirects in TVMaze API to be https
* Add display first 20 results in "Add show" view with a link to display more
* Add search results sort by Z to A to "Add show" view
* Add search results sort by newest aired to "Add show" view
* Add search results sort by oldest aired to "Add show" view
* Change requirements.txt Cheetah >= 3.1.0
* Add bB torrent provider
* Add Snowfl torrent provider
* Fix manual search button on displayShow and episode view page
* Change feedback result of manual search on the clicked button image/tooltip
* Change reduce browser I/O on displayShow
* Fix displayShow bug where click holding on a season btn and then dragging away leaves 50% white
* Change Show List text "Search Show Name" to "Filter Show Name", and "Reset Search" to "Reset Filter" for clarity
* Change when getting a non-existing folder, add the failed location to log messages
* Change add pulsing effect to warning indicators in navbar
* Add show search ability to menu Shows/"Add show"
* Change simplify options on final step of Add show
* Add quick set suggestion statuses in Episode Status Manager. Helpful for orphan "Snatches", or changes to "Skipped" etc.
* Change DisplayShow manual search button busy animation
* Add history view layouts to "Shows" menu
* Add a current layout indicator to "Shows"/"History" menu item
* Add the five last added shows to "Shows" menu under item "[1/2]"
* Change relabel ui "Episode Schedule" and "Episode View" to "Daily Schedule"
* Change displayShow, move table header sorting chevron images from right side of column to before text
* Change displayShow, move plotinfo from right side of name column to before the episode text
* Fix use correct columns for sorting on displayShow
* Fix sort by episode number on displayShow
* Change add images for manual search finished on displayShow to indicate completed fully (green) or low quality (bronze)
* Change improve image sizes to reduce page overhead
* Fix make release group comparison for proper/repack search case-insensitive


### 0.17.15 (2018-11-24 20:30:00 UTC)

* Fix pruning large watch lists
* Add Ubuntu snap installer


### 0.17.14 (2018-11-15 08:00:00 UTC)

* Change remove required restart of SickGear after changing label or path settings for rTorrent and qBittorrent


### 0.17.13 (2018-11-08 21:12:00 UTC)

* Fix add filter to data used for alternative scene episode numbers
* Change don't enable "Scene numbering" for shows without alternative scene episode numbers
* Change label/summary of editShow/Search/"Scene numbering" to "Editable episode numbers" to improve clarity for its use
* Change improve summary of addShow/Finally/"Scene numbering"
* Change improve displayShow tooltips for editable episode number fields


### 0.17.12 (2018-10-23 19:50:00 UTC)

* Change add text search as default for old newznab without supportedParams caps parameter


### 0.17.11 (2018-10-14 18:43:00 UTC)

* Fix post process "Permission denied" caused by removing the !sync file too early in onTxComplete
* Change onTxComplete copy files logic to mitigate potential issues
* Change bump onTxComplete version to 1.1
* Change onTxComplete supported qBittorrent version is 4.13 and newer
* Change onTxComplete supported uTorrent is 2.2.1
* Add onTxComplete.bat logging to onTxComplete.log
* Fix issue with TVChaosUK


### 0.17.10 (2018-10-05 20:15:00 UTC)

* Change improve log stats for rejected items at torrent providers
* Change when a TVChaosUK response is invalid, wait then retry


### 0.17.9 (2018-10-04 15:40:00 UTC)

* Change improve TVChaosUK


### 0.17.8 (2018-10-02 13:15:00 UTC)

* Fix executing addshow form prematurely


### 0.17.7 (2018-09-26 18:30:00 UTC)

* Fix conflicting chars search with RarBG torrent provider
* Change improve Zooqle search
* Fix saving a nzb and a couple of notifs settings as disabled whose defaults were enabled


### 0.17.6 (2018-09-22 09:45:00 UTC)

* Fix propers search for Xspeeds torrent provider
* Remove BTScene and BitMeTV torrent providers


### 0.17.5 (2018-09-08 13:20:00 UTC)

* Fix error updating shows with certain paths
* Fix getting XEM absolute numbers for show
* Fix IMDb info load for redirected ids
* Fix flags on displayShow (under Linux)
* Change refactor scene numbering
* Change update LimeTorrents icon


### 0.17.4 (2018-09-01 03:00:00 UTC)

* Fix typo


### 0.17.3 (2018-09-01 02:10:00 UTC)

* Fix issue with tvdb response data


### 0.17.2 (2018-08-30 15:06:00 UTC)

* Fix Blutopia, Skytorrents, and SpeedCD torrent providers


### 0.17.1 (2018-08-29 17:37:00 UTC)

* Change replace imdb lib with imdb-pie 5.6.3 (df7411d1)
* Change handle if BTS returns no data
* Change improve hachoir error handling with bad source metadata


### 0.17.0 (2018-08-24 23:40:00 UTC)

* Add ability to set episodes to suggested statuses in Episode Status Manager. Useful for orphaned "Snatches" or to undo
  change to "Skipped", "Ignored", or "Wanted" to a previously known quality
* Change save config values only where reqd. reduces file by up to 75%
* Add 'Map an NZBGet "DestDir"' setting to config/Search/NZB Results tab (select NZBGet)
* Add TVDB, TheXem, and GitHub buttons to page History/Layout "Provider fails" that fetches a site Up/Down report
* Add bubble links to History/Provider fails when more than one provider has failures
* Add "Keep up to x most recent downloads" to Edit Show/Other
* Add "Keep up to x most recent downloads" to Manage/Bulk Change/Edit
* Change append number of downloads to keep to the number of file(s) at Display Show
* Add "Keep up to x most recent downloads" to add show finally step
* Add prune to refreshDir/rescan
* Update Tornado Web Server 5.0.1 (35a538f) to 5.0.1 (2b2a220a)
* Add HDME torrent provider
* Add HorribleSubs torrent provider
* Add ImmortalSeed torrent provider
* Add Xspeeds torrent provider
* Change consolidate provider filters into 'Only allow releases that are'
* Add provider filters, Only allow releases that are ...
  'scene releases (srrDB/predb listed)', 'or contain' text or regex,
  'non scene if no recent search results', 'non scene if no active search results',
  'not scene nuked', and 'nuked if no active search results'
* Change improve tvdb_api performance; remember if episodes are cached and reload show if not and episodes are requested
* Change remove redundant torrent URLs and improve provider loader


### 0.16.23 (2018-08-21 21:00:00 UTC)

* Fix detection of existing files
* Change add sanitize 'imdbid' field in tvdb_api v2
* Change indexer_id in imdb_info (switchIndexer)


### 0.16.22 (2018-08-18 12:30:00 UTC)

* Change TVDB data parsing for gueststars, writers and genre


### 0.16.21 (2018-07-28 14:15:00 UTC)

* Change TorrentDay
* Change TVDB API 2 to version 2.2.0


### 0.16.20 (2018-07-17 14:30:00 UTC)

* Change TorrentDay
* Fix for Emby updater when no folders are returned from API


### 0.16.19 (2018-07-05 18:10:00 UTC)

* Fix Uuid1 Python Bug, add fallback to uuid4 when uuid1 fails with ValueError https://bugs.python.org/issue32502


### 0.16.18 (2018-07-05 14:45:00 UTC)

* Fix Scenetime torrent provider
* Change disable search torrents on first installation


### 0.16.17 (2018-07-01 01:00:00 UTC)

* Update UnRar for Windows 5.50 to 5.60
* Fix API save show paused state and API exception raised when no indexer results


### 0.16.16 (2018-06-09 12:13:00 UTC)

* Fix metadata mediabrowser when no actors
* Add 'vp9' and 'av1' to ignore word list


### 0.16.15 (2018-06-03 21:24:00 UTC)

* Change garbage_name regex


### 0.16.14 (2018-06-01 15:55:00 UTC)

* Change improve IPT and RarBG providers


### 0.16.13 (2018-05-26 17:00:00 UTC)

* Change add blacklog search terms for anime PROPERS
* Fix rare case recovery after a server has been down


### 0.16.12 (2018-05-25 00:40:00 UTC)

* Fix anime parser and anime PROPER level


### 0.16.11 (2018-05-22 00:00:00 UTC)

* Fix SickGear-NG.py media processing script


### 0.16.10 (2018-05-21 23:30:00 UTC)

* Fix importing TV shows with utf8 characters in parent folders on Windows
* Fix utf8 in folders for SickGear-NG.py media processing script, script version bumped 1.5 to 1.6
* Fix incorrect logic mixing seasons
* Remove NMA notifier


### 0.16.9 (2018-05-17 15:30:00 UTC)

* Fix authorisation issue affecting some providers


### 0.16.8 (2018-05-17 02:00:00 UTC)

* Fix changing master id via search method


### 0.16.7 (2018-05-14 02:40:00 UTC)

* Fix name_parser_tests for test_extra_info_no_name


### 0.16.6 (2018-05-14 01:00:00 UTC)

* Change improve tolerance to parse a release title with a badly placed episode name
* Change improve handling tvdb_api data when adding upcoming shows with unfilled data
* Change search only once per cycle for shows with multiple episodes that air on the same day
* Fix SpeedCD


### 0.16.5 (2018-05-07 21:15:00 UTC)

* Fix HTTP 422 error when using Plex Username and Password
* Change how show URLs are made for TV info sources


### 0.16.4 (2018-05-03 12:00:00 UTC)

* Fix PiSexy torrent provider


### 0.16.3 (2018-05-02 13:55:00 UTC)

* Fix issue on displayShow


### 0.16.2 (2018-05-02 00:25:00 UTC)

* Change use copy of showObj for UI to preserve original object structs


### 0.16.1 (2018-05-01 13:20:00 UTC)

* Fix IMDb links to older shows on displayshow and editshow page


### 0.16.0 (2018-04-26 17:10:00 UTC)

* Change search show result 'exists in db' text into a link to display show page
* Change increase namecache size and fix deleting items from it when at capacity
* Change improve security with cross-site request forgery (xsrf) protection on web forms
* Change improve security by sending header flags httponly and secure with cookies
* Change improve security with DNS rebinding prevention, set "Allowed browser hostnames" at config/General/Web Interface
* Change improve test for creating self-signed SSL cert
* Change force restart when switching SSL on/off
* Change disable SSL cert verification for logins in pp-scripts
* Change hachoir targa and mpeg_ts mime parser tags so they validate
* Update backports/ssl_match_hostname 3.5.0.1 (r18) to 3.7.0.1 (r28)
* Update cachecontrol library 0.12.3 (db54c40) to 0.12.4 (bd94f7e)
* Update chardet packages 3.0.4 (9b8c5c2) to 4.0.0 (b3d867a)
* Update dateutil library 2.6.1 (2f3a160) to 2.7.2 (ff03c0f)
* Update feedparser library 5.2.1 (f1dd1bb) to 5.2.1 (5646f4c) - Uses the faster cchardet if installed
* Change Hachoir can't support PY2 so backport their PY3 to prevent a need for system dependent external binaries like mediainfo
* Update html5lib 0.99999999/1.0b9 (1a28d72) to 1.1-dev (e9ef538)
* Update IMDb 5.1 (r907) to 5.2.1dev20171113 (f640595)
* Update jquery.form plugin 3.51.0 to 4.2.2
* Update moment.js 2.17.1 to 2.21.0
* Update profilehooks 1.9.0 (de7d59b) to 1.10.0 (0ce1e29)
* Update Certifi 2017.07.27 (f808089) to 2018.01.18 (e225253)
* Update PySocks 1.6.5 (b4323df) to 1.6.8 (524ceb4)
* Update rarfile 3.0 (3e54b22) to 3.0 (2704344)
* Update Requests library 2.13.0 (fc54869) to 2.15.1 (282b01a)
* Update scandir 1.3 to 1.6 (c3592ee)
* Update SimpleJSON library 3.10.0 (c52efea) to 3.13.2 (6ffddbe)
* Update Six compatibility library 1.10.0 (r433) to 1.11.0 (68112f3)
* Update Tornado Web Server 5.0.1 (35a538f) to 5.1.dev1 (415f453)
* Update unidecode library 0.04.21 (e99b0e3) to 1.0.22 (81f938d)
* Update webencodings 0.5 (3970651) to 0.5.1 (fa2cb5d)
* Update xmltodict library 0.10.2 (375d3a6) to 0.11.0 (79ac9a4)


### 0.15.14 (2018-04-20 12:00:00 UTC)

* Change prefer modern html5lib over old to prevent display show issue on systems that fail to clean libs
* Change add un/pw for cookie support to improve SpeedCD torrent provider
* Change improve handling faults when downloading .torrent files
* Remove TorrentBytes provider
* Change remove redundant log messages for releases never to be cached removing <30% log spam
* Change remove redundant log messages for items not found in cache removing <10% log spam
* Fix marking episodes wanted due to parsing malformed non-anime release name as an anime season pack
* Change speed optimization, compile static name parser regexes once, instead of for every NameParser instance
* Change remove redundant create regexs log messages removing <10% log spam


### 0.15.13 (2018-04-18 13:50:00 UTC)

* Fix API endpoints for `sg.exceptions` and exceptions
* Change improve searching torrent provider BTScene


### 0.15.12 (2018-04-17 14:10:00 UTC)

* Fix ETTV torrent provider


### 0.15.11 (2018-04-16 03:20:00 UTC)

* Fix issue creating xml metadata files
* Change improve searching torrent providers AReign, EZTV, HDB, SkyT, and SCD


### 0.15.10 (2018-04-13 12:10:00 UTC)

* Change accept theTVDB Url in addshow search field
* Change Nzb.org usenet provider add config scene only/nuked
* Change SpeedCD torrent provider improve copy/paste cookie support
* Change BTScene, LimeTorrents, SkyTorrents, Torlock, Torrentz, TPB torrent providers
* Add AlphaReign, EZTV torrent providers


### 0.15.9 (2018-04-07 20:45:00 UTC)

* Fix metadata show not found
* Change when adding a show, display show title instead of '[]'


### 0.15.8 (2018-04-07 00:14:00 UTC)

* Change improve tvinfo source meta handling for cases where server is either down, or no results are returned


### 0.15.7 (2018-04-06 13:30:00 UTC)

* Change improve metadata handler during postprocessing when tvinfo source is down
* Fix Torrentz2 filter spam


### 0.15.6 (2018-04-05 01:20:00 UTC)

* Fix cf algorithm


### 0.15.5 (2018-04-04 21:10:00 UTC)

* Remove GFT torrent provider


### 0.15.4 (2018-04-03 16:10:00 UTC)

* Fix Torrentleech provider


### 0.15.3 (2018-03-28 16:55:00 UTC)

* Fix clicking next and previous show buttons on macOS Safari


### 0.15.2 (2018-03-28 01:45:00 UTC)

* Fix search for wanted when adding new show


### 0.15.1 (2018-03-23 22:30:00 UTC)

* Fix overwriting repack where renamed filename has '-' in title
* Fix Growl display correct message on test notification success + change notification icon


### 0.15.0 (2018-03-22 00:00:00 UTC)

* Add showRSS torrent provider
* Add choice to delete watched episodes from a list of played media at Kodi, Emby, and/or Plex,
  instructions at Shows/History/Layout/"Watched"
* Add installable SickGear Kodi repository containing addon "SickGear Watched State Updater"
* Change add Emby setting for watched state scheduler at Config/Notifications/Emby/"Update watched interval"
* Change add Plex setting for watched state scheduler at Config/Notifications/Plex/"Update watched interval"
* Change add map parent folder setting at Notifications for Emby, Kodi, and Plex
* Add API cmd=sg.updatewatchedstate, instructions for use are linked to in layout "Watched" at /history
* Change history page table filter input values are saved across page refreshes
* Change history page table filter inputs, accept values like "dvd or web" to only display both
* Change history page table filter inputs, press 'ESC' key inside a filter input to reset it
* Add provider activity stats to Shows/History/Layout/ drop down
* Change move provider failures table from Manage/Media Search to Shows/History/Layout/Provider fails
* Change sort provider failures by most recent failure, and with paused providers at the top
* Add SickGear-NZBGet dedicated media processing script, see.. \autoProcessTV\SickGear-NG\INSTALL.txt
* Add non-standard multi episode name parsing e.g. S01E02and03 and 1x02and03and04
* Change overhaul and add API functions
* Change API version... start with 10
* Change set application response header to 'SickGear' + add API version
* Change return timezone (of network) in API
* Add indexer to calls
* Add SickGear Command tip for old SickBeard commands
* Add warning old sickbeard API calls only support tvdb shows
* Add "tvdbid" fallback only for sickbeard calls
* Add listcommands
* Add list of all commands (old + new) in listcommand page at the beginning
* Change hide 'listcommands' command from commands list, since it needs the API builder CSS + is html not json
* Add missing help in webapi
* Add episode info: absolute_number, scene_season, scene_episode, scene_absolute_number
* Add fork to SB command
* Add sg
* Add sg.activatescenenumbering
* Add sg.addrootdir
* Add sg.checkscheduler
* Add sg.deleterootdir
* Add sg.episode
* Add sg.episode.search
* Add sg.episode.setstatus
* Add sg.episode.subtitlesearch
* Add sg.exceptions
* Add sg.forcesearch
* Add sg.future
* Add sg.getdefaults
* Add sg.getindexericon
* Add sg.getindexers to list all indexers
* Add sg.getmessages
* Add sg.getnetworkicon
* Add sg.getrootdirs
* Add sg.getqualities
* Add sg.getqualitystrings
* Add sg.history
* Add sg.history.clear
* Add sg.history.trim
* Add sg.listtraktaccounts
* Add sg.listignorewords
* Add sg.listrequiedwords
* Add sg.logs
* Add sg.pausebacklog
* Add sg.postprocess
* Add sg.ping
* Add sg.restart
* Add sg.searchqueue
* Add sg.searchtv to search all indexers
* Add sg.setexceptions
* Add sg.setignorewords
* Add sg.setrequiredwords
* Add sg.setscenenumber
* Add sg.show
* Add sg.show.addexisting
* Add sg.show.addnew
* Add sg.show.cache
* Add sg.show.delete
* Add sg.show.getbanner
* Add sg.show.getfanart
* Add sg.show.getposter
* Add sg.show.getquality
* Add sg.show.listfanart
* Add sg.show.ratefanart
* Add sg.show.seasonlist
* Add sg.show.seasons
* Add sg.show.setquality
* Add sg.show.stats
* Add sg.show.refresh
* Add sg.show.pause
* Add sg.show.update
* Add sg.shows
* Add sg.shows.browsetrakt
* Add sg.shows.forceupdate
* Add sg.shows.queue
* Add sg.shows.stats
* Change sickbeard to sickgear
* Change sickbeard_call to property
* Change sg.episode.setstatus allow setting of quality
* Change sg.history, history command output
* Change sg.searchtv to list of indexers
* Add uhd4kweb to qualities
* Add upgrade_once to add existing shows
* Add upgrade_once to add new show
* Add upgrade_once to show quality settings (get/set)
* Add 'ids' to Show + Shows
* Add ids to coming eps + get tvdb id from ids
* Add 'status_str' to coming eps
* Add 'local_datetime' to coming eps + runtime
* Add X-Filename response header to getbanner, getposter
* Add X-Fanartname response header for sg.show.getfanart
* Change remove some non-release group stuff from newnab results


### 0.14.9 (2018-03-19 13:10:00 UTC)

* Change remove dead tor caches and stop searching episodes that have a magnet saved
* Change AlphaRatio provider freeleech mode; prevent spoiling user ratio from ambiguous filtered results


### 0.14.8 (2018-03-13 22:00:00 UTC)

* Fix changing status from "Skipped" to "Wanted" in Manage/Episode Status


### 0.14.7 (2018-03-12 21:30:00 UTC)

* Add DrunkenSlug usenet provider
* Fix PiSexy torrent provider


### 0.14.6 (2018-03-05 15:40:00 UTC)

* Fix config/notifications Trakt "inactive" status not displayed when it should be
* Fix saving multiple account "Update collection" selection at config/notifications Trakt


### 0.14.5 (2018-02-23 22:15:00 UTC)

* Remove NZB.is usenet provider
* Remove HD4Free torrent provider
* Fix config/notifications/Pushover priority selector
* Fix sending notification on snatch or download to Kodi/Emby


### 0.14.4 (2018-02-18 23:55:00 UTC)

* Change relax strict mode from subtitle languages and show unknown.png flag for 'Undetermined' subtitle languages
* Add Paramount Network icon


### 0.14.3 (2018-02-13 13:00:00 UTC)

* Change improve thetvdb api response handling


### 0.14.2 (2018-02-07 16:00:00 UTC)

* Change add handling for where requesting disk freespace is denied permission on some Linux distros


### 0.14.1 (2018-02-03 22:40:00 UTC)

* Change terminology around the custom quality selection to improve clarity
* Change restrict changing custom download qualities to reasonable selections
* Add upgrade to quality selections on Add show page and Import existing show page


### 0.14.0 (2018-02-01 02:30:00 UTC)

* Change improve core scheduler logic
* Change improve media process to parse anime format 'Show Name 123 - 001 - Ep 1 name'
* Add free space stat (if obtainable) of parent folder(s) to footer
* Add option "Display disk free" to general config/interface page (default enabled)
* Add a provider error table to page Manage/Media Search
* Add failure handling, skip provider for x hour(s) depending on count of failures
* Add detection of Too Many Requests (Supporting providers UC and BTN)
* Add footer icon button to switch time layouts
* Add performance gains for proper search by integrating it into recent search
* Add the once per day proper finder time to footer, this process catches any propers missed during recent searches
* Add ability to differentiate webdl/rip sources so overwriting propers is always done from the same source (e.g. AMZN)
* Change layout of quality custom to improve clarity
* Change tweak text of SD DVD to include BD/BR
* Change TBy prov add UHD cat


### 0.13.15 (2018-01-26 10:30:00 UTC)

* Fix save on config general


### 0.13.14 (2018-01-25 16:20:00 UTC)

* Add config/general/web interface/send security headers (default enabled)
* Fix usenet_crawler cache mode results
* Fix omgwtf test of invalid auth, issue when enabling propers, and updating cache
* Fix unicode shownames when searching
* Add season specific naming exceptions to nzb + btn


### 0.13.13 (2018-01-19 00:45:00 UTC)

* Fix setting episode status when testing for if it should be deleted
* Restrict setting newly added old episodes to WANTED to the last 90 days, older are set to SKIPPED


### 0.13.12 (2018-01-16 01:10:00 UTC)

* Remove provider TorrentVault


### 0.13.11 (2018-01-15 17:35:00 UTC)

* Fix issue fetching data in a rare case


### 0.13.10 (2018-01-08 17:20:00 UTC)

* Fix "Upgrade once" for wanted qualities


### 0.13.9 (2018-01-02 15:45:00 UTC)

* Fix marking episode as to upgrade


### 0.13.8 (2017-12-27 15:45:00 UTC)

* Fix HD4Free provider


### 0.13.7 (2017-12-27 03:00:00 UTC)

* Add log message for not found on indexer when adding a new show
* Fix upgrade once ARCHIVED setting by postProcessor
* Fix determination of is_first_best_match
* Fix BTScene and Lime
* Add ETTV torrent provider
* Add PotUK torrent provider


### 0.13.6 (2017-12-13 01:50:00 UTC)

* Change improve multi episode release search
* Change improve usage of the optional regex library


### 0.13.5 (2017-12-11 21:45:00 UTC)

* Change delete unused html5lib files that can cause issue with search providers


### 0.13.4 (2017-12-11 16:45:00 UTC)

* Fix MediaBrowser Season##\metadata


### 0.13.3 (2017-12-10 20:30:00 UTC)

* Fix metadata Season Posters and Banners
* Change restore fetching metadata episode thumbs


### 0.13.2 (2017-12-08 19:00:00 UTC)

* Fix tools menu on Chrome mobile browser


### 0.13.1 (2017-12-07 15:30:00 UTC)

* Fix wanted episodes


### 0.13.0 (2017-12-06 12:40:00 UTC)

* Change don't fetch caps for disabled nzb providers
* Change recent search to use centralised title and URL parser for newznab
* Add display unaired season 1 episodes of a new show in regular and pro I view modes
* Change improve page load time when loading images
* Update isotope library 2.2.2 to 3.0.1
* Add lazyload package 3.0.0 (2e318b1)
* Add webencodings 0.5 (3970651) to assist parsing legacy web content
* Change improve add show search results by comparing search term to an additional unidecoded result set
* Change webserver startup to correctly use xheaders in reverse proxy or load balance set-ups
* Update backports_abc 0.4 to 0.5
* Update Beautiful Soup 4.4.0 (r397) to 4.6.0 (r449)
* Update cachecontrol library 0.11.5 to 0.12.3 (db54c40)
* Update Certifi 2015.11.20.1 (385476b) to 2017.07.27 (f808089)
* Update chardet packages 2.3.0 (d7fae98) to 3.0.4 (9b8c5c2)
* Update dateutil library 2.4.2 (d4baf97) to 2.6.1 (2f3a160)
* Update feedparser library 5.2.0 (8c62940) to 5.2.1 (f1dd1bb)
* Update html5lib 0.99999999/1.0b9 (46dae3d) to (1a28d72)
* Update IMDb 5.1dev20160106 to 5.1 (r907)
* Update moment.js 2.15.1 to 2.17.1
* Update PNotify library 2.1.0 to 3.0.0 (175af26)
* Update profilehooks 1.8.2.dev0 (ee3f1a8) to 1.9.0 (de7d59b)
* Update rarfile to 3.0 (3e54b22)
* Update Requests library 2.9.1 (a1c9b84) to 2.13.0 (fc54869)
* Update SimpleJSON library 3.8.1 (6022794) to 3.10.0 (c52efea)
* Update Six compatibility library 1.10.0 (r405) to 1.10.0 (r433)
* Update socks from SocksiPy 1.0 to PySocks 1.6.5 (b4323df)
* Update Tornado Web Server 4.5.dev1 (92f29b8) to 4.5.1 (79b2683)
* Update unidecode library 0.04.18 to 0.04.21 (e99b0e3)
* Update xmltodict library 0.9.2 (eac0031) to 0.10.2 (375d3a6)
* Update Bootstrap 3.2.0 to 3.3.7
* Update Bootstrap Hover Dropdown 2.0.11 to 2.2.1
* Update imagesloaded 3.1.8 to 4.1.1
* Update jquery.cookie 1.0 (21349d9) to JS-Cookie 2.1.3 (c1aa987)
* Update jquery.cookiejar 1.0.1 to 1.0.2
* Update jQuery JSON 2.2 (c908771) to 2.6 (2339804)
* Update jquery.form plugin 3.35.0 to 3.51.0 (6bf24a5)
* Update jQuery SelectBoxes 2.2.4 to 2.2.6
* Update jquery-tokeninput 1.60 to 1.62 (9c36e19)
* Update jQuery-UI 1.10.4 to 1.12.1 - minimum supported IE is 8
* Update jQuery UI Touch Punch 0.2.2 to 0.2.3
* Update qTip 2.2.1 to 2.2.2
* Update tablesorter 2.17.7 to 2.28.5
* Update jQuery 1.8.3 to 2.2.4
* Add one time run to start up that deletes troublemaking compiled files
* Fix reload of homepage after restart in some browsers
* Add detection of '1080p Remux' releases as fullhdbluray
* Add "Perform search tasks" to Config/Media Providers/Options
* Change improve clarity of enabled providers on Config/Media Providers
* Add option to limit WebDL propers to original release group under Config/Search/Media Search
* Change add IPv4 config option when enabling IPv6.
* Add autoProcessTV/onTxComplete.bat to improve Windows clients Deluge, qBittorrent, Transmission, and uTorrent
* Add Blutopia torrent provider
* Add MagnetDL torrent provider
* Add SceneHD torrent provider
* Add Skytorrents torrent provider
* Add TorrentVault torrent provider
* Add WorldOfP2P torrent provider
* Change do not have shows checked by default on import page. To re-enable import shows checked by default,
  1) On config page 'Save' 2) Stop SG 3) Find 'import_default_checked_shows' in config.ini and set '1' 4) Start SG
* Add Nyaa (.si) torrent provider
* Add Trakt watchlist to Add show/Trakt Cards
* Change revoke application access at Trakt when account is deleted in SG
* Add persistent hide/unhide cards to Add show/Trakt and Add show/IMDb Cards
* Change simplify dropdowns at all Add show/Cards
* Change cosmetic title on shutdown
* Change use TVDb API v2
* Change improve search for PROPERS
* Change catch show update task errors
* Change simplify and update FreeBSD init script
* Change only use newznab Api key if needed
* Change editshow saving empty scene exceptions
* Change improve TVDB data handling
* Change improve media processing by using more snatch history data
* Change show update, don't delete any ep in DB if eps are not returned from indexer
* Change prevent unneeded error message during show update
* Change improve performance, don't fetch episode list when retrieving a show image
* Change don't remove episodes from DB with status: SNATCHED, SNATCHED_PROPER, SNATCHED_BEST, DOWNLOADED, ARCHIVED, IGNORED
* Change add additional episode removal protections for TVDb_api v2
* Change filter SKIPPED items from episode view
* Change improve clarity of various error message by including relevant show name
* Change extend WEB PROPER release group check to ignore SD releases
* Change increase performance by reducing TVDb API requests with a global token
* Change make indexer lookup optional in NameParser, and deactivate during searches
* Change improve newnab autoselect categories
* Change add nzb.org BoxSD and BoxHD categories
* Change post processor, ignore symlinks found in process_dir
* Change file modify date of episodes older than 1970 can be changed to airdate, log warning on set fail
* Add new parameter 'poster' to indexer api
* Add optional tvdb_api load season image: lINDEXER_API_PARMS['seasons'] = True
* Add optional tvdb_api load season wide image: lINDEXER_API_PARMS['seasonwides'] = True
* Add Fuzzywuzzy 0.15.1 to sort search results
* Change remove search results filtering from tv info source
* Change suppress startup warnings for Fuzzywuzzy and Cheetah libs
* Change show search, add options to choose order of search results
* Add option to sort search results by 'A to Z' or 'First aired'
* Add option to sort search results by 'Relevancy' using Fuzzywuzzy lib
* Change search result anchor text uses SORT_ARTICLE setting for display
* Change existing shows in DB are no longer selectable in result list
* Change add image to search result item hover over
* Change improve image load speed on browse Trakt/IMDb/AniDB pages
* Add a changeable master Show ID when show no longer found at TV info source due to an ID change
* Add guiding links to assist user to change TV Info Source ID
* Add "Shows with abandoned master IDs" to Manage/Show Processes Page to link shows that can have their show IDs
  adjusted in order to sustain TV info updates
* Add "Shows from defunct TV info sources" to Manage/Show Processes page to link shows that can be switched to a
  different default TV info source
* Add shows not found at a TV info source for over 7 days will only be retried once a week
* Change prevent showing 'Mark download as bad and retry?' dialog when status doesn't require it
* Add warn icon indicator of abandoned IDs to "Manage" menu bar and "Manage/Show Processes" menu item
* Add shows that have no replacement ID can be ignored at "Manage/Show Processes", the menu bar warn icon hides if all are ignored
* Change FreeBSD initscript to use command_interpreter
* Add Slack notifier to Notifications config/Social
* Change allow Cheetah template engine version 2 and newer
* Change improve handling of relative download links from providers
* Change enable TorrentBytes provider
* Change after SG is updated, don't attempt to send a Plex client notifications if there is no client host set
* Add file name to possible names in history lookup media processing
* Add garbage name handling to name parser
* Change overhaul Notifications, add Notifier Factory and DRY refactoring
* Notifiers are now loaded into memory on demand
* Add bubble links to Notifications config tabs
* Add Discordapp notifier to Notifications config/Social
* Add Gitter notifier to Notifications config/Social
* Change order of notifiers in Notifications config tabs
* Remove Pushalot notifier
* Remove XBMC notifier
* Change a link to include webroot for "plot overview for this ended show"
* Change Bulk Changes and Notifications save to be web_root setting aware
* Change subtitle addons no longer need to be saved before Search Subtitles is enabled as a
  forbidden action to reuse an exited FindSubtitles thread is no longer attempted
* Fix tools menu not opening for some browsers
* Change overhaul handling of PROPERS/REPACKS/REAL
* Add restriction to allow only same release group for repacks
* Change try all episode names with 'real', 'repack', 'proper'
* Add tip to search settings/media search about improved matching with optional regex library
* Change use value of "Update shows during hour" in General Settings straight after it is saved instead of after restart
* Change add tips for what to use for Growl notifications on Windows
* Change if a newly added show is not found on indexer, remove already created empty folder
* Change parse 1080p Bluray AVC/VC1 to a quality instead of unknown
* Add quality tag to archived items, improve displayShow/"Change selected episodes to"
* Use to prevent "Update to" on those select episodes while preserving the downloaded quality
* Change group "Downloaded" status qualities into one section
* Add "Downloaded/with archived quality" to set shows as downloaded using quality of archived status
* Add "Archived with/downloaded quality" to set shows as archived using quality of downloaded status
* Add "Archived with/default (min. initial quality of show here)"
* Change when settings/Post Processing/File Handling/Status of removed episodes/Set Archived is enabled, set status and quality accordingly
* Add downloaded and archived statuses to Manage/Episode Status
* Add quality pills to Manage/Episode Status
* Change Manage/Episode Status season output format to be more readable


### 0.12.37 (2017-11-12 10:35:00 UTC)

* Change improve .nzb handling


### 0.12.36 (2017-11-01 11:45:00 UTC)

* Change qBittorent to handle the change to its API success/fail response


### 0.12.35 (2017-10-27 20:30:00 UTC)

* Change and add some network logos


### 0.12.34 (2017-10-25 15:20:00 UTC)

* Change improve TVChaos parser


### 0.12.33 (2017-10-12 13:00:00 UTC)

* Change improve handling of torrent auth failures


### 0.12.32 (2017-10-11 02:05:00 UTC)

* Change improve PA torrent access


### 0.12.31 (2017-10-06 22:30:00 UTC)

* Change improve handling of connection failures for metadata during media processing


### 0.12.30 (2017-09-29 00:20:00 UTC)

* Fix Media Providers/Custom Newznab tab action 'Delete' then 'Save Changes'
* Fix enforce value API expects for paused show flag


### 0.12.29 (2017-09-17 09:00:00 UTC)

* Fix provider nCore
* Change .torrent checker due to files created with qB 3.3.16 (affects nCore and NBL)


### 0.12.28 (2017-08-26 18:15:00 UTC)

* Change prevent indexer specific release name parts from fudging search logic


### 0.12.27 (2017-08-22 19:00:00 UTC)

* Update to UnRar 5.50 release


### 0.12.26 (2017-08-20 13:05:00 UTC)

* Fix infinite loop loading network_timezones
* Change add optional "stack_size" setting as integer to config.ini under "General" stanza
* Change prevent too many retries when loading network timezones, conversions, and zoneinfo in a short time
* Update to UnRar 5.50 beta 6


### 0.12.25 (2017-06-19 23:35:00 UTC)

* Remove provider SceneAccess


### 0.12.24 (2017-07-31 20:42:00 UTC)

* Fix copy post process method on posix


### 0.12.23 (2017-07-18 16:55:00 UTC)

* Remove obsolete tvrage_api lib


### 0.12.22 (2017-07-13 20:20:00 UTC)

* Fix "Server failed to return anything useful" when should be using cached .torrent file
* Fix displayShow 'Unaired' episode rows change state where appropriate
* Change displayShow to stop requiring an airdate for checkboxes


### 0.12.21 (2017-06-19 23:35:00 UTC)

* Change provider Bit-HDTV user/pass to cookie


### 0.12.20 (2017-06-14 22:00:00 UTC)

* Change send info now required by qBittorrent 3.13+ clients


### 0.12.19 (2017-05-20 10:30:00 UTC)

* Remove provider Freshon.tv


### 0.12.18 (2017-05-15 23:00:00 UTC)

* Change thexem, remove tvrage from xem


### 0.12.17 (2017-05-15 22:10:00 UTC)

* Remove provider ExtraTorrent
* Change thexem tvrage mappings are deprecated, data fetch disabled


### 0.12.16 (2017-05-05 16:40:00 UTC)

* Fix multiple SpeedCD cookie


### 0.12.15 (2017-05-04 00:40:00 UTC)

* Remove provider Nyaa
* Change improve RSS validation (particularly for anime)
* Change improve support for legacy magnet encoding


### 0.12.14 (2017-05-02 17:10:00 UTC)

* Change provider Transmithe.net is now Nebulance


### 0.12.13 (2017-04-23 18:50:00 UTC)

* Change add filter for thetvdb show overview
* Change remove SpeedCD 'inspeed_uid' cookie requirement


### 0.12.12 (2017-03-30 03:15:00 UTC)

* Change search of SpeedCD, TVChaos and parse of TorrentDay


### 0.12.11 (2017-03-17 02:00:00 UTC)

* Change SpeedCD to cookie auth as username/password is not reliable
* Change Usenet-Crawler media provider icon


### 0.12.10 (2017-03-12 16:00:00 UTC)

* Change refactor client for Deluge 1.3.14 compatibility
* Change ensure IPT authentication is valid before use


### 0.12.9 (2017-02-24 18:40:00 UTC)

* Fix issue saving custom NewznabProviders


### 0.12.8 (2017-02-19 13:50:00 UTC)

* Change BTN API hostname


### 0.12.7 (2017-02-17 15:00:00 UTC)

* Change accept lists in JSON responses
* Change do not log error for empty BTN un/pw in most cases
* Change BTN to only try API once when doing alternative name searches
* Change when API fails, warn users as a tip that they can configure un/pw


### 0.12.6 (2017-02-17 03:48:00 UTC)

* Change skip episodes that have no wanted qualities
* Change download picked .nzb file on demand and not before
* Change improve provider title processing
* Change improve handling erroneous JSON responses
* Change improve find show with unicode characters
* Change improve results for providers Omgwtf, SpeedCD, Transmithenet, Zoogle
* Change validate .torrent files that contain optional header data
* Fix case where an episode status was not restored on failure
* Add raise log error if no wanted qualities are found
* Change add un/pw to Config/Media providers/Options for BTN API graceful fallback (can remove Api key for security)
* Change only download torrent once when using blackhole
* Add Cloudflare module 1.6.8 (be0a536) to handle specific CF connections
* Add Js2Py 0.43 (c1442f1) Cloudflare dependency
* Add pyjsparser 2.4.5 (cd5b829) Js2Py dependency
* Remove Torrentshack


### 0.12.5 (2017-01-16 16:22:00 UTC)

* Change TD search URL
* Fix saving Media Providers when either Search NZBs/Torrents is disabled


### 0.12.4 (2016-12-31 00:50:00 UTC)

* Remove Wombles nzb provider


### 0.12.3 (2016-12-27 15:20:00 UTC)

* Add UK date format handling to name parser


### 0.12.2 (2016-12-20 16:00:00 UTC)

* Change Rarbg and IPT urls


### 0.12.1 (2016-12-19 12:00:00 UTC)

* Fix image scan log for show titles that contain "%"


### 0.12.0 (2016-12-19 03:00:00 UTC)

* Add strict Python version check (equal to, or higher than 2.7.9 and less than 3.0), **exit** if incorrect version
* Update unidecode library 0.04.11 to 0.04.18 (fd57cbf)
* Update xmltodict library 0.9.2 (579a005) to 0.9.2 (eac0031)
* Update Tornado Web Server 4.3.dev1 (1b6157d) to 4.5.dev1 (92f29b8)
* Update change to suppress reporting of Tornado exception error 1 to updated package (ref:hacks.txt)
* Change API response header for JSON content type and the return of JSONP data
* Remove redundant MultipartPostHandler
* Update Beautiful Soup 4.4.0 (r390) to 4.4.0 (r397)
* Update backports/ssl_match_hostname 3.4.0.2 to 3.5.0.1 (r18)
* Update cachecontrol library 0.11.2 to 0.11.5
* Update Certifi to 2015.11.20.1 (385476b)
* Update chardet packages 2.3.0 (26982c5) to 2.3.0 (d7fae98)
* Update dateutil library 2.4.2 (083f666) to 2.4.2 (d4baf97)
* Update Hachoir library 1.3.4 (r1383) to 1.3.4 (r1435)
* Update html5lib 0.999 to 0.99999999/1.0b9 (46dae3d)
* Update IMDb 5.0 to 5.1dev20160106
* Update moment.js 2.6 to 2.15.1
* Update PNotify library 2.0.1 to 2.1.0
* Update profilehooks 1.4 to 1.8.2.dev0 (ee3f1a8)
* Update Requests library 2.7.0 (5d6d1bc) to 2.9.1 (a1c9b84)
* Update SimpleJSON library 3.8.0 (a37a9bd) to 3.8.1 (6022794)
* Update Six compatibility library 1.9.0 (r400) to 1.10.0 (r405)
* Add backports_abc 0.4
* Add singledispatch 3.4.0.3
* Change refactor email notifier
* Change emails to Unicode aware
* Add force episode recent search to API
* Change process episodes with utf8 dir and nzb names, handle failed episodes without a dir, add log output streaming
* Change move dateutil-zoneinfo.tar.gz file to data files /cache
* Change handle all Hachoir library parser errors and replace its Unicode enforcement
* Allow episode status "Skipped" to be changed to "Downloaded"
* Allow "Skipped" marked episode files to be set "Unknown" quality
* Add CPU throttling preset "Disabled" to config/General/Advanced Settings
* Change overhaul Kodi notifier and tidy up config/notification/KodiNotifier ui
* Add passthru of param "post_json" to Requests() "json" in helpers.getURL
* Add search show Name to Show List Layout: Poster
* Change indicate when not sorting with article by dimming ("The", "A", "An") on Show List, Episode, History,
  Bulk Change, Add with Browse and from Existing views
* Add Emby notifier to config/Notifications
* Use a subprocess and cp for copying files on posix systems to preserve file metadata
* Fix alternative unicode show names from breaking search
* Change show update, set shows with newly added airdate or existing episodes with future or never dates, to "Wanted"
* Fix rare NameParser case where numeric episode name was parsed as episode number
* Change improve management of Transmission config/Search/Torrent Search "Downloaded files location"
* Add network logos ABC News 24 and Chiller
* Update network logos to their current logo
* Remove redundant Adult Swim logos
* Add scene qualities WEB.h264 to SDTV, 720p.WEB.h264 to WEB DL 720p, and 1080p.WEB.h264 to WEB DL 1080p
* Change improve handling when provider PiSexy is missing expected data
* Change Show List second level sort criteria
* Change Show List sort Next Ep, and restore sort on Downloads
* Add sort by quality to Poster layout
* Change +n snatches to links on all Show List layouts
* Change adding show processing to be the highest priority
* Use timezones to check unaired status during show update/adding
* Fix syntax error causing renamer to error out
* Change storing metadata nfo vars from int to strings to resolve lxml type exceptions that don't occur with etree
* Add visual indicator for upcoming or started shows on Add Browse Shows
* Add IMDb Watchlists to 'View' drop down on the 'Add from IMDb' page
* Add 5 decades of 'IMDb Popular' selections to 'View' drop down on 'Add from... Browse Shows'
* Add 'Other Services' to 'View' drop down on 'Add from... Browse Shows'
* Add enable, disable and delete public IMDb watchlists to Config/General/Interface with a default 'SickGear' list
* Change ensure English data from IMDb
* Change prevent duplicate show ids from presenting items on 'Add from... Browse Shows'
* Change add 'nocache' kwarg to helpers.getURL to facilitate non-cached requests
* Change instantly use saved value from Search Settings/Episode Search/"Check propers every" instead of after a restart
* Change include OSError system messages in file system failure logs during post process
* Fix find associated meta files to prevent orphan episode images
* Add HD4Free torrent provider
* Change validate and improve specific Torrent provider connections, IPT, SCC, TPB, TB, TD, TT
* Change refactor cache for torrent providers to reduce code
* Change improve search category selection BMTV, FSH, FF, TB
* Change identify more SD release qualities
* Change update SpeedCD, MoreThan, TVChaosuk
* Change only create threads for providers needing a recent search instead of for all enabled
* Add 4489 as experimental value to "Recent search frequency" to use provider freqs instead of fixed width for all
* Change remove some logging cruft
* Fix media processing "Force already processed" processing only the first of multiple files
* Add FileList torrent provider
* Add provider Anizb
* Change TorrentDay to use its 2.x interface
* Add button 'Discover' Emby server to notifications
* Add Bit-HDTV torrent provider
* Add PrivateHD torrent provider
* Add Zooqle torrent provider
* Add 2160p UHD 4K WEB quality
* Add DigitalHive torrent provider
* Add RevTT torrent provider
* Add PTF torrent provider
* Add Fano torrent provider
* Add BTScene torrent provider
* Add Extratorrent provider
* Add Limetorrents provider
* Add HD-Torrents provider
* Add nCore torrent provider
* Add TorLock provider
* Add Torrentz2 provider
* Add freeleech options to fano, freshon, hdspace, phd, ptf providers
* Change SceneTime to cookie auth
* Change improve parser tolerance for torrent providers
* Change disable TorrentBytes provider, over 90s for a response is not good
* Remove Usenet-Crawler provider
* Change CPU throttling on General Config/Advanced to "Disabled" by default for new installs
* Change provider OMGWTFNZBS api url and auto reject nuked releases
* Change Search Provider page to load torrent settings only when Search torrents is enabled in Search Settings
* Add "Order" table column and list failed from newest to oldest wherever possible on Manage Failed Downloads
* Add number of items shown to Manage Failed Downloads table footer and indicate if number of shown items is limited
* Add sorting to "Provider" column and fix sorting of "Remove" column on Manage Failed Downloads
* Fix "Limit" drop down on Manage Failed Downloads
* Change nzbs.org anime search category and fix newznab anime backlog search
* Change improve nzbgeek search response
* Change use query search at 6box (id search fails)
* Change "Add New Show" results sorted newest show to oldest from top
* Change add show genre, network, and overview to "Add New Show" results
* Change improve highlight of shows found in database in "Add New Show" results
* Change use a full first aired date where available in "Add New Show" results
* Change prevent duplicate results in "Add New Show"
* Add qBitTorrent to Search Settings/Torrent Search
* Add "Test NZBGet" client to Search Settings/NZB Search/NZBGet
* Change include x265 category when searching IPT provider
* Change init.systemd to use python2 binary and recommended installation paths
* Change improve handling of SIGINT CTRL+C, SIGINT CTRL+BREAK(Windows) and SIGTERM
* Change add three IPTorrents fallback urls
* Change remove one dead and add three fallback magnet torcaches for blackhole use
* Change increase delay between requests to nnab servers to over 2 seconds
* Change set Specials to status "Skipped" not "Wanted" during show updates
* Change improve debug log message for CloudFlare response that indicate website is offline
* Add handling for 'part' numbered new releases and also for specific existing 'part' numbered releases
* Add detection of password protected rars with config/Post Processing/'Unpack downloads' enabled
* Change post process to clean up filenames with config/Post Processing/'Unpack downloads' enabled
* Change post process to join incrementally named (i.e. file.001 to file.nnn) split files
* Change replace unrar2 lib with rarfile 3.0 and UnRAR.exe 5.40 freeware
* Change post process "Copy" to delete redundant files after use
* Add indicator for public access media providers
* Change improve probability selecting most seeded release
* Change add the TorrentDay x265 category to search
* Add smart logic to reduce api hits to newznab server types and improve how nzbs are downloaded
* Add newznab smart logic to avoid missing releases when there are a great many recent releases
* Change improve performance by using newznab server advertised capabilities
* Change config/providers newznab to display only non-default categories
* Change use scene season for wanted segment in backlog if show is scene numbering
* Change combine Media Search / Backlog Search / Limited and Full to Force
* Change consolidate limited and full backlog
* Change config / Search / Backlog search frequency to instead spread backlog searches over a number of days
* Change migrate minimum used value for search frequency into new minimum 7 for search spread
* Change restrict nzb providers to 1 backlog batch run per day
* Add to Config/Search/Unaired episodes/Allow episodes that are released early
* Add to Config/Search/Unaired episodes/Use specific api requests to search for early episode releases
* Add use related ids for newznab searches to increase search efficiency
* Add periodic update of related show ids
* Change terminology Edit Show/"Post processing" tab name to "Other"
* Add advanced feature "Related show IDs" to Edit Show/Other used for finding episodes and TV info
* Add search info source image links to those that have zero id under Edit Show/Other/"Related show IDs"
* Add "set master" button to Edit Show/Other/"Related show IDs" for info source that can be changed
* Change displayShow terminology "Indexers" to "Links" to cover internal and web links
* Change add related show info sources on displayShow page
* Change don't display "temporarily" defunct TVRage image link on displayShow pages unless it is master info source
* Change if a defunct info source is the master of a show then present a link on displayShow to edit related show IDs
* Change simplify the next backlog search run time display in the page footer
* Change try ssl when fetching data thetvdb, imdb, trakt, scene exception
* Change improve reliability to Trakt notifier by using show related id support
* Change improve config/providers newznab categories layout
* Change show loaded log message at start up and include info source
* Change if episode has no airdate then set status to unaired (was skipped)
* Fix only replace initial quality releases from the upgrade to list
* Change optimise TheTVDB processes, 40% to 66% saved adding new and existing shows, 40% to 50% saved per show update
* Change improve shows with more episodes gain the largest reductions in time spent processing
* Change when using "Add new show" reduce search time-outs
* Change always allow incomplete show data
* Remove redundant config/general/"Allow incomplete show data"
* Fix status reset of a snatched, downloaded, or archived episode when its date is set to never (no date) on the info
  source and there is no media file
* Change only show unaired episodes on Manage/Backlog Overview and Manage/Episode Status where relevant
* Change locally cache Trakt/IMDb/Anime show cards
* Change allow pp to replace files with a "repack" or "proper" of same quality
* Fix ensure downloaded eps are not shown on episode view
* Fix allow propers to pp when show marked upgrade once
* Fix never set episodes without airdate to wanted
* Change improve getting the local timezone information
* Change hachoir_parser to close input stream if no parser is found e.g. due to file corruption
* Change improve fault tolerance of Hachoir jpeg parser
* Change reduce time taken to parse avi RIFF metadata during media processing and other times
* Change avi metadata extraction is more fault-tolerant and the chance of hanging due to corrupt avi files is reduced
* Change fuzzyMoment to handle air dates before ~1970 on display show page
* Change limit availability of fuzzy date functions on General Config/Interface to English locale systems
* Add Plex notifications secure connect where available (PMS 1.1.4.2757 and newer with username and password)
* Add if all torrent caches fail, save magnets from RARBG and TPB as files for clients (or plugins) that now support it
* Add advice to logs if all caches fail to switch to direct client connect instead of the basic blackhole method
* Add search setting "Disable auto full backlog"
* Change improve performance and reduce start up time
* Fix button "Checkout branch" when stuck on disabled
* Add 'Download Log' to 'Logs & Errors' page
* Change consolidate shutdown with restart, improve systemd support, bring order to on-init globals
* Change speed improvement in finding needed categories/qualities (sd, hd, uhd)
* Change add guidance when using the "unknown" quality selection
* Change prevent browser auto completing password fields on config pages
* Change refresh page when torrent providers are enabled/disabled
* Change only display Search Settings/"Usenet retention" if Search NZBs is enabled
* Change sab API request to prevent naming mismatch
* Change update rTorrent systems
* Change logger to properly cleanup used resources
* Add fanart to Episodes View, Display Show, and Edit Show page
* Add path used for fanart images <Cache Dir>/images/fanart (<Cache Dir> value on Help page)
* Add populate images when the daily show updater is run with default maximum 3 images per show
* Change force full update in a show will replace existing images with new
* Add "Maximum fanart image files per show to cache" to config General/Interface
* Add fanart livepanel to lower right of Episodes View and Display Show page
* Add highlight panel red on Episodes view until button is clicked a few times
* Add flick through multiple background images on Episodes View and Display Show page
* Add persistent move poster image to right hand side or hide on Display Show page (multi-click the eye)
* Add persistent translucency of background images on Episodes View and Display Show page
* Add persistent fanart rating to avoid art completely, random display, random from a group, or display fave always
* Add persistent views of the show detail on Display Show page
* Add persistent views on Episodes View
* Add persistent button to collapse and expand card images on Episode View/Layout daybyday
* Add non-persistent "Open gear" and "Backart only" image views to Episodes View and Display Show page
* Add "smart" selection of fanart image to display on Episode view
* Change insert [!] and change text shade of ended shows in drop down show list on Display Show page
* Change button graphic for next and previous show of show list on Display Show page
* Add logic to hide some livepanel buttons until artwork becomes available or in other circumstances
* Add "(Ended)" where appropriate to show title on Display Show page
* Change use tense for label "Airs" or "Aired" depending on if show ended
* Change display "No files" instead of "0 files" and "Upgrade once" instead of "End upgrade on first match"
* Add persistent button to the newest season to "Show all" episodes
* Add persistent button to all shown seasons to "Hide most" episodes
* Add button to older seasons to toggle "Show Season n" or "Show Specials" with "Hide..." episodes
* Add season level status counts next to each season header on display show page
* Add sorting to season table headers on display show page
* Add filename and size to quality badge on display show page, removed its redundant "downloaded" text
* Remove redundant "Add show" buttons
* Change combine the NFO and TBN columns into a single Meta column
* Change reduce screen estate used by episode numbers columns
* Change improve clarity of text on Add Show page
* Change rename Edit show/"Post-Processing" tab to "Other"
* Add "Reset fanart ratings" to show Edit/Other tab
* Add fanart keys guide to show Edit/Other tab
* Change add placeholder tip to "Alternative release name(s)" on show Edit
* Change add placeholder tip to search box on shows Search
* Change hide Anime tips on show Edit when selecting its mutually exclusive options
* Change label "End upgrade on first match" to "Upgrade once" on show Edit
* Change improve performance rendering displayShow
* Add total episodes to start of show description (excludes specials if those are hidden)
* Add "Add show" actions i.e. "Search", "Trakt cards", "IMDb cards", and "Anime" to Shows menu
* Add "Import (existing)" action to Tools menu
* Change SD quality from red to dark green, 2160p UHD 4K is red
* Change relocate the functions of Logs & Errors to the right side Tools menu -> View Log File
* Add warning indicator to the Tools menu in different colour depending on error count (green through red)
* Change View Log error item output from reversed to natural order
* Change View Log File add a typeface and some colour to improve readability
* Change View Log File/Errors only display "Clear Errors" button when there are errors to clear
* Change improve performance of View Log File
* Change fanart images to not use cache as cache is not required
* Change rename "Manual Post-Processing" menu item to "Process Media"
* Change rename "Search Providers" -> "Media Providers"
* Change rename "Manage Searches" -> "Media Search"
* Change rename "Episode Status Management" -> "Episode Status"
* Change rename "Mass Update" -> "Bulk Change"
* Change indicate default home on "Shows Menu"
* Change relocate "Episodes" menu to "Shows"/"Episode Schedule"
* Change relocate "History" menu to "Shows"/"History"
* Change remove restart/shutdown buttons from "Show List"
* Change remove superfluous buttons from all submenus


### 0.11.16 (2016-10-16 17:30:00 UTC)

* Change ensure a cache.db table does exist on migration


### 0.11.15 (2016-09-13 19:50:00 UTC)

* Add rollback capability to undo database changes made during tests


### 0.11.14 (2016-07-25 03:10:00 UTC)

* Fix BeyondHD torrent provider


### 0.11.13 (2016-07-21 20:30:00 UTC)

* Remove KAT torrent provider


### 0.11.12 (2016-06-20 02:20:00 UTC)

* Change improve importing show list sickbeard.db files


### 0.11.11 (2016-04-05 19:20:00 UTC)

* Add support for SD mkv container


### 0.11.10 (2016-03-17 19:00:00 UTC)

* Fix dbs that should not have been imported to work


### 0.11.9 (2016-03-17 12:30:00 UTC)

* Fix for import of very rare db structure


### 0.11.8 (2016-03-16 12:50:00 UTC)

* Fix ensures internal buffer of a downloaded file is written to disk


### 0.11.7 (2016-03-06 12:30:00 UTC)

* Fix Torrenting provider


### 0.11.6 (2016-02-18 23:10:00 UTC)

* Fix saving config General/Interface/Date style (save again to repopulate blank dates on the Showlist view)


### 0.11.5 (2016-02-01 19:40:00 UTC)

* Fix refresh handling of Skipped and Ignored items
* Fix issue entering scene numbers


### 0.11.4 (2016-01-31 11:30:00 UTC)

* Fix issue setting some custom name patterns on the "Config/Post Processing/Episode Naming" tab
* Remove Strike torrent provider
* Add network icons


### 0.11.3 (2016-01-16 20:00:00 UTC)

* Fix Search Settings display fail
* Add Audience, Channel 5 (UK), Five US, Fox Channel, FreeForm, Global, HBO Canada, Keshet, More4, Rooster Teeth, TF1,
  Toon Disney, WE tv, XBox Video
* Change BET network logo
* Change provider TB icon
* Delete 3fm and redundant network logo


### 0.11.2 (2016-01-14 21:10:00 UTC)

* Fix issue with "Add Existing Shows" on new installations


### 0.11.1 (2016-01-12 22:20:00 UTC)

* Fix handling non-numeric IMDb popular ratings


### 0.11.0 (2016-01-10 22:30:00 UTC)

* Change to only refresh scene exception data for shows that need it
* Change reduce aggressive use of scene numbering that was overriding user preference where not needed
* Change set "Scene numbering" checkbox and add text to the label tip in third step of add "New Show" if scene numbers
  are found for the selected show in the search results of the first step
* Change label text on edit show page to highlight when manual numbering and scene numbers are available
* Fix disabling "Scene numbering" of step three in add "New Show" was ignored when scene episode number mappings exist
* Fix don't use scene episode number mappings everywhere when "Scene numbering" is disabled for a show
* Fix width of legend underlining on the third step used to bring other display elements into alignment
* Change when downloading magnet or nzb files, verify the file in cache dir and then move to blackhole
* Fix small cosmetic issue to correctly display "full backlog" date
* Add search crawler exclusions
* Fix saving default show list group on add new show options page
* Remove legacy anime split home option from anime settings tab (new option located in general/interface tab)
* Remove "Manage Torrents"
* Update Beautiful Soup 4.3.2 to 4.4.0 (r390)
* Update dateutil library to 2.4.2 (083f666)
* Update chardet packages to 2.3.0 (26982c5)
* Update Hachoir library 1.3.3 to 1.3.4 (r1383)
* Change configure quiet option in Hachoir to suppress warnings (add ref:hacks.txt)
* Add parse media content to determine quality before making final assumptions during re-scan, update, pp
* Add a postprocess folder name validation
* Update Requests library to 2.7.0 (5d6d1bc)
* Update SimpleJSON library 3.7.3 to 3.8.0 (a37a9bd)
* Update Tornado Web Server 4.2 to 4.3.dev1 (1b6157d)
* Update isotope library 2.0.1 to 2.2.2
* Update change to suppress reporting of Tornado exception error 1 to updated package (ref:hacks.txt)
* Update fix for API response header for JSON content type and the return of JSONP data to updated package (ref:hacks.txt)
* Update TvDB API library 1.09 with changes up to (35732c9) and some pep8 and code cleanups
* Fix media processing season pack folders
* Fix saving torrent provider option "Seed until ratio" after recent refactor
* Change white text in light theme on Manage / Episode Status Management page to black for better readability
* Change displayShow page episode colours when a minimum quality is met with "Upgrade once"
* Add seed time per provider for torrent clients that support seed time per torrent, i.e. currently only uTorrent
* Remove seed time display for Transmission in config/Torrent Search page because the torrent client doesn't support it
* Add PreToMe torrent provider
* Add SceneTime torrent provider
* Change TtN provider to parse new layout
* Improve recognition of SD quality
* Fix halting in mid-flow of Add Existing Show which resulted in failure to scan statuses and filesizes
* Change default de-referrer url to blank
* Change javascript urls in templates to allow proper caching
* Change downloads to prevent cache misfiring with "Result is not a valid torrent file"
* Add BitMeTV torrent provider
* Add Torrenting provider
* Add FunFile torrent provider
* Add TVChaosUK torrent provider
* Add HD-Space torrent provider
* Add Shazbat torrent provider
* Remove unnecessary call to indexers during nameparsing
* Change disable ToTV due to non-deletable yet reported hacker BTC inbox scam and also little to no new content listings
* Fix Episode View KeyError: 'state-title' failure for shows without a runtime
* Update py-unrar2 library 99.3 to 99.6 (2fe1e98)
* Fix py-unrar2 on unix to handle different date formats output by different unrar command line versions
* Fix Add and Edit show quality selection when Quality 'Custom' is used
* Fix add existing shows from folders that contain a plus char
* Fix post process issue where items in history were processed out of turn
* Change increase frequency of updating show data
* Remove Animenzb provider
* Change increase the scope and number of non release group text that is identified and removed
* Add general config setting to allow adding incomplete show data
* Change to throttle connection rate on thread initiation for adba library
* Change default manage episodes selector to Snatched episodes if items exist else Wanted on Episode Status Manage page
* Change snatched row colour on Episode Status Manage page to match colour used on the show details page
* Change replace trakt with libtrakt for API v2
* Change improve robustness of Trakt communications
* Change Trakt notification config to use PIN authentication with the service
* Add multiple Trakt account support to Config/Notifications/Social
* Add setting to Trakt notification to update collection with downloaded episode info
* Change trakt notifier logo
* Remove all other Trakt deprecated API V1 service features pending reconsideration
* Change increase show search capability when using plain text and also add TVDB id, IMDb id and IMDb url search
* Change improve existing show page and the handling when an attempt to add a show to an existing location
* Change consolidate Trakt Trending and Recommended views into an "Add From Trakt" view which defaults to trending
* Change Add from Trakt/"Shows:" with Anticipated, New Seasons, New Shows, Popular, Recommendations, and Trending views
* Change Add from Trakt/"Shows:" with Most Watched, Played, and Collected during the last month and year on Trakt
* Change add season info to "Show: Trakt New Seasons" view on the Add from Trakt page
* Change increase number of displayed Trakt shows to 100
* Add genres and rating to all Trakt shows
* Add AniDb Random and Hot to Add Show page
* Add IMDb Popular to Add Show page
* Add version to anime renaming pattern
* Add Code Climate configuration files
* Change move init-scripts to single folder
* Change sickbeard variables to sickgear variables in init-scripts
* Change improve the use of multiple plex servers
* Change move JS code out of home template and into dedicated file
* Change remove branch from window title
* Change move JS code out of inc_top template and into dedicated file
* Change cleanup torrent providers
* Change utilise tvdbid for searching usenet providers
* Add setting to provider BTN to Reject Blu-ray M2TS releases
* Remove jsonrpclib library
* Change consolidate global and per show ignore and require words functions
* Change "Require word" title and notes on Config Search page to properly describe its functional logic
* Add regular expression capability to ignore and require words by starting wordlist with "regex:"
* Add list shows with custom ignore and require words under the global counterparts on the Search Settings page
* Fix failure to search for more than one selected wanted episode
* Add notice for users with Python 2.7.8 or below to update to the latest Python
* Change position of parsed qualities to the start of log lines
* Change to always display branch and commit hash on 'Help & Info' page
* Add option to create season search exceptions from editShow page
* Change sab to use requests library
* Add "View Changes" to tools menu
* Change disable connection attempts and remove UI references to the TVRage info source
* Change to simplify xem id fetching
* Fix issue on Add Existing Shows page where shows were listed that should not have been
* Change get_size helper to also handle files
* Change improve handling of a bad email notify setting
* Fix provider MTV download URL
* Change give provider OMGWTFNZBS more time to respond
* Change file browser to permit manually entering a path
* Fix updating Trakt collection from Unix


### 0.10.0 (2015-08-06 11:05:00 UTC)

* Remove EZRSS provider
* Update Tornado Web Server to 4.2 (fdfaf3d)
* Update change to suppress reporting of Tornado exception error 1 to updated package (ref:hacks.txt)
* Update fix for API response header for JSON content type and the return of JSONP data to updated package (ref:hacks.txt)
* Update Requests library 2.6.2 to 2.7.0 (8b5e457)
* Update change to suppress HTTPS verification InsecureRequestWarning to updated package (ref:hacks.txt)
* Change to consolidate cache database migration code
* Change to only rebuild namecache on show update instead of on every search
* Change to allow file moving across partition
* Add removal of old entries from namecache on show deletion
* Add Hallmark and specific ITV logos, remove logo of non-english Comedy Central Family
* Fix provider TD failing to find episodes of air by date shows
* Fix provider SCC failing to find episodes of air by date shows
* Fix provider SCC searching propers
* Fix provider SCC stop snatching releases for episodes already completed
* Fix provider SCC handle null server responses
* Change provider SCC remove 1 of 3 requests per search to save 30% time
* Change provider SCC login process to use General Config/Advanced/Proxy host setting
* Change provider SCD PEP8 and code convention cleanup
* Change provider HDB code simplify and PEP8
* Change provider IPT only decode unicode search strings
* Change provider IPT login process to use General Config/Advanced/Proxy host setting
* Change provider TB logo icon used on Config/Search Providers
* Change provider TB PEP8 and code convention cleanup
* Change provider TB login process to use General Config/Advanced/Proxy host setting
* Remove useless webproxies from provider TPB as they fail for one reason or another
* Change provider TPB to use mediaExtensions from common instead of hard-coded private list
* Add new tld variants to provider TPB
* Add test for authenticity to provider TPB to notify of 3rd party block
* Change provider TD logo icon used on Config/Search Providers
* Change provider TD login process to use General Config/Advanced/Proxy host setting
* Change provider BTN code simplify and PEP8
* Change provider BTS login process to use General Config/Advanced/Proxy host setting
* Change provider FSH login process to use General Config/Advanced/Proxy host setting
* Change provider RSS torrent code to use General Config/Advanced/Proxy host setting, simplify and PEP8
* Change provider Wombles's PEP8 and code convention cleanup
* Change provider Womble's use SSL
* Change provider KAT remove dead url
* Change provider KAT to use mediaExtensions from common instead of private list
* Change provider KAT provider PEP8 and code convention cleanup
* Change refactor and code simplification for torrent and newznab providers
* Change refactor SCC to use torrent provider simplification and PEP8
* Change refactor SCD to use torrent provider simplification
* Change refactor TB to use torrent provider simplification and PEP8
* Change refactor TBP to use torrent provider simplification and PEP8
* Change refactor TD to use torrent provider simplification and PEP8
* Change refactor TL to use torrent provider simplification and PEP8
* Change refactor BTS to use torrent provider simplification and PEP8
* Change refactor FSH to use torrent provider simplification and PEP8
* Change refactor IPT to use torrent provider simplification and PEP8
* Change refactor KAT to use torrent provider simplification and PEP8
* Change refactor TOTV to use torrent provider simplification and PEP8
* Remove HDTorrents torrent provider
* Remove NextGen torrent provider
* Add Rarbg torrent provider
* Add MoreThan torrent provider
* Add AlphaRatio torrent provider
* Add PiSexy torrent provider
* Add Strike torrent provider
* Add TorrentShack torrent provider
* Add BeyondHD torrent provider
* Add GFTracker torrent provider
* Add TtN torrent provider
* Add GTI torrent provider
* Fix getManualSearchStatus: object has no attribute 'segment'
* Change handling of general HTTP error response codes to prevent issues
* Add handling for CloudFlare custom HTTP response codes
* Fix to correctly load local libraries instead of system installed libraries
* Update PyNMA to hybrid v1.0
* Change first run after install to set up the main db to the current schema instead of upgrading
* Change don't create a backup from an initial zero byte main database file, PEP8 and code tidy up
* Fix show list view when no shows exist and "Group show lists shows into" is set to anything other than "One Show List"
* Fix fault matching air by date shows by using correct episode/season strings in find search results
* Change add 'hevc', 'x265' and some langs to Config Search/Episode Search/Ignore result with any word
* Change NotifyMyAndroid to its new web location
* Update feedparser library 5.1.3 to 5.2.0 (8c62940)
* Remove feedcache implementation and library
* Add coverage testing and coveralls support
* Add py2/3 regression testing for exception clauses
* Change py2 exception clauses to py2/3 compatible clauses
* Change py2 print statements to py2/3 compatible functions
* Change py2 octal literals into the new py2/3 syntax
* Change py2 iteritems to py2/3 compatible statements using six library
* Change py2 queue, httplib, cookielib and xmlrpclib to py2/3 compatible calls using six
* Change py2 file and reload functions to py2/3 compatible open and reload_module functions
* Change Kodi notifier to use requests as opposed to urllib
* Change to consolidate scene exceptions and name cache code
* Change check_url function to use requests instead of httplib library
* Update Six compatibility library 1.5.2 to 1.9.0 (8a545f4)
* Update SimpleJSON library 2.0.9 to 3.7.3 (0bcdf20)
* Update xmltodict library 0.9.0 to 0.9.2 (579a005)
* Update dateutil library 2.2 to 2.4.2 (a6b8925)
* Update ConfigObj library 4.6.0 to 5.1.0 (a68530a)
* Update Beautiful Soup to 4.3.2 (r353)
* Update jsonrpclib library r20 to (b59217c)
* Change cachecontrol library to ensure cache file exists before attempting delete
* Fix saving root dirs
* Change pushbullet from urllib2 to requests
* Change to make pushbullet error messages clearer
* Change pyNMA use of urllib to requests (ref:hacks.txt)
* Change Trakt url to fix baseline uses (e.g. add from trending)
* Fix edit on show page for shows that have anime enabled in mass edit
* Fix issue parsing items in ToktoToshokan provider
* Change to only show option "Upgrade once" on edit show page if quality custom is selected
* Change label "Show is grouped in" in edit show page to "Show is in group" and move the section higher
* Fix media processing of anime with version tags
* Change accept SD titles that contain audio quality
* Change readme.md


### 0.9.1 (2015-05-25 03:03:00 UTC)

* Fix erroneous multiple downloads of torrent files which causes snatches to fail under certain conditions


### 0.9.0 (2015-05-18 14:33:00 UTC)

* Update Tornado Web Server to 4.2.dev1 (609dbb9)
* Update change to suppress reporting of Tornado exception error 1 to updated package as listed in hacks.txt
* Update fix for API response header for JSON content type and the return of JSONP data to updated package as listed in hacks.txt
* Change network names to only display on top line of Day by Day layout on Episode View
* Reposition country part of network name into the hover over in Day by Day layout
* Update Requests library 2.4.3 to 2.6.2 (ff71b25)
* Update change to suppress HTTPS verification InsecureRequestWarning to updated package as listed in hacks.txt
* Remove listed hacks.txt record for check that SSLv3 is available because issue was addressed by vendor
* Update chardet packages 2.2.1 to 2.3.0 (ff40135)
* Update cachecontrol library 0.9.3 to 0.11.2
* Change prevent wasted API hit where show and exception names create a duplicate sanitised year
* Add FAILED status indication to Snatched column of History compact
* Add ARCHIVED status release groups to Downloaded column of History compact
* Update root certificates to release dated 2015.04.28
* Add ToTV provider
* Fix poster URL on Add Show/Add From Trending page
* Fix Backlog scheduler initialization and change backlog frequency from minutes to days
* Change to consolidate and tidy some provider code
* Fix restore table row colours on the Manage/Episode Status Management page
* Add option "Unaired episodes" to config/Search Settings/Episode Search
* Change reduce time to search recent result list by searching only once for the best result
* Fix replacing episodes that have a lower quality than what is selected in the initial and archive quality list
* Fix to include episodes marked Failed in the recent and backlog search processes
* Fix display of search status for an alternative release after episode is manually set to "Failed" on the Display Show page
* Change handle more varieties of media quality
* Change to prevent another scheduled search when one of the same type is already running
* Change travis to new container builds for faster unit testing
* Add handling for shows that do not have a total number of episodes
* Add support for country network image files to the Show List view
* Add General Config/Interface/"Group show list shows into:"... to divide shows into groups on the Show List page
* Change Show List progress bar code, smaller page load, efficient use of js render engine
* Change values used for date sorting on home page and episode view for improved compatibility with posix systems
* Change response handling in downloaders to simplify logic
* Change reduce html payload across page template files
* Change to post process files ordered largest to smallest and tidied PP logging output
* Add "then trash subdirs and files" to the Process method "Move" on the manual post process page
* Add using show scene exceptions with media processing
* Change URL of scene exceptions file for TVRage indexer
* Change overhaul processTV into a thread safe class
* Change postProcessor and processTV to PEP8 standards
* Change overhaul Manual Post-Processing page in line with layout style and improve texts
* Change Force Processes enabled, only the largest video file of many will be processed instead of all files
* Change visual ui of Postprocessing results to match the logs and errors view
* Change remove ugly printing of episode object during PP seen in external apps like sabnzbd
* Change to streamline output toward actual work done instead of showing all vars
* Change pp report items from describing actions about to happen to instead detail the actual outcome of actions
* Add clarity to the output of a successful post process but with some issues rather than "there were problems"
* Add a conclusive bottom line to the pp result report
* Change helpers doctests to unittests
* Add Search Queue Overview page
* Add expandable search queue details on the Manage Searches page
* Fix failed status episodes not included in next_episode search function
* Change prevent another show update from running if one is already running
* Change split Force backlog button on the Manage Searches page into: Force Limited, Force Full
* Change refactor properFinder to be part of the search
* Change improve threading of generic_queue, show_queue and search_queue
* Change disable the Force buttons on the Manage Searches page while a search is running
* Change staggered periods of testing and updating of all shows "ended" status up to 460 days
* Change "Archive" to "Upgrade to" in Edit show and other places and improve related texts for clarity
* Fix history consolidation to only update an episode status if the history disagrees with the status


### 0.8.3 (2015-04-25 08:48:00 UTC)

* Fix clearing of the provider cache


### 0.8.2 (2015-04-19 06:45:00 UTC)

* Fix IPTorrents provider search strings and URL for new site changes


### 0.8.1 (2015-04-15 04:16:00 UTC)

* Fix season pack search errors


### 0.8.0 (2015-04-13 14:00:00 UTC)

* Change Wombles to use tv-dvd section
* Add requirements file for pip (port from midgetspy/sick-beard)
* Remove unused libraries fuzzywuzzy and pysrt
* Change webserve code to a logical layout and PEP8
* Add text to explain params passed to extra scripts on Config/Post Processing
* Remove unused SickBeardURLOpener and AuthURLOpener classes
* Update Pushbullet notifier (port from midgetspy/sickbeard)
* Change startup code cleanup and PEP8
* Change authentication credentials to display more securely on config pages
* Add a "Use as default home page" selector to General Config/Interface/User Interface
* Add option to the third step of "Add Show" to set episodes as wanted from the first and latest season, this triggers
  a backlog search on those episodes after the show is added
* Change to improve the integrity of the already post processed video checker
* Add Kodi notifier and metadata
* Add priority, device, and sound support to Pushover notifier (port from midgetspy/sickbeard)
* Fix updating of pull requests
* Add hidden cache debug page
* Change autoProcessTV scripts python code quotes from " -> '
* Add expand all button to Episode Status Management
* Add Unknown status query to Episode Status Management
* Fix Episode Status Management error popup from coming up when show is selected without expanding
* Add BET network logo
* Change "Force Backlog" button for paused shows on Backlog Overview page to "Paused" indicator
* Remove unused force variable from code and PEP8
* Change browser, bs4 parser and classes code to PEP8 standards
* Change common and config code to PEP8 standards
* Change database code to PEP8 standards
* Change general config's branches and pull request list generation for faster page loading
* Add PlayStation Network logo
* Change layout of Recent Search code
* Change naming of SEARCHQUEUE threads for shorter log lines
* Fix Recent Search running status on Manage Searches page
* Change to no longer require restart with the "Scan and post process" option on page config/Post Processing
* Add validation when using Release Group token on page config Post Processing/Episode Naming/Name pattern/Custom
* Change to simplify and reduce logging output of Recent-Search and Backlog processes
* Hide year, runtime, genre tags, country flag, or status if lacking valid data to display
* Remove redundant CSS color use (all browsers treat 3 identical digits as 6, except for possibly in gradients)
* Remove whitespace and semicolon redundancy from CSS shedding 4.5kb
* Add show names to items listed during startup in the loading from database phase
* Add "Enable IMDb info" option to config/General/Interface
* Change to not display IMDb info on UI when "Enable IMDb info" is disabled
* Change genre tags on displayShow page to link to IMDb instead of Trakt
* Change to reduce the time taken to "Update shows" with show data
* Change to stop updating the IMDb info on edit, and during the scheduled daily update for every show
* Change to update the IMDb info for a show after snatching an episode for it
* Add IMDb lookup to "Update" action on Manage/Mass Update page
* Fix updating of scene exception name cache after adding exceptions on Editshow page
* Change log rotation to occur at midnight
* Change to keep a maximum of 7 log files
* Add automatic compression of old log files
* Change overhaul menu and button icons
* Add "Status of removed episodes" to apply (or not) a preferred status to episodes whose files are detected as removed.
  "Archived" can now be set so that removed episodes still count toward download completion stats. See setting on page
  config/Post Processing/File Handling
* Remove redundant "Skip remove detection" from the config/Post Processing/File Handling page
* Change to highlight the current selected item in combos on page config/Post Processing
* Change the episodes downloaded stat to display e.g. 2843 / 2844 as 99.9% instead of rounding to 100%
* Change 'never' episode row color away from blue on Display Show page when indexer airdate is not defined
* Add tint to archived episode row colour to differentiate it from downloaded episodes on the Display Show page
* Add indication of shows with never aired episodes on Episode Overview page
* Add "Collapse" button and visuals for Expanding... and Collapsing... states
* Add the number of episodes marked with the status being queried to Episode Overview page
* Add indication of shows with never aired episodes on Episode Overview page
* Change to separate "Set as wanted" to prevent disaster selection on Episode Overview page
* Remove restriction to not display snatched eps link in footer on Episode Overview page
* Change the shows episodes count text colour to visually separate from year numbers at the end of show names
* Change to add clarity to the subtitle and other columns on the Mass Update page
* Change to improve clarity with "Recent search" and "Limited backlog" on the Config/Search Settings page
* Change vertical alignment of input fields to be inline with text
* Add tooltips to explain why any the 6 action columns are disabled when required on the Mass Update page
* Change to reclaimed screen estate by hiding unused columns on the Mass Update page
* Change order of option on Mass Edit page to be inline with show edit page
* Fix release group not recognised from manually downloaded filename
* Change to gracefully handle some "key not found" failures when TVDB or TVRage return "Not Found" during show updates
* Change no longer stamp files where airdates are never
* Change overhaul displayShow to ready for new features
* Add section for show plot to displayShow
* Add option to view show background on displayShow (transparent and opaque) for when background downloading is added (disabled)
* Add option to collapse seasons and leave current season open on displayShow (disabled)
* Add filesize to episode location qtip on displayShow
* Change selected options from editShow will only show when enabled now on displayShow
* Change some label tags to fit with edit show page on displayShow
* Fix handle when a show in db has all episodes removed from indexer on displayShow
* Add the name of show that will be displayed to the hover of the Prev/Next show buttons on displayShow
* Add hover tooltips for nfo and tbn columns for browsers that use the title attr on displayShow
* Change Special link moved from "Season" line to "Specials" line on displayShow
* Change code re-factored in readiness for live option switching, clean up and add closures of html tables
* Add show overview from indexers to the database
* Fix case where start year or runtime is not available to display show
* Add "File logging level" to General Config/Advanced Settings
* Fix saving of Sort By/Next Episode in Layout Poster on Show List page
* Change improve backlog search
* Change only add valid items to save to DB
* Change provider cache storage structure
* Add handling for failed cache database upgrades
* Fix XEM Exceptions in case of bad data from XEM
* Change order of snatched provider images to chronological on History layout compact and add ordinal indicators in the tooltips


### 0.7.2 (2015-03-10 17:05:00 UTC)

* Fix Add From Trending page (indexer_id can be "None" which causes white screen when clicking "Add Show")


### 0.7.1 (2015-03-10 17:00:00 UTC)

* Fix error page when clicking "Add Recommended"
* Remove failed Anime options from "Add Existing Show"


### 0.7.0 (2015-03-04 06:00:00 UTC)

* Fix slow database operations (port from midgetspy/sickbeard)
* Add TVRage network name standardization
* Remove recent and backlog search at start up options from GUI
* Change recent and backlog search at start up default value to false
* Change recent search to occur 5 minutes after start up
* Change backlog search to occur 10 minutes after start up
* Change UI footer to display time left until a backlog search
* Remove obsolete tvtorrents search provider
* Change light and dark theme css to only hold color information
* Fix incorrect class names in a couple of templates
* Change anime release groups to in memory storage for lowered latency
* Change adjust menu delay and hover styling
* Fix provider list color
* Add handling of exceptional case with missing network name (NoneType) in Episode View
* Fix black and white list initialization on new show creation
* Add select all and clear all buttons to testRename template
* Fix displayShow topmenu variable to point to a valid menu item
* Change displayShow scene exception separator to a comma for neater appearance
* Remove non english subtitle providers
* Fix rename of excluded metadata
* Change corrected spelling & better clarified various log messages
* Change minor PEP8 tweaks in sab.py
* Add api disabled error code for newznab providers
* Add support for a proxy host PAC url on the General Config/Advanced Settings page
* Add proxy request url parsing to enforce netloc only matching which prevents false positives when url query parts contain FQDNs
* Add scroll into view buttons when overdues shows are available on the Episodes page/DayByDay layout
* Add scroll into view buttons when future shows are available on the Episodes page/DayByDay layout
* Add qTips to episode names on the Episodes page/DayByDay layout
* Change Episodes page/List layout qtips to prepend show title to episode plot
* Change Episodes page/DayByDay layout qtips to prepend show title to episode plot
* Change Episodes page/DayByDay layout cards to display show title in a qtip when there is no plot
* Change position of "[paused]" text to top right of a card on the Episodes page/DayByDay layout
* Add "On Air until" text and overdue/on air colour bars to show episode states on the Episodes page/DayByDay layout
* Change The Pirate Bay url back as it's now back up and oldpiratebay hasn't been updated for weeks
* Remove duplicate thepiratebay icon
* Change to ensure uTorrent API parameters are ordered for uT 2.2.1 compatibility
* Remove defunct boxcar notifier
* Add sound selection for boxcar2 notifier
* Change boxcar2 notifier to use updated api scheme
* Update the Plex notifier from a port at midgetspy/sickbeard
* Add support for multiple server hosts to the updated Plex server notifier
* Change Plex Media Server settings section for multiserver(s) and improve the layout in the config/notifications page
* Add logic to Plex notifier to update a single server where its TV section path matches the downloaded show. All server
  libraries are updated if no single server has a download path match.
* Change the ui notifications to show the Plex Media Server(s) actioned for library updating
* Fix issue where PMS text wasn't initialised on the config/notifications page and added info about Plex clients
* Add ability to test Plex Server(s) on config/notifications page
* Add percentage of episodes downloaded to footer and remove double spaces in text
* Fix SSL authentication on Synology stations
* Change IPT urls to reduce 301 redirection
* Add detection of file-system having no support for link creation (e.g. Unraid shares)
* Add catch exceptions when unable to cache a requests response
* Update PNotify to the latest master (2014-12-25) for desktop notifications
* Add desktop notifications
* Change the AniDB provider image for a sharper looking version
* Change to streamline iCal function and make it handle missing network names
* Change when picking the best result to only test items that have a size specifier against the failed history
* Add anime release groups to add new show options page
* Add setting "Update shows during hour" to General Config/Misc
* Add max-width to prevent ui glitch on Pull request and Branch Version selectors on config/General/Advanced and change <input> tags to html5
* Change order of some settings on Config/General/Interface/Web Interface and tweak texts
* Change overhaul UI of editShow and anime release groups, refactor and simplify code
* Change list order of option on the right of the displayShow page to be mostly inline with the order of options on editShow
* Change legend wording and text colour on the displayShow page
* Add output message if no release group results are available
* Add cleansing of text used in the processes to add a show
* Add sorting of AniDB available group results
* Add error handling and related UI feedback to reflect result of AniDB communications
* Change replace HTTP auth with a login page
* Change to improve webserve code
* Add logout menu item with confirmation
* Add 404 error page
* Change SCC URLs to remove redirection overhead
* Change TorrentBytes login parameter in line with site change
* Change FreshOnTv login parameter and use secure URLs, add logging of Cloudflare blocking and prevent vacant cookie tracebacks
* Change TPB webproxy list and add SSL variants
* Add YTV network logo
* Remove defunct Fanzub provider


### 0.6.4 (2015-02-10 20:20:00 UTC)

* Fix issue where setting the status for an episode that doesn't need a db update fails


### 0.6.3 (2015-02-10 05:30:00 UTC)

* Change KickAssTorrents URL


### 0.6.2 (2015-01-21 23:35:00 UTC)

* Fix invalid addition of trailing slash to custom torrent RSS URLs


### 0.6.1 (2015-01-20 14:00:00 UTC)

* Fix snatching from TorrentBytes provider


### 0.6.0 (2015-01-18 05:05:00 UTC)

* Add network logos BBC Canada, Crackle, El Rey Network, SKY Atlantic, and Watch
* Change Yahoo! screen network logo
* Add and update Discovery Network's channel logos
* Add A&E Network International/Scripps Networks International channel logos
* Remove non required duplicate network logos
* Add lowercase PM to the General Config/Interface/Time style selection
* Change General Config/Interface/Trim zero padding to Trim date and time, now handles 2:00 pm > 2 pm
* Fix trim zero of military time hour to not use 12 hr time
* Change ThePirateBay to use oldpiratebay as a temporary fix
* Change Search Settings/Torrent/Deluge option texts for improved understanding
* Fix Womble's Index searching (ssl disabled for now, old categories are the new active ones again)
* Fix Add From Trending Show page to work with Trakt changes
* Add anime unit test cases (port from lad1337/sickbeard)
* Fix normal tv show regex (port from midgetspy/sickbeard)
* Fix anime regex (port from lad1337/sickbeard)
* Add pull request checkout option to General Config/Advanced Settings
* Add BTN api call parameter debug logging
* Fix anime searches on BTN provider
* Change replace "Daily-Search" with "Recent-Search"
* Add daily search to recent search renaming to config migration code
* Fix 'NoneType' object is not iterable in trakt module
* Add log message for when trakt does not return a watchlist
* Change Coming Episodes calendar view to a fluid layout, change episode layout design, and add day and month in column headers
* Add isotope plug-in to Coming Episodes calendar view to enable sort columns by Date, Network, and Show name
* Add imagesLoaded plug-in to prevent layout breakage by calling isotope to update content after a page auto-refresh
* Change Coming Episodes to "Episodes" page (API endpoint is not renamed)
* Add coming episodes to episode view renaming to config migration code
* Change Layout term "Calendar" to "Day by Day" on Episodes page
* Fix saving of sort modes to config file on Episodes page
* Add qTip episode plots to "Day by Day" on Episodes page
* Add article sorting to networks on Episodes page
* Add toggle sort direction and multidimensional sort to isotope on Episodes page
* Add text "[paused]" where appropriate to shows on layout Day by Day on Episodes page
* Change Epsiodes page auto refresh from 10 to 30 mins
* Add UI tweaks
* Fix progress bars disappearing on home page


### 0.5.0 (2014-12-21 11:40:00 UTC)

* Fix searches freezing due to unescaped ignored or required words
* Add failed database to unit tests tear down function
* Fix purging of database files in tear down function during unit tests
* Add ability to autofocus Search Show box on Home page and control this option via General Config/Interface
* Change some provider images. Add a few new images
* Remove redundant Coming Eps template code used in the old UI
* Change update Plex notifier (port from SickBeard)
* Change Plex notifications to allow authenticated library updates (port from mmccurdy07/Sick-Beard)
* Change Config/Notifications/Plex logo and description (adapted port from mmccurdy07/Sick-Beard)
* Add ability for CSS/JS to target a specific page and layout
* Remove legacy sickbeard updater and build automation code
* Fix multiple instances of SG being able to start
* Fix garbled text appearing during startup in console
* Fix startup code order and general re-factoring (adapted from midgetspy/Sick-Beard)
* Add database migration code
* Change KickassTorrents provider URLs
* Fix missing Content-Type headers for posters and banners
* Remove config Backup & Restore
* Fix article removal for sorting on Display Show, and API pages
* Fix visual positioning of sprites on Config page
* Fix missing navbar gradients for all browsers
* Update qTip2 to v2.2.1
* Overhaul all Add Show pages
* Fix Display Show next/previous when show list is split
* Change Display Show next/previous when show list is not split to loop around
* Fix SQL statements that have dynamic table names to use proper syntax
* Fix port checking code preventing startup directly after an SG restart
* Add a link from the footer number of snatched to episode snatched overview page. The link to the
  Episode Overview page is available on all pages except on the Episode Overview page
* Change the default state for all check boxes on the Episode Overview page to not checked
* Add validation to Go button to ensure at least one item is checked on Episode Overview page
* Add highlight to current status text in header on Episode Overview page
* Fix table alignment on homepage
* Fix duplicate entries in cache database
* Fix network sorting on home page
* Fix restart issue
* Fix to use new TorrentDay URLs
* Fix typo in menu item Manage/Update XBMC


### 0.4.0 (2014-12-04 10:50:00 UTC)

* Change footer stats to not add newlines when copy/pasting from them
* Remove redundant references from Config/Help & Info
* Fix poster preview on small poster layout
* Change overhaul Config/Anime to be in line with General Configuration
* Change descriptions and layout on Config/Anime page
* Remove output of source code line when warnings highlight libraries not used with IMDb
* Add dropdown on Add Trending Shows to display all shows, shows not in library, or shows in library
* Change Help and Info icon sprites to color and text of Arguments if unused
* Change sharper looking heart image on the Add Show page
* Change Add Show on Add Trending Show page to use the full Add New Show flow
* Fix adding shows with titles that contain "&" on Add Trending Show page
* Fix unset vars on Add New Shows page used in the Add Existing Shows context
* Remove unneeded datetime convert from Coming Episodes page
* Fix the log output of the limited backlog search for episodes missed
* Remove unsupported t411 search provider
* Remove obsolete Animezb search provider
* Add option to treat anime releases that lack a quality tag as HDTV instead of "unknown"
* Remove old version checking code that no longer applies to SickGear's release system
* Fix pnotify notifications going full page
* Change overhaul Config Post Processing to be in line with General Configuration
* Change rearrange Config Post Processing items into sections for easier use
* Fix CSS overriding link colors on config pages
* Change Config Post Processing texts and descriptions throughout
* Fix Config Post Processing info icons in "Naming Legends"
* Change Config Post Processing naming sample lines to be more available
* Add Config Post Processing failed downloads Sabnzbd setup guide
* Fix Config Post Processing "Anime name pattern" custom javascript validation
* Add check that SSLv3 is available before use by requests lib
* Update Requests library 2.3.0 to 2.4.3 (9dc6602)
* Change suppress HTTPS verification InsecureRequestWarning as many sites use self-certified certificates
* Fix API endpoint Episode.SetStatus to "Wanted"
* Change airdateModifyStamp to handle hour that is "00:00"
* Fix a handler when ShowData is not available in TVDB and TVRage APIs
* Fix a handler when EpisodeData is not available in TVDB and TVRage APIs
* Add TVRage "Canceled/Ended" as "Ended" status to sort on Simple Layout of Show List page
* Fix qtips on Display Show and Config Post Processing
* Fix glitch above rating stars on Display Show page
* Change overhaul Config/Search Providers
* Change Config/Search Providers texts and descriptions
* Fix display when no providers are visible on Config/Search Providers
* Fix failing "Search Settings" link that is shown on Config/Search Providers when Torrents Search is not enabled
* Fix failing "Providers" link on Config/Search Settings/Episode Search
* Change case of labels in General Config/Interface/Timezone
* Split enabled from not enabled providers in the Configure Provider drop down on the Providers Options tab
* Fix typo on General Config/Misc
* Fix Add Trending Shows "Not In library" now filters tvrage added shows
* Add a hover over text "In library" on Add Trending Shows to display tv database show was added from
* Fix reduces time API endpoint Shows takes to return results
* Fix Coming Eps Page to include shows +/- 1 day for time zone corrections
* Fix season jumping dropdown menu for shows with over 15 seasons on Display Show
* Fix article sorting for Coming Eps, Manage, Show List, Display Show, API, and Trending Shows pages


### 0.3.1 (2014-11-19 16:40:00 UTC)

* Fix failing travis test


### 0.3.0 (2014-11-12 14:30:00 UTC)

* Change logos, text etc. branding to SickGear
* Add Bootstrap for UI features
* Change UI to resize fluidly on different display sizes, fixes the issue where top menu items would disappear on smaller screens
* Add date formats "dd/mm/yy", "dd/mm/yyyy", "day, dd/mm/yy" and "day, dd/mm/yyyy"
* Remove imdb watchlist feature from General Configuration/"Misc" tab as it wasn't ready for prime time
* Change rename tab General Configuration/"Web Interface" to "Interface"
* Add "User Interface" section to the General Configuration/"Interface" tab
* Change combine "Date and Time" and "Theme" tab content to "User Interface" section
* Add field in Advanced setting for a custom remote name used to populate branch versions
* Change theme name "original" to "light"
* Change text wording on all UI options under General Configuration
* Change reduce over use of capitals on all General Configuration tabs
* Change streamline UI layout, mark-up and some CSS styling on General Configuration tabs
* Fix imdb and three other images rejected by IExplorer because they were corrupt. Turns out that they were .ico files renamed to either .gif or .png instead of being properly converted
* Change cleanup Subtitles Search settings text, correct quotations, use spaces for code lines, tabs for html
* Add save sorting options automatically on Show List/Layout Poster
* Change clarify description for backlog searches option on provider settings page
* Fix sort mode "Next Episode" on Show List/Layout:Poster with show statuses that are Paused, Ended, and Continuing as they were random
* Fix sort of tvrage show statuses "New" and "Returning" on Show List/Layout:Simple by changing status column text to "Continuing"
* Add dark spinner to "Add New Show" (searching indexers), "Add existing shows" (Loading Folders), Coming Eps and all config pages (when saving)
* Change Config/Notifications test buttons to stop and highlight input fields that lack required values
* Change Test Plex Media Server to Test Plex Client as it only tests the client and not the server
* Change style config_notifications to match new config_general styling
* Change style config_providers to match new config_general styling
* Change move Providers Priorities qtip options to a new Search Providers/Provider Options tab
* Remove superfish-1.4.8.js and supersubs-0.2b.js as they are no longer required with new UI
* Change overhaul Config Search Settings in line with General Configuration
* Fix error when a show folder is deleted outside SickGear
* Change combine the delete button function into the remove button on the display show page
* Change other small UI tweaks
* Fix keyerrors on backlog overview preventing the page to load
* Fix exception raised when converting 12pm to 24hr format and handle 12am when setting file modify time (e.g. used during PP)
* Fix proxy_indexers setting not loading from config file
* Add subtitle information to the cmd show and cmd shows api output
* Remove http login requirement for API when an API key is provided
* Change API now uses Timezone setting at General Config/Interface/User Interface at relevant endpoints
* Fix changing root dirs on the mass edit page
* Add use trash (or Recycle Bin) for selected actions on General Config/Misc/Send to trash
* Add handling for when deleting a show and the show folder no longer exists
* Fix Coming Episodes/Layout Calendar/View Paused and tweak its UI text
* Made all init scripts executable
* Fix invalid responses when using sickbeard.searchtvdb api command
* Fixes unicode issues during searches on newznab providers when rid mapping occur
* Fix white screen of death when trying to add a show that is already in library on Add Show/Add Trending Show page
* Add show sorting options to Add Show/Add Trending Show page
* Add handler for when Trakt returns no results for Add Show/Add Trending Show page
* Fix image links when anchor child images are not found at Trakt on Add Show/Add Trending Show page
* Add image to be used when Trakt posters are void on Add Show/Add Trending Show page
* Fix growl registration not sending SickGear an update notification registration
* Add an anonymous redirect builder for external links
* Update xbmc link to Kodi at Config Notifications
* Fix missing url for kickasstorrents in config_providers
* Fix media processing when using tvrage indexer and mediabrowser metadata generation
* Change reporting failed network_timezones.txt updates from an error to a warning
* Fix missing header and "on <missing text>" when network is none and Layout "Poster" with Sort By "Network" on coming episodes page
* Change how the "local/network" setting is handled to address some issues
* Remove browser player from Config General and Display Shows page


### 0.2.2 (2014-11-12 08:25:00 UTC)

* Change updater URLs to reflect new repository location


### 0.2.1 (2014-10-22 06:41:00 UTC)

* Fix HDtorrents provider screen scraping


### 0.2.0 (2014-10-21 12:36:50 UTC)

* Fix for failed episodes not counted in total
* Fix for custom newznab providers with leading integer in name
* Add checkbox to control proxying of indexers
* Fix crash on general settings page when git output is None
* Add subcentre subtitle provider
* Add return code from hardlinking error to log
* Fix ABD regex for certain filenames
* Change miscellaneous UI fixes
* Update Tornado Web Server to 4.1dev1 and add the certifi lib dependency
* Fix trending shows page from loading full size poster images
* Add "Archive on first match" to Manage, Mass Update, Edit Selected page
* Fix searching IPTorrentsProvider
* Remove travisci python 2.5 build testing


### 0.1.0 (2014-10-16 12:35:15 UTC)

* Initial release<|MERGE_RESOLUTION|>--- conflicted
+++ resolved
@@ -1,15 +1,14 @@
-<<<<<<< HEAD
 ﻿### 3.33.0 (2024-0x-xx xx:xx:00 UTC)
 
 * Update filelock 3.14.0 (8556141) to 3.15.4 (9a979df)
 * Update package resource API 68.2.2 (8ad627d) to 70.1.1 (222ebf9)
 * Update urllib3 2.2.1 (54d6edf) to 2.2.2 (27e2a5c)
-=======
-﻿### 3.32.7 (2024-08-13 11:30:00 UTC)
+
+
+### 3.32.7 (2024-08-13 11:30:00 UTC)
 
 * Change to prevent saving config.ini before it's fully loaded
 * Change login form to be more password manager friendly
->>>>>>> fcf5ccf2
 
 
 ### 3.32.6 (2024-08-12 17:10:00 UTC)
