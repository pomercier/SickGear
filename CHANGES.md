<<<<<<< HEAD
﻿### 3.28.0 (2023-xx-xx xx:xx:00 UTC)

* Update package resource API 63.2.0 (3ae44cd) to 67.3.2 (b9bf2ec)
* Change remove calls to legacy py2 fix encoding function
* Change requirements for pure py3
=======
﻿### 3.27.6 (2023-02-18 20:10:00 UTC)

* Fix show view edit language
* Fix TVDb image parsing
>>>>>>> ad1e1d47


### 3.27.5 (2023-02-16 18:30:00 UTC)

* Fix network for persons


### 3.27.4 (2023-02-15 13:30:00 UTC)

* Fix updating with running virtualenv


### 3.27.3 (2023-02-15 02:00:00 UTC)

* Fix reading legacy autoProcessTV.cfg


### 3.27.2 (2023-02-10 19:25:00 UTC)

* Fix revert update
* Fix installations that don't have previously saved cleanup lock files 


### 3.27.1 (2023-02-10 15:25:00 UTC)

* Change display show status in Change show header
* Fix TMDB language caching


### 3.27.0 (2023-02-09 15:00:00 UTC)

* Update Apprise 0.8.5 (55a2edc) to 1.2.1 (3d07004)
* Update attr 20.3.0 (f3762ba) to 22.2.0 (a9960de)
* Update Beautiful Soup 4.9.3 (r593) to 4.11.1 (r642)
* Update cachecontrol 0.12.6 (167a605) to 0.12.11 (c05ef9e)
* Add filelock 3.9.0 (ce3e891)
* Remove lockfile no longer used by cachecontrol
* Update Msgpack 1.0.0 (fa7d744) to 1.0.4 (b5acfd5)
* Update certifi 2022.09.24 to 2022.12.07
* Update chardet packages 4.0.0 (b3d867a) to 5.1.0 (8087f00)
* Update dateutil 2.8.1 (c496b4f) to 2.8.2 (28da62d)
* Update diskcache 5.1.0 (40ce0de) to 5.4.0 (1cb1425)
* Update feedparser 6.0.1 (98d189fa) to 6.0.10 (5fcb3ae)
* Update functools_lru_cache 1.6.1 (2dc65b5) to 1.6.2 (2405ed1)
* Update humanize 3.5.0 (b6b0ea5) to 4.0.0 (a1514eb)
* Update Js2Py 0.70 (92250a4) to 0.74 (2e017b8)
* Update package resource API 49.6.0 (3d404fd) to 63.2.0 (3ae44cd)
* Update pyjsparser 2.7.1 (5465d03) to 2.7.1 (cbd1e05)
* Update profilehooks module 1.12.0 (3ee1f60) to 1.12.1 (c3fc078)
* Update pytz 2016.6.1/2016f to 2022.7.1/2022g (d38ff47)
* Update Rarfile 4.0 (55fe778) to 4.1a1 (8a72967)
* Update UnRar x64 for Windows 6.11 to 6.20
* Update Send2Trash 1.5.0 (66afce7) to 1.8.1b0 (0ef9b32)
* Update SimpleJSON 3.16.1 (ce75e60) to 3.18.1 (c891b95)
* Update soupsieve 2.0.2.dev (05086ef) to 2.3.2.post1 (792d566)
* Update tmdbsimple 2.6.6 (679e343) to 2.9.1 (9da400a)
* Update torrent_parser 0.3.0 (2a4eecb) to 0.4.0 (23b9e11)
* Update unidecode module 1.1.1 (632af82) to 1.3.6 (4141992)
* Change prevent included py3 requests module failure on NZBGet systems that by default, run py2 with py2 requests
* Change prevent included py3 requests module failure on SABnzbd systems that by default, run py2 with py2 requests
* Change re-enable fetching metadata banners and posters
* Change add some missing network icons


### 3.26.1 (2023-02-08 20:50:00 UTC)

* Change forced show updates process during startup to prevent webUI blocking
* Change allow Python 3.11.2, 3.10.10


### 3.26.0 (2023-01-12 02:00:00 UTC)

* Change bump to major version 3.xx to signal that this branch supports Python3+ only
* Update Tornado Web Server 6.1.0 (2047e7a) to 6.2.0 (a4f08a3)
* Update Requests library 2.26.0 (b0e025a) to 2.28.1 (ec553c2)
* Update urllib3 1.26.2 (eae04d6) to 1.26.13 (25fbd5f)
* Update idna library 2.9 (1233a73) to 3.4 (37c7d9b)
* Add support for scene episode number to multiple episodes
* Add TMDB TV info source
* Change return unknown.png flag if a requested flag image file doesn't exist
* Change use regular cast from season as show cast
* Change prefer recent cast in cast order
* Change filter non-main appearance of main cast persons
* Add direct match to relative sort as first priority of search results
* Change improve memory management
* Add select2 control to view-show/Change show
* Add support or orjson, with fallback to simplejson then native json
* Change migrate Kodi addon to Kodi (Matrix), (Leia) and older can use repo source url /kodi-legacy
* Change ensure XML header in Kodi nfo files
* Change fix some typos


### 0.25.60 (2023-01-03 13:30:00 UTC)

* Fix search results sorting
* Change add windows and macOS GitHub unit test jobs
* Change update GitHub actions/setup-python v3 to v4
* Change fix typo on config providers view


### 0.25.59 (2023-01-03 00:10:00 UTC)

* Fix send mark=bad to NZBGet when minimum dir size test fails
* Change create Python Unit test workflow
* Fix ignore_and_require_words_tests.py
* Change revert scene_helpers_tests.py
* Change unit tests: force python to garbage collect all db connections


### 0.25.58 (2022-12-21 20:30:00 UTC)

* Fix improve data cleanse from TV info source
* Fix issue where actor data is None
* Fix update Black Lagoon scene helper test
* Remove Sick Beard Index, inactive for 16 months since Aug 2021


### 0.25.57 (2022-12-21 13:00:00 UTC)

* Fix replace dead predb.ovh with predb.de for provider scene filter


### 0.25.56 (2022-12-20 19:00:00 UTC)

* Fix webapi search
* Change add poster to webapi search results


### 0.25.55 (2022-12-19 11:30:00 UTC)

* Fix Trakt account error handling
* Change enable failure monitor for tv show search (Trakt)
* Change improve api/builder drop down colour to indicate sg vs sb endpoints


### 0.25.54 (2022-12-17 17:40:00 UTC)

* Fix Trakt API server error handler


### 0.25.53 (2022-12-17 15:50:00 UTC)

* Change update dateutil zoneinfo fallback to 2022g
* Change allow Python 3.11.1, 3.10.9, 3.9.16, 3.8.16, and 3.7.16
* Change remove unneeded old python-Levenshtein for py3
* Change add a pypi package repo
* Change update lxml for Windows to 4.9.2
* Change update pip to final supported version for py2


### 0.25.52 (2022-11-17 03:30:00 UTC)

* Fix process media


### 0.25.51 (2022-11-16 14:30:00 UTC)

* Fix process media with a date in parentheses
* Add rapid fuzz dependency
* Change add a deprecated message where SickBeard.py is still being used


### 0.25.50 (2022-10-31 14:30:00 UTC)

* Change improve the scope of auth dupe checker


### 0.25.49 (2022-10-30 17:30:00 UTC)

* Change update dateutil zoneinfo fallback to 2022f
* Change improve performance when fetching logs
* Change Cheetah3 min version to 3.3.0 on py3
* Fix Cryptography yanked module
* Change providers config page, add warning if duplicate api/pass keys exist at different providers
* Fix issue where apikey field can be invisible on /api/builder/
* Change view-log page, Logs command of /api/builder/ and starify auth data
* Fix log typo in NZBGet Mark Good/Success postprocess action
* Remove providers HDME, Torrentsdb, and Zooqle


### 0.25.48 (2022-10-18 01:40:00 UTC)

* Change allow Python 3.11
* Remove provider Grabtheinfo
* Fix TVChaosUK and Nebulance on py3.11


### 0.25.47 (2022-10-15 01:05:00 UTC)

* Change improve clarity of Telegram notification chat id field


### 0.25.46 (2022-10-12 17:10:00 UTC)

* Change allow Python 3.10.8, 3.9.15, 3.8.15, and 3.7.15
* Change update dateutil zoneinfo fallback to 2022e


### 0.25.45 (2022-10-11 16:20:00 UTC)

* Fix timeout on "Add from TV info source" 
* Update certifi 2021.10.08 to 2022.09.24
* Fix Torrentleech, a new session is required using the URL under the TL provider options/Cookies


### 0.25.44 (2022-10-09 10:45:00 UTC)

* Change add 4 digit episode name parsing


### 0.25.43 (2022-10-05 11:30:00 UTC)

* Change python-Levenshtein to Levenshtein for py3.7-py3.11
* Change allow regex for py3.11
* Change make genre list output consistent on search results


### 0.25.42 (2022-09-30 14:40:00 UTC)

* Change update dateutil zoneinfo fallback to 2022d
* Fix genre strings when converted to list to not contain leading/trailing empty items


### 0.25.41 (2022-09-23 01:25:00 UTC)

* Fix a particular date handling that resulted in a UI issue


### 0.25.40 (2022-09-09 11:20:00 UTC)

* Change allow Python 3.10.7, 3.9.14, 3.8.14, and 3.7.14


### 0.25.39 (2022-08-25 08:50:00 UTC)

* Fix recommended.txt for package updates


### 0.25.38 (2022-08-23 16:10:00 UTC)

* Change allow Python 3.10.6
* Change update fallback zoneinfo to 2022c
* Change handle invalid date strings in search results
* Change don't load entire file at once when calling download_file
* Change don't request cache images for CachedImages class
* Fix role(), if character_name is empty use 'unknown name'


### 0.25.37 (2022-06-23 13:40:00 UTC)

* Change try to auto add repo path to git `safe.directory` setting
* Change if auto adding git setting fails, post message to update section that SickGear path must be marked safe in git
* Change force English output for git runner
* Change about page, add more credits and a support link for TheTVDb


### 0.25.36 (2022-06-22 14:45:00 UTC)
 
* Fix if config file doesn't exist and git is installed try to find current hash or set dummy


### 0.25.35 (2022-06-08 00:28:00 UTC)

* Fix catch ShowDirNotFoundException during prostprocessing


### 0.25.34 (2022-06-06 23:00:00 UTC)

* Change allow Python 3.10.5


### 0.25.33 (2022-05-19 09:45:00 UTC)

* Change allow Python 3.9.13


### 0.25.32 (2022-05-15 23:00:00 UTC)

* Remove provider Baconbits


### 0.25.31 (2022-03-28 15:10:00 UTC)

* Change allow Python 3.10.4, 3.9.12, 3.8.13, and 3.7.13
* Update zoneinfo fallback to 2022a
* Change enable cryptography wheels on Windows amd64, Linux x86_64 or aarch64, and Darwin x86_64
* Change use cryptography <= 3.3.2 on systems that don't have prebuilt wheels to avoid rust requirement


### 0.25.30 (2022-03-11 14:55:00 UTC)

* Change improve onTxComplete shell compatibility
* Change bump onTxComplete Linux version 1.2 to 1.3


### 0.25.29 (2022-03-10 20:30:00 UTC)

* Fix onTxComplete Linux port omissions from the Windows original
* Change bump onTxComplete Linux version 1.1 to 1.2


### 0.25.28 (2022-03-04 23:55:00 UTC)

* Update UnRar x64 for Windows 6.02 to 6.11


### 0.25.27 (2022-03-03 11:50:00 UTC)

* Fix don't use invalid timestamps for episodes
* Update recommended modules


### 0.25.26 (2022-02-01 13:00:00 UTC)

* Remove ETTV provider
* Change add logging message when no season folder is set for path creation


### 0.25.25 (2022-01-18 14:55:00 UTC)

* Change allow Python 3.10.2 and 3.9.10


### 0.25.24 (2021-12-22 22:05:00 UTC)

* Fix person text spacing in regular layout


### 0.25.23 (2021-12-18 19:45:00 UTC)

* Fix handle bad data fetched from tvinfo source and passed to get_network_timezone


### 0.25.22 (2021-12-14 00:30:00 UTC)

* Fix recognition of unreadable media quality to type UNKNOWN


### 0.25.21 (2021-12-07 00:40:00 UTC)

* Change allow Python 3.10.1


### 0.25.20 (2021-11-21 16:25:00 UTC)

* Fix display show when IMDb returns no episodes or runtimes


### 0.25.19 (2021-11-15 23:00:00 UTC)

* Change allow Python 3.9.9


### 0.25.18 (2021-11-12 15:00:00 UTC)

* Change filter irrelevant Trakt API results


### 0.25.17 (2021-11-12 00:15:00 UTC)

* Fix daily schedule JavaScript error


### 0.25.16 (2021-11-10 19:00:00 UTC)

* Fix TVmaze search
* Fix comparison of episode name with numbers during parsing of multi episode releases
* Add name_parser unittest multi episode with episode name comparison


### 0.25.15 (2021-11-09 12:00:00 UTC)

* Fix tvc cards returning view


### 0.25.14 (2021-11-06 04:30:00 UTC)

* Change allow Python 3.9.8
* Update recommended modules cffi, lxml, and regex


### 0.25.13 (2021-11-05 12:25:00 UTC)

* Update zoneinfo fallback to 2021e
* Add episode number in api history results
* Change prevent backups when creating a new db
* Fix update only existing Kodi .nfo files during SG update
* Fix config/search "Test fs" button
* Add additional cleanup for cast


### 0.25.12 (2021-10-17 23:00:00 UTC)

* Fix large sickbeard db's that occurred from using subtitle settings
* Update zoneinfo fallback to 2021d


### 0.25.11 (2021-10-12 17:00:00 UTC)

* Fix edit-show alert "set master" malfunction on shows with no master to edit


### 0.25.10 (2021-10-12 11:55:00 UTC)

* Update certifi 2021.05.30 to 2021.10.08


### 0.25.9 (2021-10-11 13:45:00 UTC)

* Update zoneinfo fallback to 2021c
* Update regex for Python 3.10 on Windows
* Change deprecated anon redirect service


### 0.25.8 (2021-10-10 21:00:00 UTC)

* Fix add show and browse TVmaze cards on Solaris Hipster


### 0.25.7 (2021-09-29 18:40:00 UTC)

* Fix ignore entire show runtimes when getting runtimes from IMDb
* Change enable failure monitor for search_tvs
* Change thexem server


### 0.25.6 (2021-09-26 17:45:00 UTC)

* Fix view-show on new browsers
* Fix remove box in footer on certain setups
* Update zoneinfo fallback to 2021b


### 0.25.5 (2021-09-24 14:55:00 UTC)

* Change upgrade Snap unrar 5.6.8 to 6.0.2
* Fix workaround snap certificate failure to access rarlab server


### 0.25.4 (2021-09-24 10:30:00 UTC)

* Fix logging during media process where setting airdate is unavailable


### 0.25.3 (2021-09-21 22:00:00 UTC)

* Fix filter in history API endpoint
* Fix multiep magnets are not downloadable
* Change remove dead magnet cache services


### 0.25.2 (2021-09-20 20:00:00 UTC)

* Fix history API endpoint for all snatch and download statuses (including archived, failed)


### 0.25.1 (2021-09-18 00:06:00 UTC)

* Fix history API endpoint to respect clear history


### 0.25.0 (2021-09-15 00:05:00 UTC)

* Add ability to switch a TV info source for a show, initial support is for TheTVDb and TVMaze
* Add column on manage/Bulk Change for TV info source so that shows can be sorted to isolate by source for switching
* Add TV info source selection to manage/Bulk Change/Edit
* Add auto redirect from manage/Bulk Change/Edit/Submit to manage/show-tasks if a TV info source is tasked for change
* Add after a restart, auto resume switching shows that didn't finish the switch TV info source process
* Change improve loading speed of shows at startup
* Change improve main execution loop speed
* Add new sort option "Combine source" to add show search show results
* Add support list of names to search for in add show search
* Add support for more URLs in add show search
* Add ability to search tvid:prodid as found in URLs and at other UI places
* Add dynamic search examples to add show search
* Add placeholder syntax hints to add show search
* Add source provider images to add show search result items
* Fix add show search box width now that the other select is reinstated
* Fix add show search TVDb links only to contain lang arg, not all
* Change "exists in db" link on search results page to support any info source
* Change browse cards interface to new add show search
* Change assist user search terms when the actual title of a show is unknown
* Change remove problematic buffering of 20 items on search results
* Change remove year from add show search term ... year is still used for relevancy order
* Change "Import" title to "Path conflict" for clarity
* Add when a path conflict occurs during add show, users may enter a new show folder name
* Add parsing Kodi show.nfo so import existing page selects any known info source
* Change improve speed getting list in the import page
* Change refactor mass_add_table to improve performance, and code clarity
* Change improve find_show_by_id performance
* Add glide.js 3.4.0 (f7ff0dd)
* Add object fit image 3.2.4 (f951d2a)
* Update fancyBox 2.1.6 to 3.5.7 (c4fd903)
* Update jQ collapser 2.0 to 3.0.1 (c3f95ba)
* Add person/character glide slider to view-show
* Change replace swipe with move event to act on any input type event (e.g. keyboard) for glide on view-show
* Add a vertical dotted line indication to the final cast glide slide on view-show
* Add glide arrows to view-show
* Add click the glide number button on view-show to change slide times or pause the glider
* Add cast displayed on view-show is saved whenever the glide is paused
* Add restore view-show glide to the left-most image shown while ever the glide slider is in the pause state
* Fix layout of multiline genre labels on view-show
* Change view-show, during adding of a show, cast links will only become active when ready to be linked, otherwise, display as text
* Add third-person singular pronoun on view-show to a character who is portrayed by themselves
* Add force cast update to view-show
* Add person view link to view-show glider
* Add character view link to view-show glider
* Add to view-show a notification message if a show fails to switch master TV info source
* Add visual cue of master TV info source to view-show
* Add imdb miniseries average runtime to view-show
* Change improve ui glide panel generally and also on startup
* Add prevent user error on edit-show where "set master" is pending but Update or Cancel Edit is used instead of "Save Changes"
* Change add character relationship "Presenter" to "Host"
* Add where a character is in multiple shows to the character view
* Change display on ui when update cast is in progress and not just queued
* Rename from TVMaze to TVmaze in line with their branding
* Add 5 mins to Trakt failure retries times
* Change improve speed reading for many processes
* Change correct log messages grammar
* Change improve manage/Show Tasks template
* Change use proper section dividers on manage/Show Tasks
* Change replace inline styles with CSS classes to improve readability and load perf
* Add characters, person to clean-up cache (30 days)
* Add reload person, character images every 7 days
* Add suppress UI notification for scheduled people updates during show updates and during switching TV info source
* Add failed TV info source switches to manage/Show Tasks
* Add remove item from queue and clear queue test buttons to manage/Show Tasks and manage/Search Tasks
* Change improve show update logic
* Add check for existing show with new id pair before switching
* Change prioritize first episode start year over the start year set at the TV info source
* Change delete non-existing episodes when switching TV info source
* Add TMDB person pics as fallback
* Add use person fallback for character images
* Add logic to add start, end year in case of multiple characters per person
* Add spoken height to person view
* Add abort people cast update when show is deleted, also remove show from any queued show item or search item
* Add updating show.nfo when a cast changes
* Change use longest biography available for output
* Add UI requests of details for feb 28 will also return feb 29 in years without feb 29
* Add fetch extra data fallback from TMDB for persons
* Change fanart icon
* Add provider TorrentDB
* Add menu Shows/"TVmaze Cards"
* Add show name/networks card user input filter
* Change only auto refresh card view if a recoverable error occurs
* Update Requests library 2.25.1 (bdc00eb) to 2.26.0 (b0e025a)
* Fix handling of card filters and sort states
* Add view paused "Only" to Daily Schedule
* Add return paused "Only" to API
* Change Add shows/Search results first aired dates to UI date format setting
* Change improve the search progress text
* Add "Size" filter '<0' in history view to filter already deleted media
* Change swap `Episode` and `Label` columns in history view


### 0.24.17 (2021-08-31 01:00:00 UTC)

* Change allow Python 3.8.12, 3.9.7, and 3.10.0


### 0.24.16 (2021-08-28 16:05:00 UTC)

* Update Windows recommended modules lxml, pip, regex, setuptools, and add cffi, python-Levenshtein
* Change newznab provider add handler for http response code 401


### 0.24.15 (2021-08-05 11:45:00 UTC)

* Change media process move process method for *nix systems that don't support native move
* Fix do not display empty show name results returned from TVDb


### 0.24.14 (2021-07-31 08:50:00 UTC)

* Change add compatibility for Transmission 3.00 client with label support
* Change ensure cookies are split only into 2 parts at the lhs of multiple occurrences of '='
* Remove provider Skytorrents


### 0.24.13 (2021-07-27 02:20:00 UTC)

* Fix incorrect reporting of missing provider detail


### 0.24.12 (2021-07-17 08:10:00 UTC)

* Fix snap build


### 0.24.11 (2021-07-14 10:30:00 UTC)

* Fix handle a provider response when in error case
* Change use wider min width for left column on About page
* Fix misaligned columns when expanding/collapsing a show on Episode Overview


### 0.24.10 (2021-07-06 20:00:00 UTC)

* Fix package update detection
* Change add DSM 7 error messages


### 0.24.9 (2021-07-05 10:25:00 UTC)

* Change add Synology DSM 7 compatibility
* Fix exception when removing a show


### 0.24.8 (2021-06-30 23:05:00 UTC)

* Fix nameparser unit tests


### 0.24.7 (2021-06-30 22:10:00 UTC)

* Fix parse correct animes during recent and backlog search


### 0.24.6 (2021-06-28 23:59:00 UTC)

* Change allow Python 3.7.11, 3.8.11, and 3.9.6


### 0.24.5 (2021-06-26 16:45:00 UTC)

* Fix restart after "Update Now" is clicked on UI, must manually restart from 0.24.0 until this release


### 0.24.4 (2021-06-25 03:00:00 UTC)

* Fix issue on certain py2 setups that created mishandling of 404's
* Add SpeedApp torrent provider


### 0.24.3 (2021-06-17 23:00:00 UTC)

* Fix view-show poster click zoom area is only accessible from top of poster image
* Move view-show paused "II" indicator as it wasn't in a good spot anyway


### 0.24.2 (2021-06-14 13:50:00 UTC)

* Update UnRar x64 for Windows 6.01 to 6.02


### 0.24.1 (2021-06-10 11:30:00 UTC)

* Fix handle whitespaced queries


### 0.24.0 (2021-06-08 12:50:00 UTC)

* Change free up some screen real estate on manage/Bulk Change
* Change rotate column headers on manage/Bulk Change for supported browsers to reduce screen estate waste
* Add column to manage/Bulk Change to display the show folder location size
* Add media stats to manage/Bulk Change and view-show when hovering over folder size
* Add to manage/Bulk Change an icon where show location no longer exists and group the icon/non icon shows
* Add a hover tip to the edit column on manage/Bulk Change to remind about using multi-select
* Change add tooltips on manage/Bulk Change checkbox actions to display what each are used for
* Add to manage/Bulk Change confirm dialog before removing or deleting a show
* Change manage/Bulk Change add sort by size options to table, (Total, Largest, Smallest, Average)
* Change manage/Bulk Change add busy spinner for processing when changing size sort type
* Change manage/Bulk Change table make header stick when page is scrolled
* Change manage/Bulk Change table make footer stick when page is scrolled
* Change manage/Bulk Change add filter to table, showname, quality, and status
* Change number of shows listed after a filter is displayed at the bottom of Bulk Change
* Change edit and submit buttons are disabled when there is no selection on Bulk Change
* Change edit and submit buttons display number of selected items on Bulk Change
* Change tidy up html markup and JavaScript for manage/Bulk Change
* Change refactor to simplify bulk_change logic
* Add to config/General, "Package updates" and list packages, check packages by default on Windows, others must enable
* Change simplify section config/General/Updates
* Add check for package updates to menu item action "Check for Updates"
* Add known failures are cleared for a fresh check when "Check for Updates" is used
* Add FileSharingTalk nzb provider
* Change optimize .png images to improve file/transfer size
* Add tz version info to the about page
* Change auto-install Cheetah dependency on first time installations (tested on Win)
* Change add cryptography to recommended.txt
* Change add prebuilt AMD64 python-Levenshtein to recommended.txt
* Change add prebuilt Windows Python 3.10 lxml to recommended.txt
* Change add prebuilt Windows Python 3.10 regex to recommended.txt
* Change replace deprecated `currentThread` with `current_thread` calls
* Change initialise Manage/Media Process folder and method from Config/Media Process when no previous values are stored
* Change remember Manage/Media Process folder and method when button 'Process' is used
* Change abbreviate long titles under menu tab
* Change add fallback to unar if unrar binary is unavailable on Linux
* Update attr 20.2.0 (4f74fba) to 20.3.0 (f3762ba)
* Update diskcache_py3 5.0.1 (9670fbb) to 5.1.0 (40ce0de)
* Update diskcache_py2 4.1.0 (b0451e0) from 5.1.0 (40ce0de)
* Update humanize 3.1.0 (aec9dc2) to 3.5.0 (b6b0ea5)
* Update Rarfile 3.1 (a4202ca) to 4.0 (55fe778)
* Update Requests library 2.24.0 (2f70990) to 2.25.1 (bdc00eb)
* Update Six compatibility library 1.15.0 (c0be881) to 1.16.0 (b620447)
* Update urllib3 1.25.11 (00f1769) to 1.26.2 (eae04d6)
* Add menu Shows/"Next Episode Cards"
* Change improve SQL performance
* Add option "Add paused" to Options/"More Options" at the final step of adding a show
* Update certifi 2020.11.08 to 2021.05.30


### 0.23.22 (2021-05-27 00:10:00 UTC)

* Change officially move chat support to irc.libera.chat
* Change tweak NBL API tip


### 0.23.21 (2021-05-17 10:20:00 UTC)

* Fix provider Nebulance
* Fix provider MoreThan


### 0.23.20 (2021-05-13 18:35:00 UTC)

* Fix restart to release and free resources from previous run process
* Change fanart lib to get_url


### 0.23.19 (2021-05-05 21:40:00 UTC)

* Fix MoreThan provider and add provider option only allow releases that are site trusted
* Add Python 3.9 to Travis


### 0.23.18 (2021-05-03 23:10:00 UTC)

* Change allow Python 3.8.10 and 3.9.5
* Remove PiSexy provider
* Fix refresh_show, prevent another refresh of show if already in queue and not forced
* Fix webapi set scene season
* Fix set path in all_tests for py2
* Fix webapi exception if no backlog was done before (CMD_SickGearCheckScheduler)
* Change webapi don't allow setting of scene numbers when show hasn't activated scene numbering
* Add webapi unit tests


### 0.23.17 (2021-04-12 12:40:00 UTC)

* Update UnRar for Windows 6.00 to 6.01 x64


### 0.23.16 (2021-04-05 23:45:00 UTC)

* Change allow Python 3.9.4
* Change prevent use of Python 3.9.3 and alert users to upgrade to 3.9.4 due to a recall


### 0.23.15 (2021-04-03 10:05:00 UTC)

* Change allow Python 3.8.9 and 3.9.3


### 0.23.14 (2021-03-10 01:40:00 UTC)

* Add config/Search/Search Tasks/"Host running FlareSolverr" to handle CloudFlare providers
* Change the cf_clearance cookie to an undocumented optional config instead of a requirement
* Change where cf_clearance does not exist or expires, config/Search/Search Tasks/"Host running FlareSolverr" is required
* Fix saving magnet from PAs as files under py3
* Fix SkyTorrents provider
* Fix Torlock provider
* Fix TBP provider


### 0.23.13 (2021-02-26 19:05:00 UTC)

* Add Newznab providers can use API only or API + RSS cache fallback. Tip added to Newznab config/Media Providers/API key
* Add correct user entry mistakes for nzbs2go api url


### 0.23.12 (2021-02-19 17:00:00 UTC)

* Change allow Python 3.8.8 and 3.9.2


### 0.23.11 (2021-02-04 23:30:00 UTC)

* Fix report correct number of items found during nzb search
* Change recognise custom spotweb providers
  

### 0.23.10 (2021-01-30 11:20:00 UTC)

* Fix change file date on non Windows


### 0.23.9 (2021-01-28 19:45:00 UTC)

* Fix provider nCore
* Change update dateutil fallback zoneinfo to 2021a


### 0.23.8 (2020-12-31 20:40:00 UTC)

* Change update dateutil fallback zoneinfo to 2020f
* Fix notifiers Pushover and Boxcar2 under py3
* Fix need to restart SG for a change in TVChaosUK password to take effect


### 0.23.7 (2020-12-13 20:40:00 UTC)

* Fix remove need to page refresh after entering an anime scene absolute number on view-show
* Change add TVChaosUK custom name regulator to prevent a false trigger from the wordlist filter


### 0.23.6 (2020-12-11 01:50:00 UTC)

* Update UnRar for Windows 5.91 to 6.00 x64
* Fix providers BitHDTV, Blutopia, HDTorrents, Pretome, PrivateHD, PTFiles, SceneHD, TVChaosUK
* Change handle redirects from POST requests
* Change Kodi Addon 1.0.8


### 0.23.5 (2020-12-05 13:45:00 UTC)

* Change improve dark theme text legibility with green/gold background under "Downloads" in view-shows/simple layout


### 0.23.4 (2020-12-02 11:30:00 UTC)

* Change allow Python 3.9.1


### 0.23.3 (2020-11-30 17:20:00 UTC)

* Change remove use of native Py 7zip as compressor found to crash Python binary under Linux with low memory conditions


### 0.23.2 (2020-11-21 18:40:00 UTC)

* Change allow Python 3.8.7
* Change suppress py27 startup cryptography deprecation warning
* Fix filter out history items that don't qualify for status snatched/good


### 0.23.1 (2020-11-16 23:00:00 UTC)

* Fix image failure for a show that is force updated, removed, then readded


### 0.23.0 (2020-11-11 13:30:00 UTC)

* Change improve search performance for backlog, manual, failed, and proper
* Add overview of the last release age/date at each newznab provider to History/Layout "Connect fails"
* Add "History new..." to Shows menu by clicking the number
* Add db backup to the scheduled daily update
* Add display "Database backups" location at config/about if feature available
* Add option "Backup database plan" to config/general/advanced if feature available
* Add py7zr to recommended.txt for optional 7z compression
* Add `backup_db_path` setting to config.ini to customise backup db location
* Add `backup_db_max_count` to config.ini with range 0-90 where 0 = disable backup, 14 = default
* Change improve list performance for file/directory browser
* Change improve import shows listing performance
* Change improve performance during show rescan process
* Change improve performance during media processing
* Change improve scantree performance with regex params of what to include and/or exclude
* Change rename remove_file_failed to remove_file_perm and make it return an outcome
* Add config/General/Updates/Alias Process button, minimum interval for a fetch of custom names/numbering is 30 mins
* Add Export alternatives button to edit show
* Change season specific alt names now available not just for anime
* Change improve tooltip over show title in display show for multiple alternatives
* Add display season alternatives on hover over season titles in display show
* Change single digit season display to zero-padded double digits in edit show
* Change add note on edit show for season specific search rule
* Add mark next to season titles that have exceptions
* Add support for centralised sg alternative names and numbers
* Change sg alts can overwrite scene number field only if field value is blank
* Change add note on edit show for season specific search rule
* Change add has_season_exceptions to control newznab id search
* Change add season exceptions to torrent providers
* Change give remove_file functions time to process
* Add ignore folders that contain ".sickgearignore" flag file
* Change add 3 days cache for tmdb base info only
* Change `Discordapp` to `Discord` in line with company change
* Change remove `app` from URL when calling webhook
* Change remind user when testing Notifications config / Discord to update URL
* Change Trim/Clear history to hide items because the data is needed for core management
* Fix incorrect text for some drop down list items in the apiBuilder view that affected some browsers
* Fix connection skip error handling in tvdb_api
* Add client parameter to pp class and add it to API sg.postprocess
* Change API version to 14
* Change add a test for both require and ignore show specific words with partial match, both should fail
* Change expand to all providers, and season results, applying filters to .torrent content and not just search result...
  name for where a found torrent result `named.this` contains `name.that` and ignore `that` did not ignore `named.this`
* Change init showDict for all unit tests
* Change add error handling for zoneinfo update file parsing
* Change downgrade network conversions/timezone warnings on startup to debug level
* Add enum34 1.1.10
* Add humanize 3.1.0 (aec9dc2)
* Add Torrent file parse 0.3.0 (2a4eecb)
* Update included fallback timezone info file to 2020d
* Update attr 20.1.0.dev0 (4bd6827) to 20.2.0 (4f74fba)
* Update Beautiful Soup 4.8.2 (r559) to 4.9.3 (r593)
* Update cachecontrol library 0.12.5 (007e8ca) to 0.12.6 (167a605)
* Update certifi 2020.06.20 to 2020.11.08
* Update dateutil 2.8.1 (43b7838) to 2.8.1 (c496b4f)
* Change add diskcache_py3 5.0.1 (9670fbb)
* Change add diskcache_py2 4.1.0 (b0451e0)
* Update feedparser_py3 6.0.0b3 (7e255f0) to 6.0.1 (98d189fa)
* Update feedparser_py2 backport
* Update hachoir_py3 3.0a6 (5b9e05a) to 3.1.2 (f739b43)
* Update hachoir_py2 2.0a6 (5b9e05a) to 2.1.2
* Update Js2Py 0.70 (f297498) to 0.70 (92250a4)
* Update package resource API to 49.6.0 (3d404fd)
* Update profilehooks module 1.11.2 (d72cc2b) to 1.12.0 (3ee1f60)
* Update Requests library 2.24.0 (1b41763) to 2.24.0 (2f70990)
* Update soupsieve_py3 2.0.0.final (e66c311) to 2.0.2.dev (05086ef)
* Update soupsieve_py2 backport
* Update Tornado_py3 Web Server 6.0.4 (b4e39e5) to 6.1.0 (2047e7a)
* Update tmdbsimple 2.2.6 (310d933) to 2.6.6 (679e343)
* Update urllib3 1.25.9 (a5a45dc) to 1.25.11 (00f1769)
* Change add remove duplicates in newznab provider list based on name and url
* Change remove old provider dupe cleanup
* Change add response rate limit handling for generic providers
* Change add newznab retry handling
* Change add 2s interval fetch retry for GitHub as it can sometimes return no data
* Change rename misuse of terminology `frequency` to `interval`


### 0.22.16 (2020-11-10 20:15:00 UTC)

* Fix anime name parser tests failing on assumed season number 1
* Change increase number of IMDb ID digits parsed in TVDb lib
* Change add Trakt requested guidance to the log for locked user accounts


### 0.22.15 (2020-11-09 14:10:00 UTC)

* Fix IMDb cards not always displayed as `in library`


### 0.22.14 (2020-11-06 21:55:00 UTC)

* Fix RarBG in cases where home page cannot be reached


### 0.22.13 (2020-11-05 01:00:00 UTC)

* Fix SpeedCD provider
* Remove HorribleSubs provider


### 0.22.12 (2020-11-03 16:05:00 UTC)

* Fix IPTorrents


### 0.22.11 (2020-10-30 01:45:00 UTC)

* Fix an old and rare thread timing case that can change a show to the wrong type while fetching alternative names


### 0.22.10 (2020-10-28 14:10:00 UTC)

* Fix clear of old fail times for providers


### 0.22.9 (2020-10-21 11:55:00 UTC)

* Change remove DB file logging level from config/General and reduce DB levels to Debug to reduce log file noise
* Add Trakt rate-limiting http response code 429 handling to prevent request failure


### 0.22.8 (2020-10-19 13:45:00 UTC)

* Fix rare timing case on first-time startup with a network timezone update failure and an endless loop
* Change ensure `autoProcessTV/sabToSickGear.py` is set executable


### 0.22.7 (2020-10-19 10:15:00 UTC)

* Add `autoProcessTV/sabToSickGear.py` that works with SABnzbd under both py2 and py3


### 0.22.6 (2020-10-19 01:05:00 UTC)

* Fix libtrakt logging error that created a Trakt notifier issue during media process


### 0.22.5 (2020-10-16 00:45:00 UTC)

* Fix reading scene numbers from db
* Change improve clarity of notes when config/Media Process/Failed Download Handling is enabled


### 0.22.4 (2020-10-15 13:20:00 UTC)

* Fix enable "Perform search tasks" at config/Media Providers/Options for custom RSS
* Fix remove enable_scheduled_backlog as it is not appropriate for custom RSS
* Fix if no anime release group parsed, provider id is used to prevent skipping result
* Fix if no anime season is parsed, assume season 1 to prevent skipping result
* Change add some anime quality recognition to assist search


### 0.22.3 (2020-10-14 15:00:00 UTC)

* Fix use qualities saved as default during Add Show to set up qualities in Bulk Change
* Fix add manual indents to Quality dropdown select that browsers removed from CSS styles
* Change allow Python 3.9.0
* Fix English flag


### 0.22.2 (2020-09-25 09:00:00 UTC)

* Change allow Python 3.8.6
* Fix show saved require word list to require at least one word during search


### 0.22.1 (2020-09-24 13:00:00 UTC)

* Fix rare case with import existing shows where shows are not listed due to a corrupt `.nfo` file


### 0.22.0 (2020-09-19 20:50:00 UTC)

* Add menu Shows/"Metacritic Cards"
* Add menu Shows/"TV Calendar Cards"
* Add country and language to Shows/"Trakt Cards"
* Add persistence to views of Shows/Browse Cards
* Change make web UI calls async so that, for example, process media will not block page requests
* Change improve speed of backlog overview
* Fix the missing snatched low quality on backlog overview
* Fix print trace to webinterface
* Fix creating show list when there is no list at the cycle of backlog search spread
* Change improve Python performance of handling core objects
* Change improve performance for find_show_by_id
* Change episode overview, move pulldown from 'Set/Failed' to 'Override/Failed'
* Change add rarfile_py3 3.1 (a4202ca)
* Change backport rarfile_py2; Fixes for multivolume RAR3 with encrypted headers
* Update Apprise 0.8.0 (6aa52c3) to 0.8.5 (55a2edc)
* Update attr 19.2.0.dev0 (daf2bc8) to 20.1.0.dev0 (4bd6827)
* Update Beautiful Soup 4.8.1 (r540) to 4.8.2 (r559)
* Update Certifi 2019.06.16 (84dc766) to 2020.06.20 (f7e30d8)
* Update dateutil 2.8.1 (fc9b162) to 2.8.1 (43b7838)
* Update DiskCache library 4.0.0 (2c79bb9) to 4.1.0 (b0451e0)
* Update feedparser 6.0.0b1 (d12d3bd) to feedparser_py2 6.0.0b3 (7e255f0)
* Add feedparser_py3 6.0.0b3 (7e255f0)
* Update Fuzzywuzzy 0.17.0 (0cfb2c8) to 0.18.0 (2188520)
* Update html5lib 1.1-dev (4b22754) to 1.1 (f87487a)
* Update idna library 2.8 (032fc55) to 2.9 (1233a73)
* Update isotope library 3.0.1 (98ba374) to 3.0.6 (ad00807)
* Update functools_lru_cache 1.5 (21e85f5) to 1.6.1 (2dc65b5)
* Update MsgPack 0.6.1 (05ff11d) to 1.0.0 (fa7d744)
* Update profilehooks module 1.11.0 (e17f378) to 1.11.2 (d72cc2b)
* Update PySocks 1.7.0 (91dcdf0) to 1.7.1 (c2fa43c)
* Update Requests library 2.22.0 (3d968ff) to 2.24.0 (1b41763)
* Update Six compatibility library 1.13.0 (ec58185) to 1.15.0 (c0be881)
* Update soupsieve_py3 2.0.0.dev (69194a2) to 2.0.0.final (e66c311)
* Update soupsieve_py2 1.9.5 (6a38398) to 1.9.6 final (f9c96ec)
* Update tmdbsimple 2.2.0 (ff17893) to 2.2.6 (310d933)
* Update Tornado_py3 Web Server 6.0.3 (ff985fe) to 6.0.4 (b4e39e5)
* Update urllib3 release 1.25.6 (4a6c288) to 1.25.9 (a5a45dc)
* Add Telegram notifier
* Change enable image caching on browse pages
* Change update sceneNameCache after scene names are updated
* Change add core dedicated base class tvinfo_base to unify future info sources
* Add exclude ignore words and exclude required words to settings/Search, Edit and View show
* Add API response field `global exclude ignore` to sg.listignorewords endpoint
* Add API response field `global exclude require` to sg.listrequirewords endpoint
* Change improve Popen resource usage under py2
* Add overall failure monitoring to History/Connect fails (renamed from "Provider fails")
* Change log exception during updateCache in newznab
* Change make Py3.9 preparations
* Change anime "Available groups" to display "No groups listed..." when API is fine with no results instead of blank
* Change improve clarity of anime group lists by using terms Allow list and Block list
* Change add alternative locations for git.exe on Windows with a log warning
* Add link to the wiki setup guide for NZBGet and SABnzbd at Search Settings/"NZB Results"
* Change API version to 13


### 0.21.49 (2020-09-19 20:40:00 UTC)

* Change make make test_encrypt hardware independent
* Fix add `cf_clearance` to two providers that use CF IUAM, Scenetime and Torrenting
* Change convert Scenetime Quicktime SD release titles to formal SD quality title


### 0.21.48 (2020-09-18 21:00:00 UTC)

* Change typo on search_episode_subtitles when subtitles are disabled
* Fix enabled encrypt option on startup under py3


### 0.21.47 (2020-09-17 16:10:00 UTC)

* Change add warning to logs for enabled providers where `cf_clearance` cookie is missing
* Fix backlog search in season search mode
* Fix don't search if subtitles disabled


### 0.21.46 (2020-09-16 20:00:00 UTC)

* Fix TorrentDay and IPTorrents. Important: user must add browser cookie `cf_clearance` to provider 'Cookies' setting.
  If `cf_clearance` not found in browser, log out, delete site cookies, refresh browser, `cf_clearance` will be created.


### 0.21.45 (2020-09-11 16:25:00 UTC)

* Fix autoProcessTV.py to use `config.readfp` under py2 as `config.read_file` is py3.x+


### 0.21.44 (2020-09-11 10:10:00 UTC)

* Fix thesubdb subtitle service under py3
* Change autoProcessTV.py to remove bytestring identifiers that are printed under py3
* Fix saving nzb data to blackhole under py3


### 0.21.43 (2020-09-09 19:20:00 UTC)

* Add missing parameter 'failed' to sg.postprocess
* Change API rename sg.`listrequiedwords` typo endpoint to sg.`listrequirewords`
* Change API rename sg.`setrequiredwords` endpoint to sg.`setrequirewords`
* Change API responses of sg.listrequirewords and sg.setrequirewords to `require words` instead of `required words`
* Add API aliases for old endpoint names with old responses for backwards compatibility
* Fix legacy command help for `episode.search`
* Fix sg.show.ratefanart
* Fix `sg.logs` command wrongly mapped to legacy logs command
* Change return API data depending on old/new method call used for require words
* Change add missing parameter docs for CMD_SickGearSetDefaults
* Fix API CMD_SickGearSetDefaults save to config
* Change increase API version to 12
* Change remove whitespaces from parameter docu


### 0.21.42 (2020-08-04 15:45:00 UTC)

* Fix SickBeard search API compatibility issue


### 0.21.41 (2020-07-31 09:25:00 UTC)

* Update NZBGet extension 2.5 to 2.6


### 0.21.40 (2020-07-20 22:00:00 UTC)

* Change allow Python 3.8.5


### 0.21.39 (2020-07-14 01:15:00 UTC)

* Change allow Python 3.8.4


### 0.21.38 (2020-07-08 23:15:00 UTC)

* Change add handling for when a dev db is based on an older production db
* Update UnRar for Windows 5.90 to 5.91 x64
* Fix saving Trakt notification under py3


### 0.21.37 (2020-05-30 12:00:00 UTC)

* Fix Anime cards images
* Fix ETTV torrent provider


### 0.21.36 (2020-05-26 16:45:00 UTC)

* Change improve Cloudflare connectivity
* Change Cheetah3 min version to 3.2.5 (Admin user upgrade: `python.exe -m pip install --no-cache-dir --force-reinstall --upgrade Cheetah3`)


### 0.21.35 (2020-05-25 01:30:00 UTC)

* Fix RarBG under py2


### 0.21.34 (2020-05-21 14:50:00 UTC)

* Fix edit show "Upgrade once"


### 0.21.33 (2020-05-15 08:25:00 UTC)

* Change allow Python 3.8.3


### 0.21.32 (2020-05-14 15:00:00 UTC)

* Change improve Cloudflare connectivity


### 0.21.31 (2020-05-13 19:10:00 UTC)

* Fix correct type for hashlib call under py3
* Change improve loading logic, stop loop when reloading and only call location.reload(); once
* Fix RarBG under py3


### 0.21.30 (2020-04-30 10:20:00 UTC)

* Fix Milkie torrent provider breaking changes


### 0.21.29 (2020-04-29 02:10:00 UTC)

* Change update fallback timezone info file to 2020a
* Fix TVEpisodeSample to fix comparison on patterns with limited multi ep naming
* Update Js2Py 0.64 (7858d1d) to 0.70 (f297498)


### 0.21.28 (2020-04-24 09:40:00 UTC)

* Change improve Cloudflare connectivity


### 0.21.27 (2020-04-22 20:35:00 UTC)

* Update TZlocal 2.0.0b3 (410a838) to 2.1b1 (dd79171)
* Change Emby notifier to add unofficial support for Jellyfin
* Change Filelist torrent provider
* Fix regex references in sgmllib3k
* Fix settings/Notifications/Emby/"Discover" Emby/Jellyfin server in py3
* Change add allow_base to clean_host, clean_hosts to permit the base address format Jellyfin introduced at 10.4.0


### 0.21.26 (2020-04-13 00:30:00 UTC)

* Fix AttributeError in anime manager while editing show (part deux)
* Fix use lib logger instead of global logger


### 0.21.25 (2020-04-10 01:50:00 UTC)

* Fix Kodi uniqueid tag not validated during import
* Change slightly improve performance iterating metadata providers
* Fix AttributeError in anime manager while editing show
* Remove DigitalHive torrent provider
* Fix failure time reset of service URLs
* Change improve clarity of show update/refresh API failure message


### 0.21.24 (2020-04-04 00:30:00 UTC)

* Fix use release group for Propers check from history if status is snatched
* Change add provider filter fallbacks into Propers search flow


### 0.21.23 (2020-03-31 10:00:00 UTC)

* Update UnRar for Windows 5.80 to 5.90 x64
* Fix viewing Manage/"Bulk Change" page skews "Added last..." list


### 0.21.22 (2020-03-20 20:00:00 UTC)

* Fix Bulk Change/Edit for py3


### 0.21.21 (2020-03-11 21:15:00 UTC)

* Fix get_network_timezone


### 0.21.20 (2020-03-11 18:35:00 UTC)

* Fix timezone handling on Windows to correct timestamps related to file system and db episode management


### 0.21.19 (2020-03-08 15:45:00 UTC)

* Change update provider TL from v4/classic to V5
* Fix webapi (add show) wrong error message if show is not at info source


### 0.21.18 (2020-03-04 19:20:00 UTC)

* Fix NotifierFactory AttributeError on first run init


### 0.21.17 (2020-03-03 21:35:00 UTC)

* Fix do not process magnet links in search results
* Fix saving media process settings
* Add handler for Emby user access 'Enable access to all libraries', specifying folder access rights operate as normal


### 0.21.16 (2020-02-26 15:10:00 UTC)

* Change alert users of Python 3.8.1 or 3.7.6 to change Python version due to a known critical issue parsing URLs


### 0.21.15 (2020-02-25 08:50:00 UTC)

* Fix disable Media Process/Extra Scripts due to security alert
* Fix missing __hash__ for tvshow/tvepisode obj's


### 0.21.14 (2020-02-22 17:55:00 UTC)

* Fix manual search status change on display show
* Fix encoding issue in Boxcar2, Pushbullet, and Pushover notifiers
* Fix ParseResult logging during Process Media
* Fix subtitle providers that don't use auth
* Fix rTorrent exception handling


### 0.21.13 (2020-02-08 20:55:00 UTC)

* Fix Windows Kodi episode library update


### 0.21.12 (2020-02-02 00:40:00 UTC)

* Fix handling the error when failing to remove a file


### 0.21.11 (2020-02-01 21:40:00 UTC)

* Change ended show mark "[ ! ]" of view-show/"Change show" pull down because Chromium removed the CSS method
* Fix creating show list when there is no list at the cycle of backlog search spread


### 0.21.10 (2020-01-30 21:00:00 UTC)

* Fix init of custom newznab categories
* Change improve clarity of custom newznab category selection with "+/-" and usage text


### 0.21.9 (2020-01-28 01:00:00 UTC)

* Fix reading service.py under Docker
* Fix a particular case with Add show for imported shows
* Change enforce reading text files as utf8 on environments that don't e.g. Docker


### 0.21.8 (2020-01-27 09:00:00 UTC)

* Fix issue processing files with no quality parsed
* Change remove nonsense text that quality of pp item is from snatch history given that it may not be
* Fix update NameCache in case show name changes


### 0.21.7 (2020-01-24 15:05:00 UTC)

* Fix rTorrent py3 compat
* Fix edit show with multiple list values under py3
* Change improve search performance of some providers
* Change cache control of static files sent to browser to ensure page content is updated


### 0.21.6 (2020-01-21 22:30:00 UTC)

* Fix Kodi service addon + bump to 1.0.7 (select "Check for updates" on menu of "SickGear Add-on repository")
* Change Kodi Add-on/"What's new" list order to be the latest version info at top
* Add output to SG log when a new Kodi Add-on version is available for upgrade
* Fix a rare media processing issue that created `dictionary changed size` error
* Fix ensure PySocks is available for Requests/urllib3
* Fix fanart image update issue
* Change add examples that show scheme and authentication usage to config/general/advanced/"Proxy host"
* Change add warning that Kodi Add-on requires IP to setting config/general/"Allow IP use for connections"
* Change About page version string


### 0.21.5 (2020-01-15 02:25:00 UTC)

* Update Fuzzywuzzy 0.17.0 (778162c) to 0.17.0 (0cfb2c8)
* Fix multi-episode .nfo files


### 0.21.4 (2020-01-12 17:40:00 UTC)

* Change try to integrity verify episode .nfo files even if tvshow.nfo can't be parsed


### 0.21.3 (2020-01-12 17:11:00 UTC)

* Fix gracefully handle tvshow.nfo files that fail to be xml parsed


### 0.21.2 (2020-01-12 14:00:00 UTC)

* Fix Kodi meta Nfo files to work around a Kodi library update crash bug that may occur on particular systems


### 0.21.1 (2020-01-10 14:45:00 UTC)

* Fix viewing a show added before any application configuration is saved (very rare under normal use)


### 0.21.0 (2020-01-10 00:40:00 UTC)

* Change core system to improve performance and facilitate multi TV info sources
* Change migrate core objects TVShow and TVEpisode and everywhere that these objects affect.
* Add message to logs and disable ui backlog buttons when no media provider has active and/or scheduled searching enabled
* Change views for py3 compat
* Change set default runtime of 5 mins if none is given for layout Day by Day
* Change if no qualities are wanted, exit manual search thread
* Change add case-insensitive ordering to anime black/whitelist
* Fix anime groups list not excluding whitelisted stuff
* Add OpenSubtitles authentication support to config/Subtitles/Subtitles Plugin
* Add "Enforce media hash match" to config/Subtitles Plugin/Opensubtitles for accurate subs if enabled, but if disabled,
  search failures will fall back to use less reliable subtitle results
* Update NZBGet Process Media extension, SickGear-NG 1.7 to 2.4
* Update Kodi addon to 1.0.3 to 1.0.4
* Change requirements.txt for Cheetah3 to minimum 3.2.4
* Change update SABnzbd sabToSickBeard
* Change update autoProcessTV
* Add Apprise 0.8.0 (6aa52c3)
* Change use GNTP (Growl Notification Transport Protocol) from Apprise
* Change add multi host support to Growl notifier
* Fix Growl notifier when using empty password
* Change update links for Growl notifications
* Change config/Notifications/Growl links and guidance
* Change deprecate confg/Notifications/Growl password field as these are now stored with host setting
* Add hachoir_py3 3.0a6 (5b9e05a)
* Add sgmllib3k 1.0.0
* Update soupsieve 1.9.1 (24859cc) to soupsieve_py2 1.9.5 (6a38398)
* Add soupsieve_py3 2.0.0.dev (69194a2)
* Add Tornado_py3 Web Server 6.0.3 (ff985fe)
* Add xmlrpclib_to 0.1.1 (c37db9e)
* Remove ancient Growl lib 0.1
* Change remove Twitter notifier
* Remove redundant httplib2 
* Remove redundant oauth2
* Fix prevent infinite memoryError from a particular jpg data structure
* Change browser_ua for py3
* Change feedparser for py3
* Change Subliminal for py3
* Change Enzyme for py3
* Fix Guessit
* Fix parse_xml for py3
* Fix name parser with multi eps for py3
* Fix tvdb_api fixes for py3 (search show)
* Fix config/media process to only display "pattern is invalid" qtip on "Episode naming" tab if the associated field is
  actually visible. Also, if the field becomes hidden due to a setting change, hide any previously displayed qtip.
* Remove xmltodict library
* Update ADBA for py3
* Add ability to use multiple SG apikeys 
* Add UI for multiple apikeys to config/General/Web Interface
* Add jquery-qrcode 0.17.0
* Change add apikey name to ERROR log messages
* Change add logging of errors from api
* Change add remote ip to error message
* Change add print command name for api in debug log
* Change add warning message to log if old Sick-Beard api call is used
* Change add an api call mapping helper for name changed functions (for printed warnings)
* Change ui typo in apiBuilder
* Fix display of fanart in apibuilder
* Add help command to apiBuilder and fix help call
* Fix api add shows
* Change fix api sg.searchqueue output
* Add missing api sg.show.delete parameter "full"
* Add missing api sg.setdefaults and `sg.shutdown` methods
* Change increase api version because missing sg.* methods are added
* Change add some extra checks for Sick-Beard call add (existing) show
* Change patch imdbpie to add cachedir folder and set imdbpie cachedir in SG
* Fix force search return values
* Update attr 19.2.0.dev0 (154b4e5) to 19.2.0.dev0 (daf2bc8)
* Update Beautiful Soup 4.7.1 (r497) to 4.8.1 (r540)
* Update bencode to 2.1.0 (e8290df)
* Update cachecontrol library 0.12.4 (bd94f7e) to 0.12.5 (007e8ca)
* Update Certifi 2019.03.09 (401100f) to 2019.06.16 (84dc766)
* Update ConfigObj 5.1.0 (a68530a) to 5.1.0 (45fbf1b)
* Update dateutil 2.8.0 (c90a30c) to 2.8.1 (fc9b162)
* Update DiskCache library 3.1.1 (2649ac9) to 4.0.0 (2c79bb9)
* Update feedparser 5.2.1 (2b11c80) to 6.0.0b1 (d12d3bd)
* Update Fuzzywuzzy 0.15.1 to 0.17.0 (778162c)
* Update Hachoir library 2.0a6 (c102cc7) to 2.0a6 (5b9e05a)
* Update Js2Py 0.64 (efbfcca) to 0.64 (7858d1d)
* Update MsgPack 0.6.1 (737f08a) to 0.6.1 (05ff11d)
* Update rarfile 3.0 (2704344) to 3.1 (1b14c85)
* Update Requests library 2.22.0 (0b6c110) to 2.22.0 (3d968ff)
* Update Send2Trash 1.3.0 (a568370) to 1.5.0 (66afce7)
* Update Six compatibility library 1.12.0 (8da94b8) to 1.13.0 (ec58185)
* Update tmdb_api to tmdbsimple 2.2.0 (ff17893)
* Update TZlocal 2.0.0.dev0 (b73a692) to 2.0.0b3 (410a838)
* Update unidecode module 1.0.22 (a5045ab) to 1.1.1 (632af82)
* Update urllib3 release 1.25.2 (49eea80) to 1.25.6 (4a6c288)
* Change simplify parsing TVDB images
* Fix setting episodes wanted when adding show
* Fix _get_wanted and add test for case when all episodes are unaired
* Change add a once a month update of tvinfo show mappings to the daily updater
* Change autocorrect ids of new shows by updating from -8 to 31 days of the airdate of episode one
* Add next run time to Manage/Show Tasks/Daily show update
* Change when fetching imdb data, if imdb id is an episode id then try to find and use real show id
* Change delete diskcache db in imdbpie when value error (due to change in Python version)
* Change during startup, cleanup any cleaner.pyc/o to prevent issues when switching python versions
* Add .pyc cleaner if python version is switched
* Change rebrand "SickGear PostProcessing script" to "SickGear Process Media extension"
* Change improve setup guide to use the NZBGet version to minimise displayed text based on version
* Change NZBGet versions prior to v17 now told to upgrade as those version are no longer supported - code has actually
  exit on start up for some time but docs were outdated
* Change comment out code and unused option sg_base_path
* Change supported Python version 2.7.9-2.7.18 inclusive expanded to 3.7.1-3.8.1 inclusive
* Change pidfile creation under Linux 0o644
* Fix long path issues with Windows process media
* Fix search result priority for nzbget
* Change move priority property to SearchResult base class
* Add new test for wanted whole first season (add show)
* Change SickGear-NG version
* Add persistent meta language selection to first step of add show + flag images to the drop-down
* Change Kodi show nfo tag 'episodeguide' to use v2.0 format
* Change Kodi show nfo add tag show/premiered and use a full date
* Change Kodi show nfo add tag uniqueid and add missing attributes for episode nfo
* Change use Kodi metadata.tvdb.com repo api_key for requests that the addon will make
* Change Kodi show nfo remove tags 'episodeguideurl', 'indexer', and 'year' as deprecated
* Change Kodi show nfo remove tags 'id'
* Change output non-valid xml that Kodi will accept
* Change remove redundant py26 version check
* Fix reduce quote usage to optional
* Change improve Scenetime + SkyTorrent provider recent search performance to process new items since the previous cycle


### 0.20.18 (2019-12-30 12:15:00 UTC)

* Update UnRar for Windows 5.71 to 5.80 x64


### 0.20.17 (2019-12-25 01:40:00 UTC)

* Fix Synology DownloadStation test dev mode


### 0.20.16 (2019-12-25 00:40:00 UTC)

* Fix SkyTorrents provider
* Fix download link quote url process
* Fix remove Synology DownloadStation test dev mode


### 0.20.15 (2019-12-23 22:40:00 UTC)

* Change overhaul qBittorrent 4.2.1 client to add compatibility for breaking API 2.4
* Add search setting for qBittorrent client "Start torrent paused"
* Add search setting for qBittorrent client "Add release at top priority"
* Add option choose custom variable to use for label in rTorrent Torrent Results
* Add warning to rTorrent users not to use space in label
* Change overhaul DiskStation client to add compatibility for latest API
* Change improve Synology DownloadStation functions
* Add search setting for DiskStation client "Start torrent paused"
* Fix the priority set for snatched items is now also set for episodes without air date
* Change NZBGet client to use property .priority of SearchResult


### 0.20.14 (2019-12-20 00:15:00 UTC)

* Fix fetching static files for Kodi repo


### 0.20.13 (2019-12-16 04:00:00 UTC)

* Fix TL provider - replace user/pass with digest auth method
* Change improve TL and IPT provider recent search performance to process new items since the previous cycle
* Change log a tip for TL and IPT users who have not improved on the default site setting "Torrents per page"
* Add recommended.txt file with recommended libs that can be installed via: python -m pip install -r recommended.txt
* Fix saving .nfo metadata where the file name contains unicode on certain Linux OS configurations


### 0.20.12 (2019-12-09 16:30:00 UTC)

* Fix using multiple hostnames with config General/Interface/"Allowed browser hostnames"
* Add config General/Interface/"Allow IP use for connections"
* Change add WrongHostWebHandler to handle a bad hostname request with a 404 response
* Fix Shazbat torrent provider backlog issue


### 0.20.11 (2019-11-30 02:45:00 UTC)

* Remove redundant tvdb_api v1
* Remove xmltodict and etreetodict
* Change update Emby api
* Fix update CF IUAM handler


### 0.20.10 (2019-11-25 23:45:00 UTC)

* Fix history activity hits when there are no stats
* Fix 401 authentication issues caused by Requests lib using Linux environment vars


### 0.20.9 (2019-11-24 21:35:00 UTC)

* Change improve handling of poster/banner thumb URLs


### 0.20.8 (2019-11-14 09:40:00 UTC)

* Change improve TD provider recent search performance to process new items since the previous cycle
* Change log a tip for TD users who have not improved on the default site setting "Torrents per page" 
* Change tweak hoverover highlight on menu item Shows/History for when History is the home page
* Change update tvdb_api to 3.0.0
* Change improve fetching TVDB thumbnails
* Change add new 'banner_thumb' and 'poster_thumb' direct links
* Change artwork domain to new artwork domain with fallback URLs
* Change improve handling of Plex auth failure

                                                                                                                
### 0.20.7 (2019-11-10 14:40:00 UTC)

* Fix configured Plex notification hosts that don't start with "http"
* Add exclude "Specials" when pruning with option edit show/Other/"Keep up to"


### 0.20.6 (2019-11-04 22:15:00 UTC)

* Change move config migrator earlier up in the startup phase and add capability to gracefully downgrade config file
* Remove POTuk torrent provider
* Remove WOP torrent provider


### 0.20.5 (2019-10-18 00:01:00 UTC)

* Fix order for option edit show/Other/"Keep up to"


### 0.20.4 (2019-09-10 16:30:00 UTC)

* Change improve TVChaosUK search range, and also to recognise more of its random release names in results


### 0.20.3 (2019-08-27 18:50:00 UTC)

* Fix provider LimeTorrents


### 0.20.2 (2019-08-10 00:25:00 UTC)

* Fix some missing reference issues in webserve
* Add a link 'FAQ: Episode not found / Snatch failed' to 'View Log File'
* Fix Shazbat torrent provider


### 0.20.1 (2019-08-02 20:45:00 UTC)

* Change ensure TVDb statuses display as "Continuing" on home page where applicable
* Change improve handling an enabled Emby server that becomes unreachable
* Change improve performance of parsing provider search results


### 0.20.0 (2019-07-15 21:25:00 UTC)

* Change if episode name is not known at point of rename, then use 'tba'
* Add "Use dots in show.name path" to config/General/Misc, this will only affect newly added shows
* Change displayed folder on add show page to update based on "Use dots in show.name path" setting
* Update attr 18.3.0.dev0 (55642b3) to 19.2.0.dev0 (de84609) 
* Update Beautiful Soup 4.6.3 (r475) to 4.7.1 (r497)
* Add soupsieve 1.9.1 (24859cc)
* Add functools_lru_cache (soupsieve dep) 1.5 (21e85f5)
* Update CacheControl library 0.12.5 (0fedbba) to 0.12.5 (007e8ca)    
* Update Certifi 2018.11.29 (10a1f8a) to 2019.03.09 (401100f)
* Update dateutil 2.7.5 (e954819) to 2.8.0 (c90a30c)
* Update DiskCache library 3.1.1 (05cac6a) to 3.1.1 (2649ac9)
* Update Hachoir library 2.0a3 to 2.0a6 (c102cc7)
* Update html5lib 1.1-dev (4f92357) to 1.1-dev (4b22754)
* Update IMDb-pie 5.6.3 (4220e83) to 5.6.4 (f695e87)
* Update MsgPack 0.6.0 (197e307) to 0.6.1 (737f08a)
* Update profilehooks module 1.10.1 (fdbf19d) to 1.11.0 (e17f378)
* Update pyjsparser 2.4.5 (39b468e) to 2.7.1 (5465d03)
* Update PySocks 1.6.8 (b687a34) to 1.7.0 (91dcdf0)
* Update Requests library 2.21.0 (e52932c) to 2.22.0 (aeda65b)
* Update scandir 1.9.0 (9ab3d1f) to 1.10.0 (982e6ba)
* Update Six compatibility library 1.12.0 (d927b9e) to 1.12.0 (8da94b8)
* Update Tornado Web Server 5.1.1 (cc2cf07) to 5.1.1 (a99f1471)
* Update TZlocal 1.4 to 2.0.0.dev0 (b73a692)
* Update unidecode module 1.0.22 (578cdb9) to 1.0.22 (a5045ab)
* Update urllib3 release 1.24.3 (324e47a) to 1.25.2 (49eea80)
* Update win_inet_pton 1.0.1 (934a852) to 1.1.0 (57e3558)
* Update xmltodict library 0.11.0 (79ac9a4) to 0.12.0 (f3ab7e1)
* Change sickgear.py can now be run as start up instead of SickBeard.py
* Change refactor startup functions to prevent possible latency issues with systemd
* Add startup loading page
* Change restart to use loading page
* Add upgrade messages for sickbeard, cache, and failed db upgrade processes to loading page
* Change add WorkingDirectory to systemd startup prevents startup git issue
* Change improve MagnetDLProvider the latest releases search
* Add option to TVChaosUK settings, 'Send "Say thanks!"'


### 0.19.10 (2019-07-10 17:42:00 UTC)

* Fix catch error on systems with no local timezone


### 0.19.9 (2019-07-05 23:30:00 UTC)

* Change Anonymous redirect misuse of dereferer.org (was removed from SG in 2015) to nullrefer.com service


### 0.19.8 (2019-07-01 12:00:00 UTC)

* Fix the develop branch Travis build badge on GitHub homepage


### 0.19.7 (2019-06-27 12:05:00 UTC)

* Fix FF/WF display images on viewing show list


### 0.19.6 (2019-06-24 00:15:00 UTC)

* Change add rTorrent 0.9.7 compatibility
* Change improve Cloudflare connectivity


### 0.19.5 (2019-06-13 18:25:00 UTC)

* Update Js2Py 0.43 (da310bb) to 0.64 (efbfcca)
* Change update Cloudflare anti-bot handler
* Fix force reload all images and don't force reload all images for ended shows during show update


### 0.19.4 (2019-06-09 02:30:00 UTC)

* Change improve media processing checks for complete folder names


### 0.19.3 (2019-06-07 21:40:00 UTC)

* Fix "too many SQL variables" with over 999 shows when updating name cache


### 0.19.2 (2019-06-07 11:55:00 UTC)

* Change prevent media processing under a parent (or show root) folder


### 0.19.1 (2019-06-06 00:00:00 UTC)

* Change ignore word "Spanish" to not match Spanish Princess
* Remove BeyondHD torrent provider (API nuked)
* Change TVDb mappings


### 0.19.0 (2019-05-08 01:10:00 UTC)

* Update attrs 18.2.0.dev0 (c2bc831) to 18.3.0.dev0 (55642b3)
* Update CacheControl library 0.12.5 (cd91309) to 0.12.5 (0fedbba)
* Update Certifi 2018.10.15 (a462d21) to 2018.11.29 (10a1f8a)
* Update dateutil 2.7.2 (49690ee) to 2.7.5 (e954819)
* Update DiskCache library 3.0.6 (6397269) to 3.1.1 (05cac6a)
* Update html5lib 1.1-dev (e9ef538) to 1.1-dev (4f92357)
* Update idna library 2.7 (0f50bdc) to 2.8 (032fc55)
* Update MsgPack 0.5.6 (d4675be) to 0.6.0 (197e307)
* Update Requests library 2.21.0 (c452e3b) to 2.21.0 (e52932c)
* Update SimpleJSON 3.16.0 (e2a54f7) to 3.16.1 (ce75e60)
* Update Six compatibility library 1.11.0 (0b4265e) to 1.12.0 (d927b9e)
* Update urllib3 release 1.24.1 (a6ec68a) to 1.24.3 (324e47a)
* Change suppress logging false positive of bad Emby request


### 0.18.23 (2019-05-07 12:15:00 UTC)

* Fix Milkie torrent provider


### 0.18.22 (2019-05-06 19:25:00 UTC)

* Update UnRar for Windows 5.70 to 5.71 x64
* Change improve clarity for media provider search task
* Add Milkie torrent provider
* Change check manual search of illegal UNKNOWN status and change it to SKIPPED
* Change set status for shows without location
* Change set status to SKIPPED/UNAIRED when update is exited early


### 0.18.21 (2019-04-26 09:35:00 UTC)

* Change torrent client post process script to be compatible with Dash (tested with Ubuntu 18.04 LTS)


### 0.18.20 (2019-04-23 23:10:00 UTC)

* Add NinjaCentral usenet provider
* Remove Nzb.org usenet provider (r.i.p)
* Remove Milkie torrent provider (last activity > 3 months)
* Fix setting ignore/require words in webapi
* Change handle TVDb api returns None for some shows as 'seriesName'


### 0.18.19 (2019-04-19 02:00:00 UTC)

* Fix season search at provider ETTV
* Change improve IMDb id parsing


### 0.18.18 (2019-03-25 16:45:00 UTC)

* Fix "Search now" under reverse proxy configurations (credit: nojp)


### 0.18.17 (2019-03-17 08:50:00 UTC)

* Fix Cloudflare issue (affects TorrentDay and others)
* Fix provider Blutopia
* Change keep ignored status even when file exists during show update
* Change improve TVDb invalid show detection


### 0.18.16 (2019-02-26 21:15:00 UTC)

* Update UnRar for Windows 5.61 to 5.70
* Fix provider WOP 


### 0.18.15 (2019-02-21 15:30:00 UTC)

* Change improve Zooqle
* Change log bad torrent data
* Change search HorribleSubs without fansub groups
* Remove provider Anizb
* Change improve handling Trakt API response errors with watchlists
* Fix TV info source locked id check


### 0.18.14 (2019-02-11 15:10:00 UTC)

* Fix ETTV provider cache search
* Fix Snowfl provider
* Fix HorribleSubs provider single digit episode search 
* Change TokyoToshokan provider to prefer magnets and ignore invalid nyaa links
* Fix saving duplicate filename extension .nzb and .torrent


### 0.18.13 (2019-02-09 16:00:00 UTC)

* Fix Nyaa provider
* Fix HorribleSubs provider


### 0.18.12 (2019-02-07 03:55:00 UTC)

* Change improve DiskStation 6.2 connectivity and error logging
* Fix TokyoToshokan


### 0.18.11 (2019-02-03 13:50:00 UTC)

* Add hd/sd quality detection for x265 hevc (to use; remove x265 and hevc from global ignore list)
* Add prefer x265/hevc releases over x264 at equal qualities
* Fix EpisodeView Webcal link for proxy use
* Fix UI issue with /api/builder -> SickGear.Episode.SetStatus
* Change provider Rarbg


### 0.18.10 (2019-01-11 14:00:00 UTC)

* Fix using ampersand with find show search input


### 0.18.9 (2019-01-08 01:00:00 UTC)

* Change ensure utf-8 locale for Ubuntu snap
* Change remove non-release group stuff from newnab results
* Add detection of NZBHydra and NZBHydra 2 to config providers
* Remove Torrentz2


### 0.18.8 (2018-12-18 21:00:00 UTC)

* Change first run GUI defaults to enable fanart and episode view as home
* Fix an issue in the Travis CI test system used by GitHub
* Fix potential issue parsing IMDb response
* Update IMDb-pie 5.6.3 (df7411d1) to 5.6.3 (4220e83)


### 0.18.7 (2018-12-14 01:00:00 UTC)

* Fix saving NZBGet priority to Normal
* Change hide "More results" between add show searches


### 0.18.6 (2018-12-12 19:30:00 UTC)

* Change to public IMDb lists is now handled when adding a list
* Change IMDb cards view to feedback when a list has no TV shows
* Change IMDb cards view to include TV Mini Series
* Change add "list more" to list choices on IMDb cards view
* Change IMDb requests to be https


### 0.18.5 (2018-12-10 12:15:00 UTC)

* Change all nzb provider requests to 60s timeout
* Fix encode str to unicode for get_UWRatio
* Fix decode given show in add show as 'utf-8' into unicode
* Change improve UI to account for docker/snap installations
* Fix snap startup permissions issue
* Change providers on first run to be alphabetically listed and grouped usenet, torrent, anime
* Change suppress the redundant first run dateutil zoneinfo warning
* Update CFScrape 1.6.8 (be0a536) to custom 1.9.5 (be0a536)
* Update pyjsparser 2.4.5 (cd5b829) to 2.4.5 (39b468e)
* Update Js2Py 0.43 (c1442f1) to 0.43 (da310bb)
* Change it's the time of year to wear a fluffy hat


### 0.18.4 (2018-12-04 15:45:00 UTC)

* Fix "Test Emby" notifications output when there are not enough API keys for hosts
* Change About page to include current base @ version number
* Change handle when a known season is deleted from indexer but ep data is not deletable locally


### 0.18.3 (2018-12-01 17:35:00 UTC)

* Add Milkie torrent provider


### 0.18.2 (2018-11-30 21:15:00 UTC)

* Remove AlphaReign torrent provider
* Change minimise library update calls to Kodi and Plex


### 0.18.1 (2018-11-28 15:35:00 UTC)

* Fix manual search button on Daily Schedule


### 0.18.0 (2018-11-26 19:30:00 UTC)

* Update Beautiful Soup 4.6.0 (r449) to 4.6.3 (r475)
* Update CacheControl library 0.12.4 (bd94f7e) to 0.12.5 (cd91309)
* Update Certifi 2018.01.18 (e225253) to 2018.08.24 (8be9f89)
* Update dateutil module 2.7.2 (ff03c0f) to 2.7.2 (49690ee)
* Update feedparser 5.2.1 (5646f4c) to 5.2.1 (2b11c80)
* Update profilehooks module 1.10.0 (0ce1e29) to 1.10.1 (fdbf19d)
* Update PySocks 1.6.8 (524ceb4) to 1.6.8 (b687a34)
* Update Requests library 2.15.1 (282b01a) to 2.19.1 (2c6a842)
* Update scandir module 1.6 (c3592ee) to 1.9.0 (9ab3d1f)
* Update SimpleJSON 3.13.2 (6ffddbe) to 3.16.0 (e2a54f7)
* Update Tornado Web Server 5.0.1 (2b2a220a) to 5.1.1 (cc2cf07)
* Update unidecode module 1.0.22 (81f938d) to 1.0.22 (578cdb9)
* Update UnRar for Windows 5.60 to 5.61
* Add idna library 2.7 (0f50bdc)
* Add urllib3 release 1.23 (7c216f4)
* Change if old scandir binary module is installed, fallback to slow Python module and inform user to upgrade binary
* Change site services tester to fall back to http if error with SSL
* Change postprocessor try to use folder name when filename does not contain show name
* Change force redirects in TVMaze API to be https
* Add display first 20 results in "Add show" view with a link to display more
* Add search results sort by Z to A to "Add show" view
* Add search results sort by newest aired to "Add show" view
* Add search results sort by oldest aired to "Add show" view
* Change requirements.txt Cheetah >= 3.1.0
* Add bB torrent provider
* Add Snowfl torrent provider
* Fix manual search button on displayShow and episode view page
* Change feedback result of manual search on the clicked button image/tooltip
* Change reduce browser I/O on displayShow
* Fix displayShow bug where click holding on a season btn and then dragging away leaves 50% white
* Change Show List text "Search Show Name" to "Filter Show Name", and "Reset Search" to "Reset Filter" for clarity
* Change when getting a non-existing folder, add the failed location to log messages
* Change add pulsing effect to warning indicators in navbar
* Add show search ability to menu Shows/"Add show"
* Change simplify options on final step of Add show
* Add quick set suggestion statuses in Episode Status Manager. Helpful for orphan "Snatches", or changes to "Skipped" etc.
* Change DisplayShow manual search button busy animation
* Add history view layouts to "Shows" menu
* Add a current layout indicator to "Shows"/"History" menu item
* Add the five last added shows to "Shows" menu under item "[1/2]"
* Change relabel ui "Episode Schedule" and "Episode View" to "Daily Schedule"
* Change displayShow, move table header sorting chevron images from right side of column to before text
* Change displayShow, move plotinfo from right side of name column to before the episode text
* Fix use correct columns for sorting on displayShow
* Fix sort by episode number on displayShow
* Change add images for manual search finished on displayShow to indicate completed fully (green) or low quality (bronze)
* Change improve image sizes to reduce page overhead
* Fix make release group comparison for proper/repack search case-insensitive


### 0.17.15 (2018-11-24 20:30:00 UTC)

* Fix pruning large watch lists
* Add Ubuntu snap installer


### 0.17.14 (2018-11-15 08:00:00 UTC)

* Change remove required restart of SickGear after changing label or path settings for rTorrent and qBittorrent


### 0.17.13 (2018-11-08 21:12:00 UTC)

* Fix add filter to data used for alternative scene episode numbers
* Change don't enable "Scene numbering" for shows without alternative scene episode numbers
* Change label/summary of editShow/Search/"Scene numbering" to "Editable episode numbers" to improve clarity for its use
* Change improve summary of addShow/Finally/"Scene numbering"
* Change improve displayShow tooltips for editable episode number fields


### 0.17.12 (2018-10-23 19:50:00 UTC)

* Change add text search as default for old newznab without supportedParams caps parameter


### 0.17.11 (2018-10-14 18:43:00 UTC)

* Fix post process "Permission denied" caused by removing the !sync file too early in onTxComplete
* Change onTxComplete copy files logic to mitigate potential issues
* Change bump onTxComplete version to 1.1
* Change onTxComplete supported qBittorrent version is 4.13 and newer
* Change onTxComplete supported uTorrent is 2.2.1
* Add onTxComplete.bat logging to onTxComplete.log
* Fix issue with TVChaosUK


### 0.17.10 (2018-10-05 20:15:00 UTC)

* Change improve log stats for rejected items at torrent providers
* Change when a TVChaosUK response is invalid, wait then retry


### 0.17.9 (2018-10-04 15:40:00 UTC)

* Change improve TVChaosUK


### 0.17.8 (2018-10-02 13:15:00 UTC)

* Fix executing addshow form prematurely


### 0.17.7 (2018-09-26 18:30:00 UTC)

* Fix conflicting chars search with RarBG torrent provider
* Change improve Zooqle search
* Fix saving a nzb and a couple of notifs settings as disabled whose defaults were enabled


### 0.17.6 (2018-09-22 09:45:00 UTC)

* Fix propers search for Xspeeds torrent provider
* Remove BTScene and BitMeTV torrent providers


### 0.17.5 (2018-09-08 13:20:00 UTC)

* Fix error updating shows with certain paths
* Fix getting XEM absolute numbers for show
* Fix IMDb info load for redirected ids
* Fix flags on displayShow (under Linux)
* Change refactor scene numbering
* Change update LimeTorrents icon


### 0.17.4 (2018-09-01 03:00:00 UTC)

* Fix typo


### 0.17.3 (2018-09-01 02:10:00 UTC)

* Fix issue with tvdb response data


### 0.17.2 (2018-08-30 15:06:00 UTC)

* Fix Blutopia, Skytorrents, and SpeedCD torrent providers


### 0.17.1 (2018-08-29 17:37:00 UTC)

* Change replace imdb lib with imdb-pie 5.6.3 (df7411d1)
* Change handle if BTS returns no data
* Change improve hachoir error handling with bad source metadata


### 0.17.0 (2018-08-24 23:40:00 UTC)

* Add ability to set episodes to suggested statuses in Episode Status Manager. Useful for orphaned "Snatches" or to undo
  change to "Skipped", "Ignored", or "Wanted" to a previously known quality
* Change save config values only where reqd. reduces file by up to 75%
* Add 'Map an NZBGet "DestDir"' setting to config/Search/NZB Results tab (select NZBGet)
* Add TVDB, TheXem, and GitHub buttons to page History/Layout "Provider fails" that fetches a site Up/Down report
* Add bubble links to History/Provider fails when more than one provider has failures
* Add "Keep up to x most recent downloads" to Edit Show/Other
* Add "Keep up to x most recent downloads" to Manage/Bulk Change/Edit
* Change append number of downloads to keep to the number of file(s) at Display Show
* Add "Keep up to x most recent downloads" to add show finally step
* Add prune to refreshDir/rescan
* Update Tornado Web Server 5.0.1 (35a538f) to 5.0.1 (2b2a220a)
* Add HDME torrent provider
* Add HorribleSubs torrent provider
* Add ImmortalSeed torrent provider
* Add Xspeeds torrent provider
* Change consolidate provider filters into 'Only allow releases that are'
* Add provider filters, Only allow releases that are ...
  'scene releases (srrDB/predb listed)', 'or contain' text or regex,
  'non scene if no recent search results', 'non scene if no active search results',
  'not scene nuked', and 'nuked if no active search results'
* Change improve tvdb_api performance; remember if episodes are cached and reload show if not and episodes are requested
* Change remove redundant torrent URLs and improve provider loader


### 0.16.23 (2018-08-21 21:00:00 UTC)

* Fix detection of existing files
* Change add sanitize 'imdbid' field in tvdb_api v2
* Change indexer_id in imdb_info (switchIndexer)


### 0.16.22 (2018-08-18 12:30:00 UTC)

* Change TVDB data parsing for gueststars, writers and genre


### 0.16.21 (2018-07-28 14:15:00 UTC)

* Change TorrentDay
* Change TVDB API 2 to version 2.2.0


### 0.16.20 (2018-07-17 14:30:00 UTC)

* Change TorrentDay
* Fix for Emby updater when no folders are returned from API


### 0.16.19 (2018-07-05 18:10:00 UTC)

* Fix Uuid1 Python Bug, add fallback to uuid4 when uuid1 fails with ValueError https://bugs.python.org/issue32502


### 0.16.18 (2018-07-05 14:45:00 UTC)

* Fix Scenetime torrent provider
* Change disable search torrents on first installation


### 0.16.17 (2018-07-01 01:00:00 UTC)

* Update UnRar for Windows 5.50 to 5.60
* Fix API save show paused state and API exception raised when no indexer results


### 0.16.16 (2018-06-09 12:13:00 UTC)

* Fix metadata mediabrowser when no actors
* Add 'vp9' and 'av1' to ignore word list


### 0.16.15 (2018-06-03 21:24:00 UTC)

* Change garbage_name regex


### 0.16.14 (2018-06-01 15:55:00 UTC)

* Change improve IPT and RarBG providers


### 0.16.13 (2018-05-26 17:00:00 UTC)

* Change add blacklog search terms for anime PROPERS
* Fix rare case recovery after a server has been down


### 0.16.12 (2018-05-25 00:40:00 UTC)

* Fix anime parser and anime PROPER level


### 0.16.11 (2018-05-22 00:00:00 UTC)

* Fix SickGear-NG.py media processing script


### 0.16.10 (2018-05-21 23:30:00 UTC)

* Fix importing TV shows with utf8 characters in parent folders on Windows
* Fix utf8 in folders for SickGear-NG.py media processing script, script version bumped 1.5 to 1.6
* Fix incorrect logic mixing seasons
* Remove NMA notifier


### 0.16.9 (2018-05-17 15:30:00 UTC)

* Fix authorisation issue affecting some providers


### 0.16.8 (2018-05-17 02:00:00 UTC)

* Fix changing master id via search method


### 0.16.7 (2018-05-14 02:40:00 UTC)

* Fix name_parser_tests for test_extra_info_no_name


### 0.16.6 (2018-05-14 01:00:00 UTC)

* Change improve tolerance to parse a release title with a badly placed episode name
* Change improve handling tvdb_api data when adding upcoming shows with unfilled data
* Change search only once per cycle for shows with multiple episodes that air on the same day
* Fix SpeedCD


### 0.16.5 (2018-05-07 21:15:00 UTC)

* Fix HTTP 422 error when using Plex Username and Password
* Change how show URLs are made for TV info sources


### 0.16.4 (2018-05-03 12:00:00 UTC)

* Fix PiSexy torrent provider


### 0.16.3 (2018-05-02 13:55:00 UTC)

* Fix issue on displayShow


### 0.16.2 (2018-05-02 00:25:00 UTC)

* Change use copy of showObj for UI to preserve original object structs


### 0.16.1 (2018-05-01 13:20:00 UTC)

* Fix IMDb links to older shows on displayshow and editshow page


### 0.16.0 (2018-04-26 17:10:00 UTC)

* Change search show result 'exists in db' text into a link to display show page
* Change increase namecache size and fix deleting items from it when at capacity
* Change improve security with cross-site request forgery (xsrf) protection on web forms
* Change improve security by sending header flags httponly and secure with cookies
* Change improve security with DNS rebinding prevention, set "Allowed browser hostnames" at config/General/Web Interface
* Change improve test for creating self-signed SSL cert
* Change force restart when switching SSL on/off
* Change disable SSL cert verification for logins in pp-scripts
* Change hachoir targa and mpeg_ts mime parser tags so they validate
* Update backports/ssl_match_hostname 3.5.0.1 (r18) to 3.7.0.1 (r28)
* Update cachecontrol library 0.12.3 (db54c40) to 0.12.4 (bd94f7e)
* Update chardet packages 3.0.4 (9b8c5c2) to 4.0.0 (b3d867a)
* Update dateutil library 2.6.1 (2f3a160) to 2.7.2 (ff03c0f)
* Update feedparser library 5.2.1 (f1dd1bb) to 5.2.1 (5646f4c) - Uses the faster cchardet if installed
* Change Hachoir can't support PY2 so backport their PY3 to prevent a need for system dependent external binaries like mediainfo
* Update html5lib 0.99999999/1.0b9 (1a28d72) to 1.1-dev (e9ef538)
* Update IMDb 5.1 (r907) to 5.2.1dev20171113 (f640595)
* Update jquery.form plugin 3.51.0 to 4.2.2
* Update moment.js 2.17.1 to 2.21.0
* Update profilehooks 1.9.0 (de7d59b) to 1.10.0 (0ce1e29)
* Update Certifi 2017.07.27 (f808089) to 2018.01.18 (e225253)
* Update PySocks 1.6.5 (b4323df) to 1.6.8 (524ceb4)
* Update rarfile 3.0 (3e54b22) to 3.0 (2704344)
* Update Requests library 2.13.0 (fc54869) to 2.15.1 (282b01a)
* Update scandir 1.3 to 1.6 (c3592ee)
* Update SimpleJSON library 3.10.0 (c52efea) to 3.13.2 (6ffddbe)
* Update Six compatibility library 1.10.0 (r433) to 1.11.0 (68112f3)
* Update Tornado Web Server 5.0.1 (35a538f) to 5.1.dev1 (415f453)
* Update unidecode library 0.04.21 (e99b0e3) to 1.0.22 (81f938d)
* Update webencodings 0.5 (3970651) to 0.5.1 (fa2cb5d)
* Update xmltodict library 0.10.2 (375d3a6) to 0.11.0 (79ac9a4)


### 0.15.14 (2018-04-20 12:00:00 UTC)

* Change prefer modern html5lib over old to prevent display show issue on systems that fail to clean libs
* Change add un/pw for cookie support to improve SpeedCD torrent provider
* Change improve handling faults when downloading .torrent files
* Remove TorrentBytes provider
* Change remove redundant log messages for releases never to be cached removing <30% log spam
* Change remove redundant log messages for items not found in cache removing <10% log spam
* Fix marking episodes wanted due to parsing malformed non-anime release name as an anime season pack
* Change speed optimization, compile static name parser regexes once, instead of for every NameParser instance
* Change remove redundant create regexs log messages removing <10% log spam


### 0.15.13 (2018-04-18 13:50:00 UTC)

* Fix API endpoints for `sg.exceptions` and exceptions
* Change improve searching torrent provider BTScene


### 0.15.12 (2018-04-17 14:10:00 UTC)

* Fix ETTV torrent provider


### 0.15.11 (2018-04-16 03:20:00 UTC)

* Fix issue creating xml metadata files
* Change improve searching torrent providers AReign, EZTV, HDB, SkyT, and SCD


### 0.15.10 (2018-04-13 12:10:00 UTC)

* Change accept theTVDB Url in addshow search field
* Change Nzb.org usenet provider add config scene only/nuked
* Change SpeedCD torrent provider improve copy/paste cookie support
* Change BTScene, LimeTorrents, SkyTorrents, Torlock, Torrentz, TPB torrent providers
* Add AlphaReign, EZTV torrent providers


### 0.15.9 (2018-04-07 20:45:00 UTC)

* Fix metadata show not found
* Change when adding a show, display show title instead of '[]'


### 0.15.8 (2018-04-07 00:14:00 UTC)

* Change improve tvinfo source meta handling for cases where server is either down, or no results are returned


### 0.15.7 (2018-04-06 13:30:00 UTC)

* Change improve metadata handler during postprocessing when tvinfo source is down
* Fix Torrentz2 filter spam


### 0.15.6 (2018-04-05 01:20:00 UTC)

* Fix cf algorithm


### 0.15.5 (2018-04-04 21:10:00 UTC)

* Remove GFT torrent provider


### 0.15.4 (2018-04-03 16:10:00 UTC)

* Fix Torrentleech provider


### 0.15.3 (2018-03-28 16:55:00 UTC)

* Fix clicking next and previous show buttons on macOS Safari


### 0.15.2 (2018-03-28 01:45:00 UTC)

* Fix search for wanted when adding new show


### 0.15.1 (2018-03-23 22:30:00 UTC)

* Fix overwriting repack where renamed filename has '-' in title
* Fix Growl display correct message on test notification success + change notification icon


### 0.15.0 (2018-03-22 00:00:00 UTC)

* Add showRSS torrent provider
* Add choice to delete watched episodes from a list of played media at Kodi, Emby, and/or Plex,
  instructions at Shows/History/Layout/"Watched"
* Add installable SickGear Kodi repository containing addon "SickGear Watched State Updater"
* Change add Emby setting for watched state scheduler at Config/Notifications/Emby/"Update watched interval"
* Change add Plex setting for watched state scheduler at Config/Notifications/Plex/"Update watched interval"
* Change add map parent folder setting at Notifications for Emby, Kodi, and Plex
* Add API cmd=sg.updatewatchedstate, instructions for use are linked to in layout "Watched" at /history
* Change history page table filter input values are saved across page refreshes
* Change history page table filter inputs, accept values like "dvd or web" to only display both
* Change history page table filter inputs, press 'ESC' key inside a filter input to reset it
* Add provider activity stats to Shows/History/Layout/ drop down
* Change move provider failures table from Manage/Media Search to Shows/History/Layout/Provider fails
* Change sort provider failures by most recent failure, and with paused providers at the top
* Add SickGear-NZBGet dedicated media processing script, see.. \autoProcessTV\SickGear-NG\INSTALL.txt
* Add non-standard multi episode name parsing e.g. S01E02and03 and 1x02and03and04
* Change overhaul and add API functions
* Change API version... start with 10
* Change set application response header to 'SickGear' + add API version
* Change return timezone (of network) in API
* Add indexer to calls
* Add SickGear Command tip for old SickBeard commands
* Add warning old sickbeard API calls only support tvdb shows
* Add "tvdbid" fallback only for sickbeard calls
* Add listcommands
* Add list of all commands (old + new) in listcommand page at the beginning
* Change hide 'listcommands' command from commands list, since it needs the API builder CSS + is html not json
* Add missing help in webapi
* Add episode info: absolute_number, scene_season, scene_episode, scene_absolute_number
* Add fork to SB command
* Add sg
* Add sg.activatescenenumbering
* Add sg.addrootdir
* Add sg.checkscheduler
* Add sg.deleterootdir
* Add sg.episode
* Add sg.episode.search
* Add sg.episode.setstatus
* Add sg.episode.subtitlesearch
* Add sg.exceptions
* Add sg.forcesearch
* Add sg.future
* Add sg.getdefaults
* Add sg.getindexericon
* Add sg.getindexers to list all indexers
* Add sg.getmessages
* Add sg.getnetworkicon
* Add sg.getrootdirs
* Add sg.getqualities
* Add sg.getqualitystrings
* Add sg.history
* Add sg.history.clear
* Add sg.history.trim
* Add sg.listtraktaccounts
* Add sg.listignorewords
* Add sg.listrequiedwords
* Add sg.logs
* Add sg.pausebacklog
* Add sg.postprocess
* Add sg.ping
* Add sg.restart
* Add sg.searchqueue
* Add sg.searchtv to search all indexers
* Add sg.setexceptions
* Add sg.setignorewords
* Add sg.setrequiredwords
* Add sg.setscenenumber
* Add sg.show
* Add sg.show.addexisting
* Add sg.show.addnew
* Add sg.show.cache
* Add sg.show.delete
* Add sg.show.getbanner
* Add sg.show.getfanart
* Add sg.show.getposter
* Add sg.show.getquality
* Add sg.show.listfanart
* Add sg.show.ratefanart
* Add sg.show.seasonlist
* Add sg.show.seasons
* Add sg.show.setquality
* Add sg.show.stats
* Add sg.show.refresh
* Add sg.show.pause
* Add sg.show.update
* Add sg.shows
* Add sg.shows.browsetrakt
* Add sg.shows.forceupdate
* Add sg.shows.queue
* Add sg.shows.stats
* Change sickbeard to sickgear
* Change sickbeard_call to property
* Change sg.episode.setstatus allow setting of quality
* Change sg.history, history command output
* Change sg.searchtv to list of indexers
* Add uhd4kweb to qualities
* Add upgrade_once to add existing shows
* Add upgrade_once to add new show
* Add upgrade_once to show quality settings (get/set)
* Add 'ids' to Show + Shows
* Add ids to coming eps + get tvdb id from ids
* Add 'status_str' to coming eps
* Add 'local_datetime' to coming eps + runtime
* Add X-Filename response header to getbanner, getposter
* Add X-Fanartname response header for sg.show.getfanart
* Change remove some non-release group stuff from newnab results


### 0.14.9 (2018-03-19 13:10:00 UTC)

* Change remove dead tor caches and stop searching episodes that have a magnet saved
* Change AlphaRatio provider freeleech mode; prevent spoiling user ratio from ambiguous filtered results


### 0.14.8 (2018-03-13 22:00:00 UTC)

* Fix changing status from "Skipped" to "Wanted" in Manage/Episode Status


### 0.14.7 (2018-03-12 21:30:00 UTC)

* Add DrunkenSlug usenet provider
* Fix PiSexy torrent provider


### 0.14.6 (2018-03-05 15:40:00 UTC)

* Fix config/notifications Trakt "inactive" status not displayed when it should be
* Fix saving multiple account "Update collection" selection at config/notifications Trakt


### 0.14.5 (2018-02-23 22:15:00 UTC)

* Remove NZB.is usenet provider
* Remove HD4Free torrent provider
* Fix config/notifications/Pushover priority selector
* Fix sending notification on snatch or download to Kodi/Emby


### 0.14.4 (2018-02-18 23:55:00 UTC)

* Change relax strict mode from subtitle languages and show unknown.png flag for 'Undetermined' subtitle languages
* Add Paramount Network icon


### 0.14.3 (2018-02-13 13:00:00 UTC)

* Change improve thetvdb api response handling


### 0.14.2 (2018-02-07 16:00:00 UTC)

* Change add handling for where requesting disk freespace is denied permission on some Linux distros


### 0.14.1 (2018-02-03 22:40:00 UTC)

* Change terminology around the custom quality selection to improve clarity
* Change restrict changing custom download qualities to reasonable selections
* Add upgrade to quality selections on Add show page and Import existing show page


### 0.14.0 (2018-02-01 02:30:00 UTC)

* Change improve core scheduler logic
* Change improve media process to parse anime format 'Show Name 123 - 001 - Ep 1 name'
* Add free space stat (if obtainable) of parent folder(s) to footer
* Add option "Display disk free" to general config/interface page (default enabled)
* Add a provider error table to page Manage/Media Search
* Add failure handling, skip provider for x hour(s) depending on count of failures
* Add detection of Too Many Requests (Supporting providers UC and BTN)
* Add footer icon button to switch time layouts
* Add performance gains for proper search by integrating it into recent search
* Add the once per day proper finder time to footer, this process catches any propers missed during recent searches
* Add ability to differentiate webdl/rip sources so overwriting propers is always done from the same source (e.g. AMZN)
* Change layout of quality custom to improve clarity
* Change tweak text of SD DVD to include BD/BR
* Change TBy prov add UHD cat


### 0.13.15 (2018-01-26 10:30:00 UTC)

* Fix save on config general


### 0.13.14 (2018-01-25 16:20:00 UTC)

* Add config/general/web interface/send security headers (default enabled)
* Fix usenet_crawler cache mode results
* Fix omgwtf test of invalid auth, issue when enabling propers, and updating cache
* Fix unicode shownames when searching
* Add season specific naming exceptions to nzb + btn


### 0.13.13 (2018-01-19 00:45:00 UTC)

* Fix setting episode status when testing for if it should be deleted
* Restrict setting newly added old episodes to WANTED to the last 90 days, older are set to SKIPPED


### 0.13.12 (2018-01-16 01:10:00 UTC)

* Remove provider TorrentVault


### 0.13.11 (2018-01-15 17:35:00 UTC)

* Fix issue fetching data in a rare case


### 0.13.10 (2018-01-08 17:20:00 UTC)

* Fix "Upgrade once" for wanted qualities


### 0.13.9 (2018-01-02 15:45:00 UTC)

* Fix marking episode as to upgrade


### 0.13.8 (2017-12-27 15:45:00 UTC)

* Fix HD4Free provider


### 0.13.7 (2017-12-27 03:00:00 UTC)

* Add log message for not found on indexer when adding a new show
* Fix upgrade once ARCHIVED setting by postProcessor
* Fix determination of is_first_best_match
* Fix BTScene and Lime
* Add ETTV torrent provider
* Add PotUK torrent provider


### 0.13.6 (2017-12-13 01:50:00 UTC)

* Change improve multi episode release search
* Change improve usage of the optional regex library


### 0.13.5 (2017-12-11 21:45:00 UTC)

* Change delete unused html5lib files that can cause issue with search providers


### 0.13.4 (2017-12-11 16:45:00 UTC)

* Fix MediaBrowser Season##\metadata


### 0.13.3 (2017-12-10 20:30:00 UTC)

* Fix metadata Season Posters and Banners
* Change restore fetching metadata episode thumbs


### 0.13.2 (2017-12-08 19:00:00 UTC)

* Fix tools menu on Chrome mobile browser


### 0.13.1 (2017-12-07 15:30:00 UTC)

* Fix wanted episodes


### 0.13.0 (2017-12-06 12:40:00 UTC)

* Change don't fetch caps for disabled nzb providers
* Change recent search to use centralised title and URL parser for newznab
* Add display unaired season 1 episodes of a new show in regular and pro I view modes
* Change improve page load time when loading images
* Update isotope library 2.2.2 to 3.0.1
* Add lazyload package 3.0.0 (2e318b1)
* Add webencodings 0.5 (3970651) to assist parsing legacy web content
* Change improve add show search results by comparing search term to an additional unidecoded result set
* Change webserver startup to correctly use xheaders in reverse proxy or load balance set-ups
* Update backports_abc 0.4 to 0.5
* Update Beautiful Soup 4.4.0 (r397) to 4.6.0 (r449)
* Update cachecontrol library 0.11.5 to 0.12.3 (db54c40)
* Update Certifi 2015.11.20.1 (385476b) to 2017.07.27 (f808089)
* Update chardet packages 2.3.0 (d7fae98) to 3.0.4 (9b8c5c2)
* Update dateutil library 2.4.2 (d4baf97) to 2.6.1 (2f3a160)
* Update feedparser library 5.2.0 (8c62940) to 5.2.1 (f1dd1bb)
* Update html5lib 0.99999999/1.0b9 (46dae3d) to (1a28d72)
* Update IMDb 5.1dev20160106 to 5.1 (r907)
* Update moment.js 2.15.1 to 2.17.1
* Update PNotify library 2.1.0 to 3.0.0 (175af26)
* Update profilehooks 1.8.2.dev0 (ee3f1a8) to 1.9.0 (de7d59b)
* Update rarfile to 3.0 (3e54b22)
* Update Requests library 2.9.1 (a1c9b84) to 2.13.0 (fc54869)
* Update SimpleJSON library 3.8.1 (6022794) to 3.10.0 (c52efea)
* Update Six compatibility library 1.10.0 (r405) to 1.10.0 (r433)
* Update socks from SocksiPy 1.0 to PySocks 1.6.5 (b4323df)
* Update Tornado Web Server 4.5.dev1 (92f29b8) to 4.5.1 (79b2683)
* Update unidecode library 0.04.18 to 0.04.21 (e99b0e3)
* Update xmltodict library 0.9.2 (eac0031) to 0.10.2 (375d3a6)
* Update Bootstrap 3.2.0 to 3.3.7
* Update Bootstrap Hover Dropdown 2.0.11 to 2.2.1
* Update imagesloaded 3.1.8 to 4.1.1
* Update jquery.cookie 1.0 (21349d9) to JS-Cookie 2.1.3 (c1aa987)
* Update jquery.cookiejar 1.0.1 to 1.0.2
* Update jQuery JSON 2.2 (c908771) to 2.6 (2339804)
* Update jquery.form plugin 3.35.0 to 3.51.0 (6bf24a5)
* Update jQuery SelectBoxes 2.2.4 to 2.2.6
* Update jquery-tokeninput 1.60 to 1.62 (9c36e19)
* Update jQuery-UI 1.10.4 to 1.12.1 - minimum supported IE is 8
* Update jQuery UI Touch Punch 0.2.2 to 0.2.3
* Update qTip 2.2.1 to 2.2.2
* Update tablesorter 2.17.7 to 2.28.5
* Update jQuery 1.8.3 to 2.2.4
* Add one time run to start up that deletes troublemaking compiled files
* Fix reload of homepage after restart in some browsers
* Add detection of '1080p Remux' releases as fullhdbluray
* Add "Perform search tasks" to Config/Media Providers/Options
* Change improve clarity of enabled providers on Config/Media Providers
* Add option to limit WebDL propers to original release group under Config/Search/Media Search
* Change add IPv4 config option when enabling IPv6.
* Add autoProcessTV/onTxComplete.bat to improve Windows clients Deluge, qBittorrent, Transmission, and uTorrent
* Add Blutopia torrent provider
* Add MagnetDL torrent provider
* Add SceneHD torrent provider
* Add Skytorrents torrent provider
* Add TorrentVault torrent provider
* Add WorldOfP2P torrent provider
* Change do not have shows checked by default on import page. To re-enable import shows checked by default,
  1) On config page 'Save' 2) Stop SG 3) Find 'import_default_checked_shows' in config.ini and set '1' 4) Start SG
* Add Nyaa (.si) torrent provider
* Add Trakt watchlist to Add show/Trakt Cards
* Change revoke application access at Trakt when account is deleted in SG
* Add persistent hide/unhide cards to Add show/Trakt and Add show/IMDb Cards
* Change simplify dropdowns at all Add show/Cards
* Change cosmetic title on shutdown
* Change use TVDb API v2
* Change improve search for PROPERS
* Change catch show update task errors
* Change simplify and update FreeBSD init script
* Change only use newznab Api key if needed
* Change editshow saving empty scene exceptions
* Change improve TVDB data handling
* Change improve media processing by using more snatch history data
* Change show update, don't delete any ep in DB if eps are not returned from indexer
* Change prevent unneeded error message during show update
* Change improve performance, don't fetch episode list when retrieving a show image
* Change don't remove episodes from DB with status: SNATCHED, SNATCHED_PROPER, SNATCHED_BEST, DOWNLOADED, ARCHIVED, IGNORED
* Change add additional episode removal protections for TVDb_api v2
* Change filter SKIPPED items from episode view
* Change improve clarity of various error message by including relevant show name
* Change extend WEB PROPER release group check to ignore SD releases
* Change increase performance by reducing TVDb API requests with a global token
* Change make indexer lookup optional in NameParser, and deactivate during searches
* Change improve newnab autoselect categories
* Change add nzb.org BoxSD and BoxHD categories
* Change post processor, ignore symlinks found in process_dir
* Change file modify date of episodes older than 1970 can be changed to airdate, log warning on set fail
* Add new parameter 'poster' to indexer api
* Add optional tvdb_api load season image: lINDEXER_API_PARMS['seasons'] = True
* Add optional tvdb_api load season wide image: lINDEXER_API_PARMS['seasonwides'] = True
* Add Fuzzywuzzy 0.15.1 to sort search results
* Change remove search results filtering from tv info source
* Change suppress startup warnings for Fuzzywuzzy and Cheetah libs
* Change show search, add options to choose order of search results
* Add option to sort search results by 'A to Z' or 'First aired'
* Add option to sort search results by 'Relevancy' using Fuzzywuzzy lib
* Change search result anchor text uses SORT_ARTICLE setting for display
* Change existing shows in DB are no longer selectable in result list
* Change add image to search result item hover over
* Change improve image load speed on browse Trakt/IMDb/AniDB pages
* Add a changeable master Show ID when show no longer found at TV info source due to an ID change
* Add guiding links to assist user to change TV Info Source ID
* Add "Shows with abandoned master IDs" to Manage/Show Processes Page to link shows that can have their show IDs
  adjusted in order to sustain TV info updates
* Add "Shows from defunct TV info sources" to Manage/Show Processes page to link shows that can be switched to a
  different default TV info source
* Add shows not found at a TV info source for over 7 days will only be retried once a week
* Change prevent showing 'Mark download as bad and retry?' dialog when status doesn't require it
* Add warn icon indicator of abandoned IDs to "Manage" menu bar and "Manage/Show Processes" menu item
* Add shows that have no replacement ID can be ignored at "Manage/Show Processes", the menu bar warn icon hides if all are ignored
* Change FreeBSD initscript to use command_interpreter
* Add Slack notifier to Notifications config/Social
* Change allow Cheetah template engine version 2 and newer
* Change improve handling of relative download links from providers
* Change enable TorrentBytes provider
* Change after SG is updated, don't attempt to send a Plex client notifications if there is no client host set
* Add file name to possible names in history lookup media processing
* Add garbage name handling to name parser
* Change overhaul Notifications, add Notifier Factory and DRY refactoring
* Notifiers are now loaded into memory on demand
* Add bubble links to Notifications config tabs
* Add Discordapp notifier to Notifications config/Social
* Add Gitter notifier to Notifications config/Social
* Change order of notifiers in Notifications config tabs
* Remove Pushalot notifier
* Remove XBMC notifier
* Change a link to include webroot for "plot overview for this ended show"
* Change Bulk Changes and Notifications save to be web_root setting aware
* Change subtitle addons no longer need to be saved before Search Subtitles is enabled as a
  forbidden action to reuse an exited FindSubtitles thread is no longer attempted
* Fix tools menu not opening for some browsers
* Change overhaul handling of PROPERS/REPACKS/REAL
* Add restriction to allow only same release group for repacks
* Change try all episode names with 'real', 'repack', 'proper'
* Add tip to search settings/media search about improved matching with optional regex library
* Change use value of "Update shows during hour" in General Settings straight after it is saved instead of after restart
* Change add tips for what to use for Growl notifications on Windows
* Change if a newly added show is not found on indexer, remove already created empty folder
* Change parse 1080p Bluray AVC/VC1 to a quality instead of unknown
* Add quality tag to archived items, improve displayShow/"Change selected episodes to"
* Use to prevent "Update to" on those select episodes while preserving the downloaded quality
* Change group "Downloaded" status qualities into one section
* Add "Downloaded/with archived quality" to set shows as downloaded using quality of archived status
* Add "Archived with/downloaded quality" to set shows as archived using quality of downloaded status
* Add "Archived with/default (min. initial quality of show here)"
* Change when settings/Post Processing/File Handling/Status of removed episodes/Set Archived is enabled, set status and quality accordingly
* Add downloaded and archived statuses to Manage/Episode Status
* Add quality pills to Manage/Episode Status
* Change Manage/Episode Status season output format to be more readable


### 0.12.37 (2017-11-12 10:35:00 UTC)

* Change improve .nzb handling


### 0.12.36 (2017-11-01 11:45:00 UTC)

* Change qBittorent to handle the change to its API success/fail response


### 0.12.35 (2017-10-27 20:30:00 UTC)

* Change and add some network logos


### 0.12.34 (2017-10-25 15:20:00 UTC)

* Change improve TVChaos parser


### 0.12.33 (2017-10-12 13:00:00 UTC)

* Change improve handling of torrent auth failures


### 0.12.32 (2017-10-11 02:05:00 UTC)

* Change improve PA torrent access


### 0.12.31 (2017-10-06 22:30:00 UTC)

* Change improve handling of connection failures for metadata during media processing


### 0.12.30 (2017-09-29 00:20:00 UTC)

* Fix Media Providers/Custom Newznab tab action 'Delete' then 'Save Changes'
* Fix enforce value API expects for paused show flag


### 0.12.29 (2017-09-17 09:00:00 UTC)

* Fix provider nCore
* Change .torrent checker due to files created with qB 3.3.16 (affects nCore and NBL)


### 0.12.28 (2017-08-26 18:15:00 UTC)

* Change prevent indexer specific release name parts from fudging search logic


### 0.12.27 (2017-08-22 19:00:00 UTC)

* Update to UnRar 5.50 release


### 0.12.26 (2017-08-20 13:05:00 UTC)

* Fix infinite loop loading network_timezones
* Change add optional "stack_size" setting as integer to config.ini under "General" stanza
* Change prevent too many retries when loading network timezones, conversions, and zoneinfo in a short time
* Update to UnRar 5.50 beta 6


### 0.12.25 (2017-06-19 23:35:00 UTC)

* Remove provider SceneAccess


### 0.12.24 (2017-07-31 20:42:00 UTC)

* Fix copy post process method on posix


### 0.12.23 (2017-07-18 16:55:00 UTC)

* Remove obsolete tvrage_api lib


### 0.12.22 (2017-07-13 20:20:00 UTC)

* Fix "Server failed to return anything useful" when should be using cached .torrent file
* Fix displayShow 'Unaired' episode rows change state where appropriate
* Change displayShow to stop requiring an airdate for checkboxes


### 0.12.21 (2017-06-19 23:35:00 UTC)

* Change provider Bit-HDTV user/pass to cookie


### 0.12.20 (2017-06-14 22:00:00 UTC)

* Change send info now required by qBittorrent 3.13+ clients


### 0.12.19 (2017-05-20 10:30:00 UTC)

* Remove provider Freshon.tv


### 0.12.18 (2017-05-15 23:00:00 UTC)

* Change thexem, remove tvrage from xem


### 0.12.17 (2017-05-15 22:10:00 UTC)

* Remove provider ExtraTorrent
* Change thexem tvrage mappings are deprecated, data fetch disabled


### 0.12.16 (2017-05-05 16:40:00 UTC)

* Fix multiple SpeedCD cookie


### 0.12.15 (2017-05-04 00:40:00 UTC)

* Remove provider Nyaa
* Change improve RSS validation (particularly for anime)
* Change improve support for legacy magnet encoding


### 0.12.14 (2017-05-02 17:10:00 UTC)

* Change provider Transmithe.net is now Nebulance


### 0.12.13 (2017-04-23 18:50:00 UTC)

* Change add filter for thetvdb show overview
* Change remove SpeedCD 'inspeed_uid' cookie requirement


### 0.12.12 (2017-03-30 03:15:00 UTC)

* Change search of SpeedCD, TVChaos and parse of TorrentDay


### 0.12.11 (2017-03-17 02:00:00 UTC)

* Change SpeedCD to cookie auth as username/password is not reliable
* Change Usenet-Crawler media provider icon


### 0.12.10 (2017-03-12 16:00:00 UTC)

* Change refactor client for Deluge 1.3.14 compatibility
* Change ensure IPT authentication is valid before use


### 0.12.9 (2017-02-24 18:40:00 UTC)

* Fix issue saving custom NewznabProviders


### 0.12.8 (2017-02-19 13:50:00 UTC)

* Change BTN API hostname


### 0.12.7 (2017-02-17 15:00:00 UTC)

* Change accept lists in JSON responses
* Change do not log error for empty BTN un/pw in most cases
* Change BTN to only try API once when doing alternative name searches
* Change when API fails, warn users as a tip that they can configure un/pw


### 0.12.6 (2017-02-17 03:48:00 UTC)

* Change skip episodes that have no wanted qualities
* Change download picked .nzb file on demand and not before
* Change improve provider title processing
* Change improve handling erroneous JSON responses
* Change improve find show with unicode characters
* Change improve results for providers Omgwtf, SpeedCD, Transmithenet, Zoogle
* Change validate .torrent files that contain optional header data
* Fix case where an episode status was not restored on failure
* Add raise log error if no wanted qualities are found
* Change add un/pw to Config/Media providers/Options for BTN API graceful fallback (can remove Api key for security)
* Change only download torrent once when using blackhole
* Add Cloudflare module 1.6.8 (be0a536) to handle specific CF connections
* Add Js2Py 0.43 (c1442f1) Cloudflare dependency
* Add pyjsparser 2.4.5 (cd5b829) Js2Py dependency
* Remove Torrentshack


### 0.12.5 (2017-01-16 16:22:00 UTC)

* Change TD search URL
* Fix saving Media Providers when either Search NZBs/Torrents is disabled


### 0.12.4 (2016-12-31 00:50:00 UTC)

* Remove Wombles nzb provider


### 0.12.3 (2016-12-27 15:20:00 UTC)

* Add UK date format handling to name parser


### 0.12.2 (2016-12-20 16:00:00 UTC)

* Change Rarbg and IPT urls


### 0.12.1 (2016-12-19 12:00:00 UTC)

* Fix image scan log for show titles that contain "%"


### 0.12.0 (2016-12-19 03:00:00 UTC)

* Add strict Python version check (equal to, or higher than 2.7.9 and less than 3.0), **exit** if incorrect version
* Update unidecode library 0.04.11 to 0.04.18 (fd57cbf)
* Update xmltodict library 0.9.2 (579a005) to 0.9.2 (eac0031)
* Update Tornado Web Server 4.3.dev1 (1b6157d) to 4.5.dev1 (92f29b8)
* Update change to suppress reporting of Tornado exception error 1 to updated package (ref:hacks.txt)
* Change API response header for JSON content type and the return of JSONP data
* Remove redundant MultipartPostHandler
* Update Beautiful Soup 4.4.0 (r390) to 4.4.0 (r397)
* Update backports/ssl_match_hostname 3.4.0.2 to 3.5.0.1 (r18)
* Update cachecontrol library 0.11.2 to 0.11.5
* Update Certifi to 2015.11.20.1 (385476b)
* Update chardet packages 2.3.0 (26982c5) to 2.3.0 (d7fae98)
* Update dateutil library 2.4.2 (083f666) to 2.4.2 (d4baf97)
* Update Hachoir library 1.3.4 (r1383) to 1.3.4 (r1435)
* Update html5lib 0.999 to 0.99999999/1.0b9 (46dae3d)
* Update IMDb 5.0 to 5.1dev20160106
* Update moment.js 2.6 to 2.15.1
* Update PNotify library 2.0.1 to 2.1.0
* Update profilehooks 1.4 to 1.8.2.dev0 (ee3f1a8)
* Update Requests library 2.7.0 (5d6d1bc) to 2.9.1 (a1c9b84)
* Update SimpleJSON library 3.8.0 (a37a9bd) to 3.8.1 (6022794)
* Update Six compatibility library 1.9.0 (r400) to 1.10.0 (r405)
* Add backports_abc 0.4
* Add singledispatch 3.4.0.3
* Change refactor email notifier
* Change emails to Unicode aware
* Add force episode recent search to API
* Change process episodes with utf8 dir and nzb names, handle failed episodes without a dir, add log output streaming
* Change move dateutil-zoneinfo.tar.gz file to data files /cache
* Change handle all Hachoir library parser errors and replace its Unicode enforcement
* Allow episode status "Skipped" to be changed to "Downloaded"
* Allow "Skipped" marked episode files to be set "Unknown" quality
* Add CPU throttling preset "Disabled" to config/General/Advanced Settings
* Change overhaul Kodi notifier and tidy up config/notification/KodiNotifier ui
* Add passthru of param "post_json" to Requests() "json" in helpers.getURL
* Add search show Name to Show List Layout: Poster
* Change indicate when not sorting with article by dimming ("The", "A", "An") on Show List, Episode, History,
  Bulk Change, Add with Browse and from Existing views
* Add Emby notifier to config/Notifications
* Use a subprocess and cp for copying files on posix systems to preserve file metadata
* Fix alternative unicode show names from breaking search
* Change show update, set shows with newly added airdate or existing episodes with future or never dates, to "Wanted"
* Fix rare NameParser case where numeric episode name was parsed as episode number
* Change improve management of Transmission config/Search/Torrent Search "Downloaded files location"
* Add network logos ABC News 24 and Chiller
* Update network logos to their current logo
* Remove redundant Adult Swim logos
* Add scene qualities WEB.h264 to SDTV, 720p.WEB.h264 to WEB DL 720p, and 1080p.WEB.h264 to WEB DL 1080p
* Change improve handling when provider PiSexy is missing expected data
* Change Show List second level sort criteria
* Change Show List sort Next Ep, and restore sort on Downloads
* Add sort by quality to Poster layout
* Change +n snatches to links on all Show List layouts
* Change adding show processing to be the highest priority
* Use timezones to check unaired status during show update/adding
* Fix syntax error causing renamer to error out
* Change storing metadata nfo vars from int to strings to resolve lxml type exceptions that don't occur with etree
* Add visual indicator for upcoming or started shows on Add Browse Shows
* Add IMDb Watchlists to 'View' drop down on the 'Add from IMDb' page
* Add 5 decades of 'IMDb Popular' selections to 'View' drop down on 'Add from... Browse Shows'
* Add 'Other Services' to 'View' drop down on 'Add from... Browse Shows'
* Add enable, disable and delete public IMDb watchlists to Config/General/Interface with a default 'SickGear' list
* Change ensure English data from IMDb
* Change prevent duplicate show ids from presenting items on 'Add from... Browse Shows'
* Change add 'nocache' kwarg to helpers.getURL to facilitate non-cached requests
* Change instantly use saved value from Search Settings/Episode Search/"Check propers every" instead of after a restart
* Change include OSError system messages in file system failure logs during post process
* Fix find associated meta files to prevent orphan episode images
* Add HD4Free torrent provider
* Change validate and improve specific Torrent provider connections, IPT, SCC, TPB, TB, TD, TT
* Change refactor cache for torrent providers to reduce code
* Change improve search category selection BMTV, FSH, FF, TB
* Change identify more SD release qualities
* Change update SpeedCD, MoreThan, TVChaosuk
* Change only create threads for providers needing a recent search instead of for all enabled
* Add 4489 as experimental value to "Recent search frequency" to use provider freqs instead of fixed width for all
* Change remove some logging cruft
* Fix media processing "Force already processed" processing only the first of multiple files
* Add FileList torrent provider
* Add provider Anizb
* Change TorrentDay to use its 2.x interface
* Add button 'Discover' Emby server to notifications
* Add Bit-HDTV torrent provider
* Add PrivateHD torrent provider
* Add Zooqle torrent provider
* Add 2160p UHD 4K WEB quality
* Add DigitalHive torrent provider
* Add RevTT torrent provider
* Add PTF torrent provider
* Add Fano torrent provider
* Add BTScene torrent provider
* Add Extratorrent provider
* Add Limetorrents provider
* Add HD-Torrents provider
* Add nCore torrent provider
* Add TorLock provider
* Add Torrentz2 provider
* Add freeleech options to fano, freshon, hdspace, phd, ptf providers
* Change SceneTime to cookie auth
* Change improve parser tolerance for torrent providers
* Change disable TorrentBytes provider, over 90s for a response is not good
* Remove Usenet-Crawler provider
* Change CPU throttling on General Config/Advanced to "Disabled" by default for new installs
* Change provider OMGWTFNZBS api url and auto reject nuked releases
* Change Search Provider page to load torrent settings only when Search torrents is enabled in Search Settings
* Add "Order" table column and list failed from newest to oldest wherever possible on Manage Failed Downloads
* Add number of items shown to Manage Failed Downloads table footer and indicate if number of shown items is limited
* Add sorting to "Provider" column and fix sorting of "Remove" column on Manage Failed Downloads
* Fix "Limit" drop down on Manage Failed Downloads
* Change nzbs.org anime search category and fix newznab anime backlog search
* Change improve nzbgeek search response
* Change use query search at 6box (id search fails)
* Change "Add New Show" results sorted newest show to oldest from top
* Change add show genre, network, and overview to "Add New Show" results
* Change improve highlight of shows found in database in "Add New Show" results
* Change use a full first aired date where available in "Add New Show" results
* Change prevent duplicate results in "Add New Show"
* Add qBitTorrent to Search Settings/Torrent Search
* Add "Test NZBGet" client to Search Settings/NZB Search/NZBGet
* Change include x265 category when searching IPT provider
* Change init.systemd to use python2 binary and recommended installation paths
* Change improve handling of SIGINT CTRL+C, SIGINT CTRL+BREAK(Windows) and SIGTERM
* Change add three IPTorrents fallback urls
* Change remove one dead and add three fallback magnet torcaches for blackhole use
* Change increase delay between requests to nnab servers to over 2 seconds
* Change set Specials to status "Skipped" not "Wanted" during show updates
* Change improve debug log message for CloudFlare response that indicate website is offline
* Add handling for 'part' numbered new releases and also for specific existing 'part' numbered releases
* Add detection of password protected rars with config/Post Processing/'Unpack downloads' enabled
* Change post process to clean up filenames with config/Post Processing/'Unpack downloads' enabled
* Change post process to join incrementally named (i.e. file.001 to file.nnn) split files
* Change replace unrar2 lib with rarfile 3.0 and UnRAR.exe 5.40 freeware
* Change post process "Copy" to delete redundant files after use
* Add indicator for public access media providers
* Change improve probability selecting most seeded release
* Change add the TorrentDay x265 category to search
* Add smart logic to reduce api hits to newznab server types and improve how nzbs are downloaded
* Add newznab smart logic to avoid missing releases when there are a great many recent releases
* Change improve performance by using newznab server advertised capabilities
* Change config/providers newznab to display only non-default categories
* Change use scene season for wanted segment in backlog if show is scene numbering
* Change combine Media Search / Backlog Search / Limited and Full to Force
* Change consolidate limited and full backlog
* Change config / Search / Backlog search frequency to instead spread backlog searches over a number of days
* Change migrate minimum used value for search frequency into new minimum 7 for search spread
* Change restrict nzb providers to 1 backlog batch run per day
* Add to Config/Search/Unaired episodes/Allow episodes that are released early
* Add to Config/Search/Unaired episodes/Use specific api requests to search for early episode releases
* Add use related ids for newznab searches to increase search efficiency
* Add periodic update of related show ids
* Change terminology Edit Show/"Post processing" tab name to "Other"
* Add advanced feature "Related show IDs" to Edit Show/Other used for finding episodes and TV info
* Add search info source image links to those that have zero id under Edit Show/Other/"Related show IDs"
* Add "set master" button to Edit Show/Other/"Related show IDs" for info source that can be changed
* Change displayShow terminology "Indexers" to "Links" to cover internal and web links
* Change add related show info sources on displayShow page
* Change don't display "temporarily" defunct TVRage image link on displayShow pages unless it is master info source
* Change if a defunct info source is the master of a show then present a link on displayShow to edit related show IDs
* Change simplify the next backlog search run time display in the page footer
* Change try ssl when fetching data thetvdb, imdb, trakt, scene exception
* Change improve reliability to Trakt notifier by using show related id support
* Change improve config/providers newznab categories layout
* Change show loaded log message at start up and include info source
* Change if episode has no airdate then set status to unaired (was skipped)
* Fix only replace initial quality releases from the upgrade to list
* Change optimise TheTVDB processes, 40% to 66% saved adding new and existing shows, 40% to 50% saved per show update
* Change improve shows with more episodes gain the largest reductions in time spent processing
* Change when using "Add new show" reduce search time-outs
* Change always allow incomplete show data
* Remove redundant config/general/"Allow incomplete show data"
* Fix status reset of a snatched, downloaded, or archived episode when its date is set to never (no date) on the info
  source and there is no media file
* Change only show unaired episodes on Manage/Backlog Overview and Manage/Episode Status where relevant
* Change locally cache Trakt/IMDb/Anime show cards
* Change allow pp to replace files with a "repack" or "proper" of same quality
* Fix ensure downloaded eps are not shown on episode view
* Fix allow propers to pp when show marked upgrade once
* Fix never set episodes without airdate to wanted
* Change improve getting the local timezone information
* Change hachoir_parser to close input stream if no parser is found e.g. due to file corruption
* Change improve fault tolerance of Hachoir jpeg parser
* Change reduce time taken to parse avi RIFF metadata during media processing and other times
* Change avi metadata extraction is more fault-tolerant and the chance of hanging due to corrupt avi files is reduced
* Change fuzzyMoment to handle air dates before ~1970 on display show page
* Change limit availability of fuzzy date functions on General Config/Interface to English locale systems
* Add Plex notifications secure connect where available (PMS 1.1.4.2757 and newer with username and password)
* Add if all torrent caches fail, save magnets from RARBG and TPB as files for clients (or plugins) that now support it
* Add advice to logs if all caches fail to switch to direct client connect instead of the basic blackhole method
* Add search setting "Disable auto full backlog"
* Change improve performance and reduce start up time
* Fix button "Checkout branch" when stuck on disabled
* Add 'Download Log' to 'Logs & Errors' page
* Change consolidate shutdown with restart, improve systemd support, bring order to on-init globals
* Change speed improvement in finding needed categories/qualities (sd, hd, uhd)
* Change add guidance when using the "unknown" quality selection
* Change prevent browser auto completing password fields on config pages
* Change refresh page when torrent providers are enabled/disabled
* Change only display Search Settings/"Usenet retention" if Search NZBs is enabled
* Change sab API request to prevent naming mismatch
* Change update rTorrent systems
* Change logger to properly cleanup used resources
* Add fanart to Episodes View, Display Show, and Edit Show page
* Add path used for fanart images <Cache Dir>/images/fanart (<Cache Dir> value on Help page)
* Add populate images when the daily show updater is run with default maximum 3 images per show
* Change force full update in a show will replace existing images with new
* Add "Maximum fanart image files per show to cache" to config General/Interface
* Add fanart livepanel to lower right of Episodes View and Display Show page
* Add highlight panel red on Episodes view until button is clicked a few times
* Add flick through multiple background images on Episodes View and Display Show page
* Add persistent move poster image to right hand side or hide on Display Show page (multi-click the eye)
* Add persistent translucency of background images on Episodes View and Display Show page
* Add persistent fanart rating to avoid art completely, random display, random from a group, or display fave always
* Add persistent views of the show detail on Display Show page
* Add persistent views on Episodes View
* Add persistent button to collapse and expand card images on Episode View/Layout daybyday
* Add non-persistent "Open gear" and "Backart only" image views to Episodes View and Display Show page
* Add "smart" selection of fanart image to display on Episode view
* Change insert [!] and change text shade of ended shows in drop down show list on Display Show page
* Change button graphic for next and previous show of show list on Display Show page
* Add logic to hide some livepanel buttons until artwork becomes available or in other circumstances
* Add "(Ended)" where appropriate to show title on Display Show page
* Change use tense for label "Airs" or "Aired" depending on if show ended
* Change display "No files" instead of "0 files" and "Upgrade once" instead of "End upgrade on first match"
* Add persistent button to the newest season to "Show all" episodes
* Add persistent button to all shown seasons to "Hide most" episodes
* Add button to older seasons to toggle "Show Season n" or "Show Specials" with "Hide..." episodes
* Add season level status counts next to each season header on display show page
* Add sorting to season table headers on display show page
* Add filename and size to quality badge on display show page, removed its redundant "downloaded" text
* Remove redundant "Add show" buttons
* Change combine the NFO and TBN columns into a single Meta column
* Change reduce screen estate used by episode numbers columns
* Change improve clarity of text on Add Show page
* Change rename Edit show/"Post-Processing" tab to "Other"
* Add "Reset fanart ratings" to show Edit/Other tab
* Add fanart keys guide to show Edit/Other tab
* Change add placeholder tip to "Alternative release name(s)" on show Edit
* Change add placeholder tip to search box on shows Search
* Change hide Anime tips on show Edit when selecting its mutually exclusive options
* Change label "End upgrade on first match" to "Upgrade once" on show Edit
* Change improve performance rendering displayShow
* Add total episodes to start of show description (excludes specials if those are hidden)
* Add "Add show" actions i.e. "Search", "Trakt cards", "IMDb cards", and "Anime" to Shows menu
* Add "Import (existing)" action to Tools menu
* Change SD quality from red to dark green, 2160p UHD 4K is red
* Change relocate the functions of Logs & Errors to the right side Tools menu -> View Log File
* Add warning indicator to the Tools menu in different colour depending on error count (green through red)
* Change View Log error item output from reversed to natural order
* Change View Log File add a typeface and some colour to improve readability
* Change View Log File/Errors only display "Clear Errors" button when there are errors to clear
* Change improve performance of View Log File
* Change fanart images to not use cache as cache is not required
* Change rename "Manual Post-Processing" menu item to "Process Media"
* Change rename "Search Providers" -> "Media Providers"
* Change rename "Manage Searches" -> "Media Search"
* Change rename "Episode Status Management" -> "Episode Status"
* Change rename "Mass Update" -> "Bulk Change"
* Change indicate default home on "Shows Menu"
* Change relocate "Episodes" menu to "Shows"/"Episode Schedule"
* Change relocate "History" menu to "Shows"/"History"
* Change remove restart/shutdown buttons from "Show List"
* Change remove superfluous buttons from all submenus


### 0.11.16 (2016-10-16 17:30:00 UTC)

* Change ensure a cache.db table does exist on migration


### 0.11.15 (2016-09-13 19:50:00 UTC)

* Add rollback capability to undo database changes made during tests


### 0.11.14 (2016-07-25 03:10:00 UTC)

* Fix BeyondHD torrent provider


### 0.11.13 (2016-07-21 20:30:00 UTC)

* Remove KAT torrent provider


### 0.11.12 (2016-06-20 02:20:00 UTC)

* Change improve importing show list sickbeard.db files


### 0.11.11 (2016-04-05 19:20:00 UTC)

* Add support for SD mkv container


### 0.11.10 (2016-03-17 19:00:00 UTC)

* Fix dbs that should not have been imported to work


### 0.11.9 (2016-03-17 12:30:00 UTC)

* Fix for import of very rare db structure


### 0.11.8 (2016-03-16 12:50:00 UTC)

* Fix ensures internal buffer of a downloaded file is written to disk


### 0.11.7 (2016-03-06 12:30:00 UTC)

* Fix Torrenting provider


### 0.11.6 (2016-02-18 23:10:00 UTC)

* Fix saving config General/Interface/Date style (save again to repopulate blank dates on the Showlist view)


### 0.11.5 (2016-02-01 19:40:00 UTC)

* Fix refresh handling of Skipped and Ignored items
* Fix issue entering scene numbers


### 0.11.4 (2016-01-31 11:30:00 UTC)

* Fix issue setting some custom name patterns on the "Config/Post Processing/Episode Naming" tab
* Remove Strike torrent provider
* Add network icons


### 0.11.3 (2016-01-16 20:00:00 UTC)

* Fix Search Settings display fail
* Add Audience, Channel 5 (UK), Five US, Fox Channel, FreeForm, Global, HBO Canada, Keshet, More4, Rooster Teeth, TF1,
  Toon Disney, WE tv, XBox Video
* Change BET network logo
* Change provider TB icon
* Delete 3fm and redundant network logo


### 0.11.2 (2016-01-14 21:10:00 UTC)

* Fix issue with "Add Existing Shows" on new installations


### 0.11.1 (2016-01-12 22:20:00 UTC)

* Fix handling non-numeric IMDb popular ratings


### 0.11.0 (2016-01-10 22:30:00 UTC)

* Change to only refresh scene exception data for shows that need it
* Change reduce aggressive use of scene numbering that was overriding user preference where not needed
* Change set "Scene numbering" checkbox and add text to the label tip in third step of add "New Show" if scene numbers
  are found for the selected show in the search results of the first step
* Change label text on edit show page to highlight when manual numbering and scene numbers are available
* Fix disabling "Scene numbering" of step three in add "New Show" was ignored when scene episode number mappings exist
* Fix don't use scene episode number mappings everywhere when "Scene numbering" is disabled for a show
* Fix width of legend underlining on the third step used to bring other display elements into alignment
* Change when downloading magnet or nzb files, verify the file in cache dir and then move to blackhole
* Fix small cosmetic issue to correctly display "full backlog" date
* Add search crawler exclusions
* Fix saving default show list group on add new show options page
* Remove legacy anime split home option from anime settings tab (new option located in general/interface tab)
* Remove "Manage Torrents"
* Update Beautiful Soup 4.3.2 to 4.4.0 (r390)
* Update dateutil library to 2.4.2 (083f666)
* Update chardet packages to 2.3.0 (26982c5)
* Update Hachoir library 1.3.3 to 1.3.4 (r1383)
* Change configure quiet option in Hachoir to suppress warnings (add ref:hacks.txt)
* Add parse media content to determine quality before making final assumptions during re-scan, update, pp
* Add a postprocess folder name validation
* Update Requests library to 2.7.0 (5d6d1bc)
* Update SimpleJSON library 3.7.3 to 3.8.0 (a37a9bd)
* Update Tornado Web Server 4.2 to 4.3.dev1 (1b6157d)
* Update isotope library 2.0.1 to 2.2.2
* Update change to suppress reporting of Tornado exception error 1 to updated package (ref:hacks.txt)
* Update fix for API response header for JSON content type and the return of JSONP data to updated package (ref:hacks.txt)
* Update TvDB API library 1.09 with changes up to (35732c9) and some pep8 and code cleanups
* Fix media processing season pack folders
* Fix saving torrent provider option "Seed until ratio" after recent refactor
* Change white text in light theme on Manage / Episode Status Management page to black for better readability
* Change displayShow page episode colours when a minimum quality is met with "Upgrade once"
* Add seed time per provider for torrent clients that support seed time per torrent, i.e. currently only uTorrent
* Remove seed time display for Transmission in config/Torrent Search page because the torrent client doesn't support it
* Add PreToMe torrent provider
* Add SceneTime torrent provider
* Change TtN provider to parse new layout
* Improve recognition of SD quality
* Fix halting in mid-flow of Add Existing Show which resulted in failure to scan statuses and filesizes
* Change default de-referrer url to blank
* Change javascript urls in templates to allow proper caching
* Change downloads to prevent cache misfiring with "Result is not a valid torrent file"
* Add BitMeTV torrent provider
* Add Torrenting provider
* Add FunFile torrent provider
* Add TVChaosUK torrent provider
* Add HD-Space torrent provider
* Add Shazbat torrent provider
* Remove unnecessary call to indexers during nameparsing
* Change disable ToTV due to non-deletable yet reported hacker BTC inbox scam and also little to no new content listings
* Fix Episode View KeyError: 'state-title' failure for shows without a runtime
* Update py-unrar2 library 99.3 to 99.6 (2fe1e98)
* Fix py-unrar2 on unix to handle different date formats output by different unrar command line versions
* Fix Add and Edit show quality selection when Quality 'Custom' is used
* Fix add existing shows from folders that contain a plus char
* Fix post process issue where items in history were processed out of turn
* Change increase frequency of updating show data
* Remove Animenzb provider
* Change increase the scope and number of non release group text that is identified and removed
* Add general config setting to allow adding incomplete show data
* Change to throttle connection rate on thread initiation for adba library
* Change default manage episodes selector to Snatched episodes if items exist else Wanted on Episode Status Manage page
* Change snatched row colour on Episode Status Manage page to match colour used on the show details page
* Change replace trakt with libtrakt for API v2
* Change improve robustness of Trakt communications
* Change Trakt notification config to use PIN authentication with the service
* Add multiple Trakt account support to Config/Notifications/Social
* Add setting to Trakt notification to update collection with downloaded episode info
* Change trakt notifier logo
* Remove all other Trakt deprecated API V1 service features pending reconsideration
* Change increase show search capability when using plain text and also add TVDB id, IMDb id and IMDb url search
* Change improve existing show page and the handling when an attempt to add a show to an existing location
* Change consolidate Trakt Trending and Recommended views into an "Add From Trakt" view which defaults to trending
* Change Add from Trakt/"Shows:" with Anticipated, New Seasons, New Shows, Popular, Recommendations, and Trending views
* Change Add from Trakt/"Shows:" with Most Watched, Played, and Collected during the last month and year on Trakt
* Change add season info to "Show: Trakt New Seasons" view on the Add from Trakt page
* Change increase number of displayed Trakt shows to 100
* Add genres and rating to all Trakt shows
* Add AniDb Random and Hot to Add Show page
* Add IMDb Popular to Add Show page
* Add version to anime renaming pattern
* Add Code Climate configuration files
* Change move init-scripts to single folder
* Change sickbeard variables to sickgear variables in init-scripts
* Change improve the use of multiple plex servers
* Change move JS code out of home template and into dedicated file
* Change remove branch from window title
* Change move JS code out of inc_top template and into dedicated file
* Change cleanup torrent providers
* Change utilise tvdbid for searching usenet providers
* Add setting to provider BTN to Reject Blu-ray M2TS releases
* Remove jsonrpclib library
* Change consolidate global and per show ignore and require words functions
* Change "Require word" title and notes on Config Search page to properly describe its functional logic
* Add regular expression capability to ignore and require words by starting wordlist with "regex:"
* Add list shows with custom ignore and require words under the global counterparts on the Search Settings page
* Fix failure to search for more than one selected wanted episode
* Add notice for users with Python 2.7.8 or below to update to the latest Python
* Change position of parsed qualities to the start of log lines
* Change to always display branch and commit hash on 'Help & Info' page
* Add option to create season search exceptions from editShow page
* Change sab to use requests library
* Add "View Changes" to tools menu
* Change disable connection attempts and remove UI references to the TVRage info source
* Change to simplify xem id fetching
* Fix issue on Add Existing Shows page where shows were listed that should not have been
* Change get_size helper to also handle files
* Change improve handling of a bad email notify setting
* Fix provider MTV download URL
* Change give provider OMGWTFNZBS more time to respond
* Change file browser to permit manually entering a path
* Fix updating Trakt collection from Unix


### 0.10.0 (2015-08-06 11:05:00 UTC)

* Remove EZRSS provider
* Update Tornado Web Server to 4.2 (fdfaf3d)
* Update change to suppress reporting of Tornado exception error 1 to updated package (ref:hacks.txt)
* Update fix for API response header for JSON content type and the return of JSONP data to updated package (ref:hacks.txt)
* Update Requests library 2.6.2 to 2.7.0 (8b5e457)
* Update change to suppress HTTPS verification InsecureRequestWarning to updated package (ref:hacks.txt)
* Change to consolidate cache database migration code
* Change to only rebuild namecache on show update instead of on every search
* Change to allow file moving across partition
* Add removal of old entries from namecache on show deletion
* Add Hallmark and specific ITV logos, remove logo of non-english Comedy Central Family
* Fix provider TD failing to find episodes of air by date shows
* Fix provider SCC failing to find episodes of air by date shows
* Fix provider SCC searching propers
* Fix provider SCC stop snatching releases for episodes already completed
* Fix provider SCC handle null server responses
* Change provider SCC remove 1 of 3 requests per search to save 30% time
* Change provider SCC login process to use General Config/Advanced/Proxy host setting
* Change provider SCD PEP8 and code convention cleanup
* Change provider HDB code simplify and PEP8
* Change provider IPT only decode unicode search strings
* Change provider IPT login process to use General Config/Advanced/Proxy host setting
* Change provider TB logo icon used on Config/Search Providers
* Change provider TB PEP8 and code convention cleanup
* Change provider TB login process to use General Config/Advanced/Proxy host setting
* Remove useless webproxies from provider TPB as they fail for one reason or another
* Change provider TPB to use mediaExtensions from common instead of hard-coded private list
* Add new tld variants to provider TPB
* Add test for authenticity to provider TPB to notify of 3rd party block
* Change provider TD logo icon used on Config/Search Providers
* Change provider TD login process to use General Config/Advanced/Proxy host setting
* Change provider BTN code simplify and PEP8
* Change provider BTS login process to use General Config/Advanced/Proxy host setting
* Change provider FSH login process to use General Config/Advanced/Proxy host setting
* Change provider RSS torrent code to use General Config/Advanced/Proxy host setting, simplify and PEP8
* Change provider Wombles's PEP8 and code convention cleanup
* Change provider Womble's use SSL
* Change provider KAT remove dead url
* Change provider KAT to use mediaExtensions from common instead of private list
* Change provider KAT provider PEP8 and code convention cleanup
* Change refactor and code simplification for torrent and newznab providers
* Change refactor SCC to use torrent provider simplification and PEP8
* Change refactor SCD to use torrent provider simplification
* Change refactor TB to use torrent provider simplification and PEP8
* Change refactor TBP to use torrent provider simplification and PEP8
* Change refactor TD to use torrent provider simplification and PEP8
* Change refactor TL to use torrent provider simplification and PEP8
* Change refactor BTS to use torrent provider simplification and PEP8
* Change refactor FSH to use torrent provider simplification and PEP8
* Change refactor IPT to use torrent provider simplification and PEP8
* Change refactor KAT to use torrent provider simplification and PEP8
* Change refactor TOTV to use torrent provider simplification and PEP8
* Remove HDTorrents torrent provider
* Remove NextGen torrent provider
* Add Rarbg torrent provider
* Add MoreThan torrent provider
* Add AlphaRatio torrent provider
* Add PiSexy torrent provider
* Add Strike torrent provider
* Add TorrentShack torrent provider
* Add BeyondHD torrent provider
* Add GFTracker torrent provider
* Add TtN torrent provider
* Add GTI torrent provider
* Fix getManualSearchStatus: object has no attribute 'segment'
* Change handling of general HTTP error response codes to prevent issues
* Add handling for CloudFlare custom HTTP response codes
* Fix to correctly load local libraries instead of system installed libraries
* Update PyNMA to hybrid v1.0
* Change first run after install to set up the main db to the current schema instead of upgrading
* Change don't create a backup from an initial zero byte main database file, PEP8 and code tidy up
* Fix show list view when no shows exist and "Group show lists shows into" is set to anything other than "One Show List"
* Fix fault matching air by date shows by using correct episode/season strings in find search results
* Change add 'hevc', 'x265' and some langs to Config Search/Episode Search/Ignore result with any word
* Change NotifyMyAndroid to its new web location
* Update feedparser library 5.1.3 to 5.2.0 (8c62940)
* Remove feedcache implementation and library
* Add coverage testing and coveralls support
* Add py2/3 regression testing for exception clauses
* Change py2 exception clauses to py2/3 compatible clauses
* Change py2 print statements to py2/3 compatible functions
* Change py2 octal literals into the new py2/3 syntax
* Change py2 iteritems to py2/3 compatible statements using six library
* Change py2 queue, httplib, cookielib and xmlrpclib to py2/3 compatible calls using six
* Change py2 file and reload functions to py2/3 compatible open and reload_module functions
* Change Kodi notifier to use requests as opposed to urllib
* Change to consolidate scene exceptions and name cache code
* Change check_url function to use requests instead of httplib library
* Update Six compatibility library 1.5.2 to 1.9.0 (8a545f4)
* Update SimpleJSON library 2.0.9 to 3.7.3 (0bcdf20)
* Update xmltodict library 0.9.0 to 0.9.2 (579a005)
* Update dateutil library 2.2 to 2.4.2 (a6b8925)
* Update ConfigObj library 4.6.0 to 5.1.0 (a68530a)
* Update Beautiful Soup to 4.3.2 (r353)
* Update jsonrpclib library r20 to (b59217c)
* Change cachecontrol library to ensure cache file exists before attempting delete
* Fix saving root dirs
* Change pushbullet from urllib2 to requests
* Change to make pushbullet error messages clearer
* Change pyNMA use of urllib to requests (ref:hacks.txt)
* Change Trakt url to fix baseline uses (e.g. add from trending)
* Fix edit on show page for shows that have anime enabled in mass edit
* Fix issue parsing items in ToktoToshokan provider
* Change to only show option "Upgrade once" on edit show page if quality custom is selected
* Change label "Show is grouped in" in edit show page to "Show is in group" and move the section higher
* Fix media processing of anime with version tags
* Change accept SD titles that contain audio quality
* Change readme.md


### 0.9.1 (2015-05-25 03:03:00 UTC)

* Fix erroneous multiple downloads of torrent files which causes snatches to fail under certain conditions


### 0.9.0 (2015-05-18 14:33:00 UTC)

* Update Tornado Web Server to 4.2.dev1 (609dbb9)
* Update change to suppress reporting of Tornado exception error 1 to updated package as listed in hacks.txt
* Update fix for API response header for JSON content type and the return of JSONP data to updated package as listed in hacks.txt
* Change network names to only display on top line of Day by Day layout on Episode View
* Reposition country part of network name into the hover over in Day by Day layout
* Update Requests library 2.4.3 to 2.6.2 (ff71b25)
* Update change to suppress HTTPS verification InsecureRequestWarning to updated package as listed in hacks.txt
* Remove listed hacks.txt record for check that SSLv3 is available because issue was addressed by vendor
* Update chardet packages 2.2.1 to 2.3.0 (ff40135)
* Update cachecontrol library 0.9.3 to 0.11.2
* Change prevent wasted API hit where show and exception names create a duplicate sanitised year
* Add FAILED status indication to Snatched column of History compact
* Add ARCHIVED status release groups to Downloaded column of History compact
* Update root certificates to release dated 2015.04.28
* Add ToTV provider
* Fix poster URL on Add Show/Add From Trending page
* Fix Backlog scheduler initialization and change backlog frequency from minutes to days
* Change to consolidate and tidy some provider code
* Fix restore table row colours on the Manage/Episode Status Management page
* Add option "Unaired episodes" to config/Search Settings/Episode Search
* Change reduce time to search recent result list by searching only once for the best result
* Fix replacing episodes that have a lower quality than what is selected in the initial and archive quality list
* Fix to include episodes marked Failed in the recent and backlog search processes
* Fix display of search status for an alternative release after episode is manually set to "Failed" on the Display Show page
* Change handle more varieties of media quality
* Change to prevent another scheduled search when one of the same type is already running
* Change travis to new container builds for faster unit testing
* Add handling for shows that do not have a total number of episodes
* Add support for country network image files to the Show List view
* Add General Config/Interface/"Group show list shows into:"... to divide shows into groups on the Show List page
* Change Show List progress bar code, smaller page load, efficient use of js render engine
* Change values used for date sorting on home page and episode view for improved compatibility with posix systems
* Change response handling in downloaders to simplify logic
* Change reduce html payload across page template files
* Change to post process files ordered largest to smallest and tidied PP logging output
* Add "then trash subdirs and files" to the Process method "Move" on the manual post process page
* Add using show scene exceptions with media processing
* Change URL of scene exceptions file for TVRage indexer
* Change overhaul processTV into a thread safe class
* Change postProcessor and processTV to PEP8 standards
* Change overhaul Manual Post-Processing page in line with layout style and improve texts
* Change Force Processes enabled, only the largest video file of many will be processed instead of all files
* Change visual ui of Postprocessing results to match the logs and errors view
* Change remove ugly printing of episode object during PP seen in external apps like sabnzbd
* Change to streamline output toward actual work done instead of showing all vars
* Change pp report items from describing actions about to happen to instead detail the actual outcome of actions
* Add clarity to the output of a successful post process but with some issues rather than "there were problems"
* Add a conclusive bottom line to the pp result report
* Change helpers doctests to unittests
* Add Search Queue Overview page
* Add expandable search queue details on the Manage Searches page
* Fix failed status episodes not included in next_episode search function
* Change prevent another show update from running if one is already running
* Change split Force backlog button on the Manage Searches page into: Force Limited, Force Full
* Change refactor properFinder to be part of the search
* Change improve threading of generic_queue, show_queue and search_queue
* Change disable the Force buttons on the Manage Searches page while a search is running
* Change staggered periods of testing and updating of all shows "ended" status up to 460 days
* Change "Archive" to "Upgrade to" in Edit show and other places and improve related texts for clarity
* Fix history consolidation to only update an episode status if the history disagrees with the status


### 0.8.3 (2015-04-25 08:48:00 UTC)

* Fix clearing of the provider cache


### 0.8.2 (2015-04-19 06:45:00 UTC)

* Fix IPTorrents provider search strings and URL for new site changes


### 0.8.1 (2015-04-15 04:16:00 UTC)

* Fix season pack search errors


### 0.8.0 (2015-04-13 14:00:00 UTC)

* Change Wombles to use tv-dvd section
* Add requirements file for pip (port from midgetspy/sick-beard)
* Remove unused libraries fuzzywuzzy and pysrt
* Change webserve code to a logical layout and PEP8
* Add text to explain params passed to extra scripts on Config/Post Processing
* Remove unused SickBeardURLOpener and AuthURLOpener classes
* Update Pushbullet notifier (port from midgetspy/sickbeard)
* Change startup code cleanup and PEP8
* Change authentication credentials to display more securely on config pages
* Add a "Use as default home page" selector to General Config/Interface/User Interface
* Add option to the third step of "Add Show" to set episodes as wanted from the first and latest season, this triggers
  a backlog search on those episodes after the show is added
* Change to improve the integrity of the already post processed video checker
* Add Kodi notifier and metadata
* Add priority, device, and sound support to Pushover notifier (port from midgetspy/sickbeard)
* Fix updating of pull requests
* Add hidden cache debug page
* Change autoProcessTV scripts python code quotes from " -> '
* Add expand all button to Episode Status Management
* Add Unknown status query to Episode Status Management
* Fix Episode Status Management error popup from coming up when show is selected without expanding
* Add BET network logo
* Change "Force Backlog" button for paused shows on Backlog Overview page to "Paused" indicator
* Remove unused force variable from code and PEP8
* Change browser, bs4 parser and classes code to PEP8 standards
* Change common and config code to PEP8 standards
* Change database code to PEP8 standards
* Change general config's branches and pull request list generation for faster page loading
* Add PlayStation Network logo
* Change layout of Recent Search code
* Change naming of SEARCHQUEUE threads for shorter log lines
* Fix Recent Search running status on Manage Searches page
* Change to no longer require restart with the "Scan and post process" option on page config/Post Processing
* Add validation when using Release Group token on page config Post Processing/Episode Naming/Name pattern/Custom
* Change to simplify and reduce logging output of Recent-Search and Backlog processes
* Hide year, runtime, genre tags, country flag, or status if lacking valid data to display
* Remove redundant CSS color use (all browsers treat 3 identical digits as 6, except for possibly in gradients)
* Remove whitespace and semicolon redundancy from CSS shedding 4.5kb
* Add show names to items listed during startup in the loading from database phase
* Add "Enable IMDb info" option to config/General/Interface
* Change to not display IMDb info on UI when "Enable IMDb info" is disabled
* Change genre tags on displayShow page to link to IMDb instead of Trakt
* Change to reduce the time taken to "Update shows" with show data
* Change to stop updating the IMDb info on edit, and during the scheduled daily update for every show
* Change to update the IMDb info for a show after snatching an episode for it
* Add IMDb lookup to "Update" action on Manage/Mass Update page
* Fix updating of scene exception name cache after adding exceptions on Editshow page
* Change log rotation to occur at midnight
* Change to keep a maximum of 7 log files
* Add automatic compression of old log files
* Change overhaul menu and button icons
* Add "Status of removed episodes" to apply (or not) a preferred status to episodes whose files are detected as removed.
  "Archived" can now be set so that removed episodes still count toward download completion stats. See setting on page
  config/Post Processing/File Handling
* Remove redundant "Skip remove detection" from the config/Post Processing/File Handling page
* Change to highlight the current selected item in combos on page config/Post Processing
* Change the episodes downloaded stat to display e.g. 2843 / 2844 as 99.9% instead of rounding to 100%
* Change 'never' episode row color away from blue on Display Show page when indexer airdate is not defined
* Add tint to archived episode row colour to differentiate it from downloaded episodes on the Display Show page
* Add indication of shows with never aired episodes on Episode Overview page
* Add "Collapse" button and visuals for Expanding... and Collapsing... states
* Add the number of episodes marked with the status being queried to Episode Overview page
* Add indication of shows with never aired episodes on Episode Overview page
* Change to separate "Set as wanted" to prevent disaster selection on Episode Overview page
* Remove restriction to not display snatched eps link in footer on Episode Overview page
* Change the shows episodes count text colour to visually separate from year numbers at the end of show names
* Change to add clarity to the subtitle and other columns on the Mass Update page
* Change to improve clarity with "Recent search" and "Limited backlog" on the Config/Search Settings page
* Change vertical alignment of input fields to be inline with text
* Add tooltips to explain why any the 6 action columns are disabled when required on the Mass Update page
* Change to reclaimed screen estate by hiding unused columns on the Mass Update page
* Change order of option on Mass Edit page to be inline with show edit page
* Fix release group not recognised from manually downloaded filename
* Change to gracefully handle some "key not found" failures when TVDB or TVRage return "Not Found" during show updates
* Change no longer stamp files where airdates are never
* Change overhaul displayShow to ready for new features
* Add section for show plot to displayShow
* Add option to view show background on displayShow (transparent and opaque) for when background downloading is added (disabled)
* Add option to collapse seasons and leave current season open on displayShow (disabled)
* Add filesize to episode location qtip on displayShow
* Change selected options from editShow will only show when enabled now on displayShow
* Change some label tags to fit with edit show page on displayShow
* Fix handle when a show in db has all episodes removed from indexer on displayShow
* Add the name of show that will be displayed to the hover of the Prev/Next show buttons on displayShow
* Add hover tooltips for nfo and tbn columns for browsers that use the title attr on displayShow
* Change Special link moved from "Season" line to "Specials" line on displayShow
* Change code re-factored in readiness for live option switching, clean up and add closures of html tables
* Add show overview from indexers to the database
* Fix case where start year or runtime is not available to display show
* Add "File logging level" to General Config/Advanced Settings
* Fix saving of Sort By/Next Episode in Layout Poster on Show List page
* Change improve backlog search
* Change only add valid items to save to DB
* Change provider cache storage structure
* Add handling for failed cache database upgrades
* Fix XEM Exceptions in case of bad data from XEM
* Change order of snatched provider images to chronological on History layout compact and add ordinal indicators in the tooltips


### 0.7.2 (2015-03-10 17:05:00 UTC)

* Fix Add From Trending page (indexer_id can be "None" which causes white screen when clicking "Add Show")


### 0.7.1 (2015-03-10 17:00:00 UTC)

* Fix error page when clicking "Add Recommended"
* Remove failed Anime options from "Add Existing Show"


### 0.7.0 (2015-03-04 06:00:00 UTC)

* Fix slow database operations (port from midgetspy/sickbeard)
* Add TVRage network name standardization
* Remove recent and backlog search at start up options from GUI
* Change recent and backlog search at start up default value to false
* Change recent search to occur 5 minutes after start up
* Change backlog search to occur 10 minutes after start up
* Change UI footer to display time left until a backlog search
* Remove obsolete tvtorrents search provider
* Change light and dark theme css to only hold color information
* Fix incorrect class names in a couple of templates
* Change anime release groups to in memory storage for lowered latency
* Change adjust menu delay and hover styling
* Fix provider list color
* Add handling of exceptional case with missing network name (NoneType) in Episode View
* Fix black and white list initialization on new show creation
* Add select all and clear all buttons to testRename template
* Fix displayShow topmenu variable to point to a valid menu item
* Change displayShow scene exception separator to a comma for neater appearance
* Remove non english subtitle providers
* Fix rename of excluded metadata
* Change corrected spelling & better clarified various log messages
* Change minor PEP8 tweaks in sab.py
* Add api disabled error code for newznab providers
* Add support for a proxy host PAC url on the General Config/Advanced Settings page
* Add proxy request url parsing to enforce netloc only matching which prevents false positives when url query parts contain FQDNs
* Add scroll into view buttons when overdues shows are available on the Episodes page/DayByDay layout
* Add scroll into view buttons when future shows are available on the Episodes page/DayByDay layout
* Add qTips to episode names on the Episodes page/DayByDay layout
* Change Episodes page/List layout qtips to prepend show title to episode plot
* Change Episodes page/DayByDay layout qtips to prepend show title to episode plot
* Change Episodes page/DayByDay layout cards to display show title in a qtip when there is no plot
* Change position of "[paused]" text to top right of a card on the Episodes page/DayByDay layout
* Add "On Air until" text and overdue/on air colour bars to show episode states on the Episodes page/DayByDay layout
* Change The Pirate Bay url back as it's now back up and oldpiratebay hasn't been updated for weeks
* Remove duplicate thepiratebay icon
* Change to ensure uTorrent API parameters are ordered for uT 2.2.1 compatibility
* Remove defunct boxcar notifier
* Add sound selection for boxcar2 notifier
* Change boxcar2 notifier to use updated api scheme
* Update the Plex notifier from a port at midgetspy/sickbeard
* Add support for multiple server hosts to the updated Plex server notifier
* Change Plex Media Server settings section for multiserver(s) and improve the layout in the config/notifications page
* Add logic to Plex notifier to update a single server where its TV section path matches the downloaded show. All server
  libraries are updated if no single server has a download path match.
* Change the ui notifications to show the Plex Media Server(s) actioned for library updating
* Fix issue where PMS text wasn't initialised on the config/notifications page and added info about Plex clients
* Add ability to test Plex Server(s) on config/notifications page
* Add percentage of episodes downloaded to footer and remove double spaces in text
* Fix SSL authentication on Synology stations
* Change IPT urls to reduce 301 redirection
* Add detection of file-system having no support for link creation (e.g. Unraid shares)
* Add catch exceptions when unable to cache a requests response
* Update PNotify to the latest master (2014-12-25) for desktop notifications
* Add desktop notifications
* Change the AniDB provider image for a sharper looking version
* Change to streamline iCal function and make it handle missing network names
* Change when picking the best result to only test items that have a size specifier against the failed history
* Add anime release groups to add new show options page
* Add setting "Update shows during hour" to General Config/Misc
* Add max-width to prevent ui glitch on Pull request and Branch Version selectors on config/General/Advanced and change <input> tags to html5
* Change order of some settings on Config/General/Interface/Web Interface and tweak texts
* Change overhaul UI of editShow and anime release groups, refactor and simplify code
* Change list order of option on the right of the displayShow page to be mostly inline with the order of options on editShow
* Change legend wording and text colour on the displayShow page
* Add output message if no release group results are available
* Add cleansing of text used in the processes to add a show
* Add sorting of AniDB available group results
* Add error handling and related UI feedback to reflect result of AniDB communications
* Change replace HTTP auth with a login page
* Change to improve webserve code
* Add logout menu item with confirmation
* Add 404 error page
* Change SCC URLs to remove redirection overhead
* Change TorrentBytes login parameter in line with site change
* Change FreshOnTv login parameter and use secure URLs, add logging of Cloudflare blocking and prevent vacant cookie tracebacks
* Change TPB webproxy list and add SSL variants
* Add YTV network logo
* Remove defunct Fanzub provider


### 0.6.4 (2015-02-10 20:20:00 UTC)

* Fix issue where setting the status for an episode that doesn't need a db update fails


### 0.6.3 (2015-02-10 05:30:00 UTC)

* Change KickAssTorrents URL


### 0.6.2 (2015-01-21 23:35:00 UTC)

* Fix invalid addition of trailing slash to custom torrent RSS URLs


### 0.6.1 (2015-01-20 14:00:00 UTC)

* Fix snatching from TorrentBytes provider


### 0.6.0 (2015-01-18 05:05:00 UTC)

* Add network logos BBC Canada, Crackle, El Rey Network, SKY Atlantic, and Watch
* Change Yahoo! screen network logo
* Add and update Discovery Network's channel logos
* Add A&E Network International/Scripps Networks International channel logos
* Remove non required duplicate network logos
* Add lowercase PM to the General Config/Interface/Time style selection
* Change General Config/Interface/Trim zero padding to Trim date and time, now handles 2:00 pm > 2 pm
* Fix trim zero of military time hour to not use 12 hr time
* Change ThePirateBay to use oldpiratebay as a temporary fix
* Change Search Settings/Torrent/Deluge option texts for improved understanding
* Fix Womble's Index searching (ssl disabled for now, old categories are the new active ones again)
* Fix Add From Trending Show page to work with Trakt changes
* Add anime unit test cases (port from lad1337/sickbeard)
* Fix normal tv show regex (port from midgetspy/sickbeard)
* Fix anime regex (port from lad1337/sickbeard)
* Add pull request checkout option to General Config/Advanced Settings
* Add BTN api call parameter debug logging
* Fix anime searches on BTN provider
* Change replace "Daily-Search" with "Recent-Search"
* Add daily search to recent search renaming to config migration code
* Fix 'NoneType' object is not iterable in trakt module
* Add log message for when trakt does not return a watchlist
* Change Coming Episodes calendar view to a fluid layout, change episode layout design, and add day and month in column headers
* Add isotope plug-in to Coming Episodes calendar view to enable sort columns by Date, Network, and Show name
* Add imagesLoaded plug-in to prevent layout breakage by calling isotope to update content after a page auto-refresh
* Change Coming Episodes to "Episodes" page (API endpoint is not renamed)
* Add coming episodes to episode view renaming to config migration code
* Change Layout term "Calendar" to "Day by Day" on Episodes page
* Fix saving of sort modes to config file on Episodes page
* Add qTip episode plots to "Day by Day" on Episodes page
* Add article sorting to networks on Episodes page
* Add toggle sort direction and multidimensional sort to isotope on Episodes page
* Add text "[paused]" where appropriate to shows on layout Day by Day on Episodes page
* Change Epsiodes page auto refresh from 10 to 30 mins
* Add UI tweaks
* Fix progress bars disappearing on home page


### 0.5.0 (2014-12-21 11:40:00 UTC)

* Fix searches freezing due to unescaped ignored or required words
* Add failed database to unit tests tear down function
* Fix purging of database files in tear down function during unit tests
* Add ability to autofocus Search Show box on Home page and control this option via General Config/Interface
* Change some provider images. Add a few new images
* Remove redundant Coming Eps template code used in the old UI
* Change update Plex notifier (port from SickBeard)
* Change Plex notifications to allow authenticated library updates (port from mmccurdy07/Sick-Beard)
* Change Config/Notifications/Plex logo and description (adapted port from mmccurdy07/Sick-Beard)
* Add ability for CSS/JS to target a specific page and layout
* Remove legacy sickbeard updater and build automation code
* Fix multiple instances of SG being able to start
* Fix garbled text appearing during startup in console
* Fix startup code order and general re-factoring (adapted from midgetspy/Sick-Beard)
* Add database migration code
* Change KickassTorrents provider URLs
* Fix missing Content-Type headers for posters and banners
* Remove config Backup & Restore
* Fix article removal for sorting on Display Show, and API pages
* Fix visual positioning of sprites on Config page
* Fix missing navbar gradients for all browsers
* Update qTip2 to v2.2.1
* Overhaul all Add Show pages
* Fix Display Show next/previous when show list is split
* Change Display Show next/previous when show list is not split to loop around
* Fix SQL statements that have dynamic table names to use proper syntax
* Fix port checking code preventing startup directly after an SG restart
* Add a link from the footer number of snatched to episode snatched overview page. The link to the
  Episode Overview page is available on all pages except on the Episode Overview page
* Change the default state for all check boxes on the Episode Overview page to not checked
* Add validation to Go button to ensure at least one item is checked on Episode Overview page
* Add highlight to current status text in header on Episode Overview page
* Fix table alignment on homepage
* Fix duplicate entries in cache database
* Fix network sorting on home page
* Fix restart issue
* Fix to use new TorrentDay URLs
* Fix typo in menu item Manage/Update XBMC


### 0.4.0 (2014-12-04 10:50:00 UTC)

* Change footer stats to not add newlines when copy/pasting from them
* Remove redundant references from Config/Help & Info
* Fix poster preview on small poster layout
* Change overhaul Config/Anime to be in line with General Configuration
* Change descriptions and layout on Config/Anime page
* Remove output of source code line when warnings highlight libraries not used with IMDb
* Add dropdown on Add Trending Shows to display all shows, shows not in library, or shows in library
* Change Help and Info icon sprites to color and text of Arguments if unused
* Change sharper looking heart image on the Add Show page
* Change Add Show on Add Trending Show page to use the full Add New Show flow
* Fix adding shows with titles that contain "&" on Add Trending Show page
* Fix unset vars on Add New Shows page used in the Add Existing Shows context
* Remove unneeded datetime convert from Coming Episodes page
* Fix the log output of the limited backlog search for episodes missed
* Remove unsupported t411 search provider
* Remove obsolete Animezb search provider
* Add option to treat anime releases that lack a quality tag as HDTV instead of "unknown"
* Remove old version checking code that no longer applies to SickGear's release system
* Fix pnotify notifications going full page
* Change overhaul Config Post Processing to be in line with General Configuration
* Change rearrange Config Post Processing items into sections for easier use
* Fix CSS overriding link colors on config pages
* Change Config Post Processing texts and descriptions throughout
* Fix Config Post Processing info icons in "Naming Legends"
* Change Config Post Processing naming sample lines to be more available
* Add Config Post Processing failed downloads Sabnzbd setup guide
* Fix Config Post Processing "Anime name pattern" custom javascript validation
* Add check that SSLv3 is available before use by requests lib
* Update Requests library 2.3.0 to 2.4.3 (9dc6602)
* Change suppress HTTPS verification InsecureRequestWarning as many sites use self-certified certificates
* Fix API endpoint Episode.SetStatus to "Wanted"
* Change airdateModifyStamp to handle hour that is "00:00"
* Fix a handler when ShowData is not available in TVDB and TVRage APIs
* Fix a handler when EpisodeData is not available in TVDB and TVRage APIs
* Add TVRage "Canceled/Ended" as "Ended" status to sort on Simple Layout of Show List page
* Fix qtips on Display Show and Config Post Processing
* Fix glitch above rating stars on Display Show page
* Change overhaul Config/Search Providers
* Change Config/Search Providers texts and descriptions
* Fix display when no providers are visible on Config/Search Providers
* Fix failing "Search Settings" link that is shown on Config/Search Providers when Torrents Search is not enabled
* Fix failing "Providers" link on Config/Search Settings/Episode Search
* Change case of labels in General Config/Interface/Timezone
* Split enabled from not enabled providers in the Configure Provider drop down on the Providers Options tab
* Fix typo on General Config/Misc
* Fix Add Trending Shows "Not In library" now filters tvrage added shows
* Add a hover over text "In library" on Add Trending Shows to display tv database show was added from
* Fix reduces time API endpoint Shows takes to return results
* Fix Coming Eps Page to include shows +/- 1 day for time zone corrections
* Fix season jumping dropdown menu for shows with over 15 seasons on Display Show
* Fix article sorting for Coming Eps, Manage, Show List, Display Show, API, and Trending Shows pages


### 0.3.1 (2014-11-19 16:40:00 UTC)

* Fix failing travis test


### 0.3.0 (2014-11-12 14:30:00 UTC)

* Change logos, text etc. branding to SickGear
* Add Bootstrap for UI features
* Change UI to resize fluidly on different display sizes, fixes the issue where top menu items would disappear on smaller screens
* Add date formats "dd/mm/yy", "dd/mm/yyyy", "day, dd/mm/yy" and "day, dd/mm/yyyy"
* Remove imdb watchlist feature from General Configuration/"Misc" tab as it wasn't ready for prime time
* Change rename tab General Configuration/"Web Interface" to "Interface"
* Add "User Interface" section to the General Configuration/"Interface" tab
* Change combine "Date and Time" and "Theme" tab content to "User Interface" section
* Add field in Advanced setting for a custom remote name used to populate branch versions
* Change theme name "original" to "light"
* Change text wording on all UI options under General Configuration
* Change reduce over use of capitals on all General Configuration tabs
* Change streamline UI layout, mark-up and some CSS styling on General Configuration tabs
* Fix imdb and three other images rejected by IExplorer because they were corrupt. Turns out that they were .ico files renamed to either .gif or .png instead of being properly converted
* Change cleanup Subtitles Search settings text, correct quotations, use spaces for code lines, tabs for html
* Add save sorting options automatically on Show List/Layout Poster
* Change clarify description for backlog searches option on provider settings page
* Fix sort mode "Next Episode" on Show List/Layout:Poster with show statuses that are Paused, Ended, and Continuing as they were random
* Fix sort of tvrage show statuses "New" and "Returning" on Show List/Layout:Simple by changing status column text to "Continuing"
* Add dark spinner to "Add New Show" (searching indexers), "Add existing shows" (Loading Folders), Coming Eps and all config pages (when saving)
* Change Config/Notifications test buttons to stop and highlight input fields that lack required values
* Change Test Plex Media Server to Test Plex Client as it only tests the client and not the server
* Change style config_notifications to match new config_general styling
* Change style config_providers to match new config_general styling
* Change move Providers Priorities qtip options to a new Search Providers/Provider Options tab
* Remove superfish-1.4.8.js and supersubs-0.2b.js as they are no longer required with new UI
* Change overhaul Config Search Settings in line with General Configuration
* Fix error when a show folder is deleted outside SickGear
* Change combine the delete button function into the remove button on the display show page
* Change other small UI tweaks
* Fix keyerrors on backlog overview preventing the page to load
* Fix exception raised when converting 12pm to 24hr format and handle 12am when setting file modify time (e.g. used during PP)
* Fix proxy_indexers setting not loading from config file
* Add subtitle information to the cmd show and cmd shows api output
* Remove http login requirement for API when an API key is provided
* Change API now uses Timezone setting at General Config/Interface/User Interface at relevant endpoints
* Fix changing root dirs on the mass edit page
* Add use trash (or Recycle Bin) for selected actions on General Config/Misc/Send to trash
* Add handling for when deleting a show and the show folder no longer exists
* Fix Coming Episodes/Layout Calendar/View Paused and tweak its UI text
* Made all init scripts executable
* Fix invalid responses when using sickbeard.searchtvdb api command
* Fixes unicode issues during searches on newznab providers when rid mapping occur
* Fix white screen of death when trying to add a show that is already in library on Add Show/Add Trending Show page
* Add show sorting options to Add Show/Add Trending Show page
* Add handler for when Trakt returns no results for Add Show/Add Trending Show page
* Fix image links when anchor child images are not found at Trakt on Add Show/Add Trending Show page
* Add image to be used when Trakt posters are void on Add Show/Add Trending Show page
* Fix growl registration not sending SickGear an update notification registration
* Add an anonymous redirect builder for external links
* Update xbmc link to Kodi at Config Notifications
* Fix missing url for kickasstorrents in config_providers
* Fix media processing when using tvrage indexer and mediabrowser metadata generation
* Change reporting failed network_timezones.txt updates from an error to a warning
* Fix missing header and "on <missing text>" when network is none and Layout "Poster" with Sort By "Network" on coming episodes page
* Change how the "local/network" setting is handled to address some issues
* Remove browser player from Config General and Display Shows page


### 0.2.2 (2014-11-12 08:25:00 UTC)

* Change updater URLs to reflect new repository location


### 0.2.1 (2014-10-22 06:41:00 UTC)

* Fix HDtorrents provider screen scraping


### 0.2.0 (2014-10-21 12:36:50 UTC)

* Fix for failed episodes not counted in total
* Fix for custom newznab providers with leading integer in name
* Add checkbox to control proxying of indexers
* Fix crash on general settings page when git output is None
* Add subcentre subtitle provider
* Add return code from hardlinking error to log
* Fix ABD regex for certain filenames
* Change miscellaneous UI fixes
* Update Tornado Web Server to 4.1dev1 and add the certifi lib dependency
* Fix trending shows page from loading full size poster images
* Add "Archive on first match" to Manage, Mass Update, Edit Selected page
* Fix searching IPTorrentsProvider
* Remove travisci python 2.5 build testing


### 0.1.0 (2014-10-16 12:35:15 UTC)

* Initial release<|MERGE_RESOLUTION|>--- conflicted
+++ resolved
@@ -1,15 +1,14 @@
-<<<<<<< HEAD
 ﻿### 3.28.0 (2023-xx-xx xx:xx:00 UTC)
 
 * Update package resource API 63.2.0 (3ae44cd) to 67.3.2 (b9bf2ec)
 * Change remove calls to legacy py2 fix encoding function
 * Change requirements for pure py3
-=======
-﻿### 3.27.6 (2023-02-18 20:10:00 UTC)
+
+
+### 3.27.6 (2023-02-18 20:10:00 UTC)
 
 * Fix show view edit language
 * Fix TVDb image parsing
->>>>>>> ad1e1d47
 
 
 ### 3.27.5 (2023-02-16 18:30:00 UTC)
