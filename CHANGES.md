<<<<<<< HEAD
﻿### 3.34.x (2025-xx-xx xx:xx:00 UTC)

* Update apprise 1.8.0 (81caf92) to 1.9.2 (a2a2216)
* Update attr 23.2.0 (b393d79) to 24.3.0 (598494a)
* Update Beautiful Soup 4.12.3 (7fb5175) to 4.13.0b3 (55e006b)
* Update CacheControl 0.14.0 (e2be0c2) to 0.14.2 (928422d)
* Update certifi 2024.08.30 to 2024.12.14
* Update chardet packages 5.1.0 (8087f00) to 5.3.0dev0 (8e8dfcd)
* Update feedparser 6.0.11 (efcb89b) to 6.0.11 (ff59549)
* Update hachoir 3.2.0 (38d759f) to 3.3.0 (48b478f)
* Update idna library 3.7 (1d365e1) to 3.10 (729225d)
* Update Msgpack 1.0.6 (e1d3d5d) to 1.1.0 (0eeabfb)
* Update deprecated pkg_resources 24.0 to Packaging 24.2 (d8e3b31)
* Update profilehooks module 1.13.0.dev0 (99f8a31) to 1.13.1.dev0 (824fcd4) 
* Update pytz 2024.1/2024a (3680953) to 2024.2/2024b (3944f75)
* Update SimpleJSON 3.19.1 (aeb63ee) to 3.19.3 (6932004)
* Update Six compatibility library 1.16.0 (b620447) to 1.17.0 (4a765bf)
* Update soupsieve 2.5.0 (dc71495) to 2.6.0 (a8080d9) 
* Update thefuzz 0.21.0 (0b49e4a) to 0.22.1 (83bea3d)
* Update tmdbsimple 2.9.1 (9da400a) to 2.9.2 (0b3359f)
* Update Tornado Web Server 6.4.2 (27b3252) to 6.5.0 (ab5f354)
* Update urllib3 2.2.2 (27e2a5c) to 2.3.0 (2f68c53)
* Change add typing-extensions 4.12.2 (8184ac6) for BSoup
* Change chardet to permit Requests import
* Remove notifier Boxcar2
* Change incorrect case of recommended RapidFuzz
=======
﻿### 3.33.9 (2025-05-20 16:45:00 UTC)

* Change add support for Python 3.13.3, 3.12.9, 3.11.9 (Win), 3.10.17, 3.9.22
>>>>>>> 5e57a283


### 3.33.8 (2025-05-16 14:30:00 UTC)

* Fix port of onTXComplete.sh parsing spaces in pathname parameters on Linux


### 3.33.7 (2025-03-27 01:30:00 UTC)

* Remove MagnetDL torrent provider


### 3.33.6 (2025-03-15 03:25:00 UTC)

* Change improve security by sanitising input requests (thanks to xbow for reports)


### 3.33.5 (2025-03-14 04:25:00 UTC)

* Change limit get_image to only intended API direct calls
* Change filter private methods and non method attrs to improve security
* Fix don't use provider failure counter for caps (they can fail for different reasons)
* Change add cast limit of 30 main actors to all data sources


### 3.33.4 (2025-02-21 11:20:00 UTC)

* Update UnRar x64 for Windows 7.01 to 7.1.0
* Change update an nzb provider logo


### 3.33.3 (2025-02-18 04:50:00 UTC)

* Change add TraktFreemiumLimit exception for collection endpoint
* Change add support for Python 3.13.2, 3.12.9
* Change ensure autoprocess is run with a compatible Python version else exit


### 3.33.2 (2025-01-21 11:50:00 UTC)

* Fix revert incorrect case of recommended RapidFuzz on main, added too early


### 3.33.1 (2025-01-20 14:50:00 UTC)

* Fix incorrect case of recommended RapidFuzz


### 3.33.0 (2025-01-20 00:20:00 UTC)

* Update certifi 2024.06.02 to 2024.08.30
* Update filelock 3.14.0 (8556141) to 3.15.4 (9a979df)
* Update package resource API 68.2.2 (8ad627d) to 70.1.1 (222ebf9)
* Update Tornado Web Server 6.4.1 (2a0e1d1) to 6.4.2 (27b3252)
* Update urllib3 2.2.1 (54d6edf) to 2.2.2 (27e2a5c)
* Change add TheTVDb v4 support
* Add menu Shows/"TVDb Cards"
* Add a persons available socials (Youtube, LinkedIn, Reddit, Fansite, TikTok, Wikidata)
* Change increase viewable history menu items from 13 to 15
* Change add parsing of 2160p releases that don't have a source tag
* Change twitter.com to x.com and Twitter to X (Twitter) branding
* Fix credits in Kodi episode nfo writer


### 3.32.21 (2025-01-19 23:50:00 UTC)

* Change update fallback zoneinfo to 2025a


### 3.32.20 (2025-01-16 16:10:00 UTC)

* Fix final Newznab url to add trailing slash


### 3.32.19 (2025-01-16 16:00:00 UTC)

* Fix another Newznab save


### 3.32.18 (2025-01-16 15:45:00 UTC)

* Fix Newznab save


### 3.32.17 (2025-01-16 14:50:00 UTC)

* Change improve slash sanitisation for url in Newnab provider


### 3.32.16 (2025-01-16 14:20:00 UTC)

* Change ensure no double slash // in an url


### 3.32.15 (2025-01-15 04:15:00 UTC)

* Fix support a Newznab download link that deviates from the standard format


### 3.32.14 (2024-12-19 01:45:00 UTC)

* Change validate get_image path
* Change remove Python 3.8 and add Python 3.13 to Gitlab and Github CI tests


### 3.32.13 (2024-12-11 02:15:00 UTC)

* Fix ignore empty SEASON_RESULT entries
* Change add support for Python 3.9.21, 3.10.16, 3.11.11, 3.12.8


### 3.32.12 (2024-11-29 19:20:00 UTC)

* Fix split_result to return a list in the case of an internal exception


### 3.32.11 (2024-11-26 20:15:00 UTC)

* Fix nzbSplitter needs to use binary data for xml parser


### 3.32.10 (2024-10-07 01:10:00 UTC)

* Fix IndentationError, pt2/2


### 3.32.9 (2024-10-07 01:00:00 UTC)

* Fix IndentationError, pt1/2


### 3.32.8 (2024-10-07 00:30:00 UTC)

* Change min required Python version to 3.9
* Change add support for Python 3.9.20, 3.10.15, 3.11.10, 3.12.7
* Change update fallback zoneinfo to 2024b
* Change improve config.ini save failure messages
* Change add '-f' to copy_file command for 'posix' systems
* Fix Fanart.tv and CF data fetch
* Fix TVC images
* Change add '.avif' extensions as valid image type (used by tvc cards)
* Change hide lazy load animation when loading fails (unsupported image format)


### 3.32.7 (2024-08-13 11:30:00 UTC)

* Change to prevent saving config.ini before it's fully loaded
* Change login form to be more password manager friendly


### 3.32.6 (2024-08-12 17:10:00 UTC)

* Fix saving config.ini after restart and startup


### 3.32.5 (2024-08-12 00:15:00 UTC)

* Fix to create initial config.ini when one doesn't exist


### 3.32.4 (2024-08-10 11:40:00 UTC)

* Change person cards to not display "eps" when number of eps is unknown
* Fix wrong added death dates
* Fix parsing changes to IMDb bio
* Change improve efficiency when saving config.ini
* Change improve efficiency when saving viewshow glide
* Change allow Python 3.12.5


### 3.32.3 (2024-06-26 18:10:00 UTC)

* Fix votes on shows/IMDb cards
* Fix ratings on shows/TMDB cards
* Fix TVmaze parser


### 3.32.2 (2024-06-26 07:20:00 UTC)

* Fix systemd linefeed typo


### 3.32.1 (2024-06-26 01:15:00 UTC)

* Fix update tvinfo test data
* Fix type of self.plays_self


### 3.32.0 (2024-06-25 21:15:00 UTC)

* Update apprise 1.6.0 (0c0d5da) to 1.8.0 (81caf92)
* Update attr 23.1.0 (67e4ff2) to 23.2.0 (b393d79)
* Update Beautiful Soup 4.12.2 (30c58a1) to 4.12.3 (7fb5175)
* Update CacheControl 0.13.1 (783a338) to 0.14.0 (e2be0c2)
* Update certifi 2024.02.02 to 2024.06.02
* Update dateutil 2.8.2 (296d419) to 2.9.0.post0 (0353b78)
* Update diskcache 5.6.3 (323787f) to 5.6.3 (ebfa37c)
* Update feedparser 6.0.10 (9865dec) to 6.0.11 (efcb89b)
* Update filelock 3.12.4 (c1163ae) to 3.14.0 (8556141)
* Update idna library 3.4 (cab054c) to 3.7 (1d365e1)
* Update imdbpie 5.6.4 (f695e87) to 5.6.5 (f8ed7a0)
* Update package resource API 68.1.2 (1ef36f2) to 68.2.2 (8ad627d)
* Update profilehooks module 1.12.1 (c3fc078) to 1.13.0.dev0 (99f8a31)
* Update pytz 2023.3/2023c (488d3eb) to 2024.1/2024a (3680953)
* Update Rarfile 4.1a1 (8a72967) to 4.2 (db1df33)
* Update Requests library 2.31.0 (8812812) to 2.32.3 (0e322af)
* Update Send2Trash 1.5.0 (66afce7) to 1.8.3 (91d0698)
* Update Tornado Web Server 6.4 (b3f2a4b) to 6.4.1 (2a0e1d1)
* Update unidecode module 1.3.6 (4141992) to 1.3.8 (dfe397d)
* Update urllib3 2.0.7 (56f01e0) to 2.2.1 (54d6edf)
* Change growl notifier location for Apprise update refactor
* Change systemd remove py2 and add basic hardening options
* Change alphabetically sort list at edit show/Exclude global ignore/require words
* Add search on TVmaze, TMDb, or Trakt for other shows with the actor that is viewed on Person page


### 3.31.2 (2024-06-23 18:20:00 UTC)

* Fix parsing show names that contain the word "parts" by making parser more restrictive


### 3.31.1 (2024-06-14 01:00:00 UTC)

* Change allow Python 3.12.4


### 3.31.0 (2024-06-05 08:00:00 UTC)

* Update Apprise 1.3.0 (6458ab0) to 1.6.0 (0c0d5da)
* Update attr 22.2.0 (683d056) to 23.1.0 (67e4ff2)
* Update Beautiful Soup 4.12.2 to 4.12.2 (30c58a1)
* Update dateutil 2.8.2 (28da62d) to 2.8.2 (296d419)
* Update diskcache 5.6.1 (4d30686) to 5.6.3 (323787f)
* Update hachoir 3.1.2 (f739b43) to 3.2.0 (38d759f)
* Update Pytvmaze library 2.0.8 (81888a5) to 2.0.8 (b451391)
* Update pytz 2022.7.1/2022g (d38ff47) to 2023.3/2023c (488d3eb)
* Update Rarfile 4.1a1 (8a72967) to 4.1 (c9140d8)
* Update soupsieve 2.4.1 (2e66beb) to 2.5.0 (dc71495)
* Update thefuzz 0.19.0 (c2cd4f4) to 0.21.0 (0b49e4a)
* Update Tornado Web Server 6.3.3 (e4d6984) to 6.4 (b3f2a4b)
* Update urllib3 2.0.5 (d9f85a7) to 2.0.7 (56f01e0)
* Add support for Brotli compression
* Add ignore Plex extras
* Fix apply filters to multiple episode releases
* Add use multi episode result as fallback if it's better quality or has an episode that does not have a single ep result


### 3.30.20 (2024-05-25 09:35:00 UTC)

* Fix FST provider exception raised when no title
* Update UnRar x64 for Windows 7.00 to 7.0.1
* Change improve handling of invalid person id for get_person in Trakt indexer
* Changes for py3.13 compatibility


### 3.30.19 (2024-05-17 23:40:00 UTC)

* Fix exclude lxml versions 5.2.0 and 5.2.1 on non Windows because of CPU requirements creating core dump failure


### 3.30.18 (2024-04-24 23:55:00 UTC)

* Change allow Python 3.12.3


### 3.30.17 (2024-04-01 17:55:00 UTC)

* Change restrict lxml to < 5.2.0 on non-windows OS's


### 3.30.16 (2024-03-24 20:30:00 UTC)

* Fix external site links that used a deprecated config/general/advanced/"Anonymous redirect"
* Change enable legacy double quote support for SQLite when using Python 3.12+


### 3.30.15 (2024-03-20 01:55:00 UTC)

* Change allow Python 3.10.14, 3.9.19, and 3.8.19


### 3.30.14 (2024-03-16 23:20:00 UTC)

* Update certifi 2023.07.22 to 2024.02.02
* Fix properly handle an error condition during process tv


### 3.30.13 (2024-03-03 23:30:00 UTC)

* Fix Shows/"Next Episode Cards" change to Trending
* Fix unnecessary conversion of datetime object into str and back


### 3.30.12 (2024-03-03 22:30:00 UTC)

* Fix menu Shows/"Next Episode Cards"


### 3.30.11 (2024-02-29 01:20:00 UTC)

* Update UnRar x64 for Windows 6.24 to 7.00


### 3.30.10 (2024-02-13 11:00:00 UTC)

* Change prevent git update issue


### 3.30.9 (2024-02-07 23:10:00 UTC)

* Change allow Python 3.12.2


### 3.30.8 (2024-02-01 23:30:00 UTC)

* Change update fallback zoneinfo to 2024a
* Change reduce mem used by cast/person credits with main show info from TVmaze
* Fix mock data for CI tests


### 3.30.7 (2024-01-10 14:20:00 UTC)

* Fix limit loaded cast (max 30) and crew (max 5) from TVmaze API


### 3.30.6 (2024-01-02 11:05:00 UTC)

* Fix Shows IMDb cards to new layout at IMDb
* Change update fallback zoneinfo to 2023d
* Change add Python 3.12 to the unit tests


### 3.30.5 (2023-12-10 05:00:00 UTC)

* Change allow Python 3.12.1
* Change improve Emby status check


### 3.30.4 (2023-10-12 11:50:00 UTC)

* Add metadata source attribution in footer


### 3.30.3 (2023-10-10 07:30:00 UTC)

* Change bad anon redirect service for an open source service


### 3.30.2 (2023-10-08 02:00:00 UTC)

* Update UnRar x64 for Windows 6.23 to 6.24


### 3.30.1 (2023-10-02 22:50:00 UTC)

* Change allow Python 3.12.0 and 3.11.6


### 3.30.0 (2023-09-23 17:20:00 UTC)

* Update Beautiful Soup 4.11.1 (r642) to 4.12.2
* Update certifi 2023.05.07 to 2023.07.22
* Update CacheControl 0.12.11 (c05ef9e) to 0.13.1 (783a338)
* Update feedparser 6.0.10 (859ac57) to 6.0.10 (9865dec)
* Update filelock 3.12.0 (b4713c9) to 3.12.4 (c1163ae)
* Update idna library 3.4 (37c7d9b) to 3.4 (cab054c)
* Update Msgpack 1.0.5 (0516c2c) to 1.0.6 (e1d3d5d)
* Update package resource API 67.5.1 (f51eccd) to 68.1.2 (1ef36f2)
* Update Requests library 2.29.0 (87d63de) to 2.31.0 (8812812)
* Update soupsieve 2.3.2.post1 (792d566) to 2.4.1 (2e66beb)
* Update Tornado Web Server 6.3.2 (e3aa6c5) to 6.3.3 (e4d6984)
* Update urllib3 1.26.15 (25cca389) to 2.0.5 (d9f85a7)
* Add thefuzz 0.19.0 (c2cd4f4) as a replacement with fallback to fuzzywuzzy 0.18.0 (2188520)
* Fix regex that was not using py312 notation
* Change sort backlog and manual segment search results episode number
* Change sort episodes when set to wanted on display show page
* Add search of grouped options in shows drop down at view-show


### 3.29.11 (2023-09-22 23:00:00 UTC)

* Fix pytvmaze country handling in NetworkBase
* Update issue template


### 3.29.10 (2023-09-19 12:55:00 UTC)

* Fix Metacritic cards
* Fix Linux CI tests


### 3.29.9 (2023-09-17 23:25:00 UTC)

* Fix Emby notifier library update


### 3.29.8 (2023-09-12 08:10:00 UTC)

* Change omgwtfnzbs domain


### 3.29.7 (2023-09-06 09:40:00 UTC)

* Fix view show to handle "unknown name" on cast
* Update UnRar x64 for Windows 6.22 to 6.23


### 3.29.6 (2023-09-06 00:54:00 UTC)

* Fix banner url validation for TheTVDb api v3 lib
* Fix mock data for CI tests


### 3.29.5 (2023-09-05 23:40:00 UTC)

* Change allow Python 3.11.5, 3.10.13, 3.9.18, and 3.8.18


### 3.29.4 (2023-06-07 13:45:00 UTC)

* Change allow Python 3.8.17, 3.9.17, 3.10.12
* Fix setting airtime timezone for "Wanted" episodes during auto search


### 3.29.3 (2023-05-31 13:30:00 UTC)

* Update UnRar x64 for Windows 6.21 to 6.22
* Change allow Python 3.11.4
* Change minimum required Python to version 3.8.2
* Change remove Python 2 references from init-scripts
* Remove provider Rarbg


### 3.29.2 (2023-05-28 07:45:00 UTC)

* Fix find show results returned as newest/oldest that are then sorted z to a
* Fix add show "TheTVDB via Trakt"


### 3.29.1 (2023-05-26 06:10:00 UTC)

* Fix IMDB fetch from TheTVDb API


### 3.29.0 (2023-05-22 00:25:00 UTC)

* Change minimum required Python to version 3.8
* Update Apprise 1.2.1 (3d07004) to 1.3.0 (6458ab0)
* Update attr 22.2.0 (a9960de) to 22.2.0 (683d056)
* Update certifi 2022.12.07 to 2023.05.07
* Update diskcache 5.4.0 (1cb1425) to 5.6.1 (4d30686)
* Update feedparser 6.0.10 (5fcb3ae) to 6.0.10 (6d032b8)
* Update filelock 3.9.0 (ce3e891) to 3.12.0 (b4713c9)
* Update Msgpack 1.0.4 (b5acfd5) to 1.0.5 (0516c2c)
* Update Pytvmaze library 2.0.8 (16ed096) to 2.0.8 (81888a5)
* Update Requests library 2.28.1 (ec553c2) to 2.29.0 (87d63de)
* Update Send2Trash 1.8.1b0 (0ef9b32) to 1.8.2 (0244f53)
* Update SimpleJSON 3.18.1 (c891b95) to 3.19.1 (aeb63ee)
* Update Tornado Web Server 6.3.0 (7186b86) to 6.3.2 (e3aa6c5)
* Update urllib3 1.26.14 (a06c05c) to 1.26.15 (25cca389)
* Remove singledispatch
* Change allow rapidfuzz update from 2.x.x to 3.x.x
* Change remove redundant py2 import futures
* Change add jobs to centralise scheduler activities
* Change refactor scene_exceptions
* Add to config/media-process/File Handling, "Rename TBA" and "Rename any"
* Add config to change media process log message if there is no media to process
* Change view-show text "invalid timeformat" to "time unknown"
* Add menu Shows/"TMDB Cards"
* Change use TVDb genres on view-show if config/General/Interface/"Enable IMDb info" is disabled
* Fix TVDb api episode issues
* Change remove Python 3.7 from CI


### 3.28.0 (2023-04-12 13:05:00 UTC)

* Update html5lib 1.1 (f87487a) to 1.2-dev (3e500bb)
* Update package resource API 63.2.0 (3ae44cd) to 67.5.1 (f51eccd)
* Update Tornado Web Server 6.2.0 (a4f08a3) to 6.3.0 (7186b86)
* Update urllib3 1.26.13 (25fbd5f) to 1.26.14 (a06c05c)
* Change remove calls to legacy py2 fix encoding function
* Change requirements for pure py3
* Change codebase cleanups
* Change improve perf by using generators with `any`
* Change deprecate processEpisode used by nzbToMedia to advise how to configure API instead
* Change optionally add disk free space in response to three Web API endpoints
* Change increase API version number to 15
* Add actually use mount points to get disk free space
* Add optional "freespace" parameter to endpoints: sg.getrootdirs, sg.addrootdir, sg.deleterootdir
* Change update help of affected endpoints
* Fix explicitly save rootdirs after adding or deleting via Web API
* Change add Rarbg UHD search category


### 3.27.13 (2023-04-12 10:15:00 UTC)

* Change fix show id log output
* Change handle exceptions thrown from pkg_resources parsing newly extended working set modules not even used by SG
* Fix parsing shows where multiple same names are in SG and show_obj is set for parser
* Change update fallback zoneinfo to 2023c
* Change allow Python 3.11.3, 3.10.11


### 3.27.12 (2023-03-08 23:30:00 UTC)

* Change meta providers to new TVInfoAPI get_show to make sure language is used


### 3.27.11 (2023-03-06 23:40:00 UTC)

* Fix "Change File Date" not using timestamp of episode if available


### 3.27.10 (2023-03-05 00:20:00 UTC)

* Add UHD Bluray
* Change an error text for Cheetah module availability


### 3.27.9 (2023-02-27 01:10:00 UTC)

* Fix remove incorrectly displayed NZBGet tip


### 3.27.8 (2023-02-20 23:30:00 UTC)

* Update UnRar x64 for Windows 6.20 to 6.21


### 3.27.7 (2023-02-18 22:40:00 UTC)

* Fix using recently updated torrent parser for py3 bytes


### 3.27.6 (2023-02-18 20:10:00 UTC)

* Fix show view edit language
* Fix TVDb image parsing


### 3.27.5 (2023-02-16 18:30:00 UTC)

* Fix network for persons


### 3.27.4 (2023-02-15 13:30:00 UTC)

* Fix updating with running virtualenv


### 3.27.3 (2023-02-15 02:00:00 UTC)

* Fix reading legacy autoProcessTV.cfg


### 3.27.2 (2023-02-10 19:25:00 UTC)

* Fix revert update
* Fix installations that don't have previously saved cleanup lock files 


### 3.27.1 (2023-02-10 15:25:00 UTC)

* Change display show status in Change show header
* Fix TMDB language caching


### 3.27.0 (2023-02-09 15:00:00 UTC)

* Update Apprise 0.8.5 (55a2edc) to 1.2.1 (3d07004)
* Update attr 20.3.0 (f3762ba) to 22.2.0 (a9960de)
* Update Beautiful Soup 4.9.3 (r593) to 4.11.1 (r642)
* Update cachecontrol 0.12.6 (167a605) to 0.12.11 (c05ef9e)
* Add filelock 3.9.0 (ce3e891)
* Remove lockfile no longer used by cachecontrol
* Update Msgpack 1.0.0 (fa7d744) to 1.0.4 (b5acfd5)
* Update certifi 2022.09.24 to 2022.12.07
* Update chardet packages 4.0.0 (b3d867a) to 5.1.0 (8087f00)
* Update dateutil 2.8.1 (c496b4f) to 2.8.2 (28da62d)
* Update diskcache 5.1.0 (40ce0de) to 5.4.0 (1cb1425)
* Update feedparser 6.0.1 (98d189fa) to 6.0.10 (5fcb3ae)
* Update functools_lru_cache 1.6.1 (2dc65b5) to 1.6.2 (2405ed1)
* Update humanize 3.5.0 (b6b0ea5) to 4.0.0 (a1514eb)
* Update Js2Py 0.70 (92250a4) to 0.74 (2e017b8)
* Update package resource API 49.6.0 (3d404fd) to 63.2.0 (3ae44cd)
* Update pyjsparser 2.7.1 (5465d03) to 2.7.1 (cbd1e05)
* Update profilehooks module 1.12.0 (3ee1f60) to 1.12.1 (c3fc078)
* Update pytz 2016.6.1/2016f to 2022.7.1/2022g (d38ff47)
* Update Rarfile 4.0 (55fe778) to 4.1a1 (8a72967)
* Update UnRar x64 for Windows 6.11 to 6.20
* Update Send2Trash 1.5.0 (66afce7) to 1.8.1b0 (0ef9b32)
* Update SimpleJSON 3.16.1 (ce75e60) to 3.18.1 (c891b95)
* Update soupsieve 2.0.2.dev (05086ef) to 2.3.2.post1 (792d566)
* Update tmdbsimple 2.6.6 (679e343) to 2.9.1 (9da400a)
* Update torrent_parser 0.3.0 (2a4eecb) to 0.4.0 (23b9e11)
* Update unidecode module 1.1.1 (632af82) to 1.3.6 (4141992)
* Change prevent included py3 requests module failure on NZBGet systems that by default, run py2 with py2 requests
* Change prevent included py3 requests module failure on SABnzbd systems that by default, run py2 with py2 requests
* Change re-enable fetching metadata banners and posters
* Change add some missing network icons


### 3.26.1 (2023-02-08 20:50:00 UTC)

* Change forced show updates process during startup to prevent webUI blocking
* Change allow Python 3.11.2, 3.10.10


### 3.26.0 (2023-01-12 02:00:00 UTC)

* Change bump to major version 3.xx to signal that this branch supports Python3+ only
* Update Tornado Web Server 6.1.0 (2047e7a) to 6.2.0 (a4f08a3)
* Update Requests library 2.26.0 (b0e025a) to 2.28.1 (ec553c2)
* Update urllib3 1.26.2 (eae04d6) to 1.26.13 (25fbd5f)
* Update idna library 2.9 (1233a73) to 3.4 (37c7d9b)
* Add support for scene episode number to multiple episodes
* Add TMDB TV info source
* Change return unknown.png flag if a requested flag image file doesn't exist
* Change use regular cast from season as show cast
* Change prefer recent cast in cast order
* Change filter non-main appearance of main cast persons
* Add direct match to relative sort as first priority of search results
* Change improve memory management
* Add select2 control to view-show/Change show
* Add support or orjson, with fallback to simplejson then native json
* Change migrate Kodi addon to Kodi (Matrix), (Leia) and older can use repo source url /kodi-legacy
* Change ensure XML header in Kodi nfo files
* Change fix some typos


### 0.25.60 (2023-01-03 13:30:00 UTC)

* Fix search results sorting
* Change add windows and macOS GitHub unit test jobs
* Change update GitHub actions/setup-python v3 to v4
* Change fix typo on config providers view


### 0.25.59 (2023-01-03 00:10:00 UTC)

* Fix send mark=bad to NZBGet when minimum dir size test fails
* Change create Python Unit test workflow
* Fix ignore_and_require_words_tests.py
* Change revert scene_helpers_tests.py
* Change unit tests: force python to garbage collect all db connections


### 0.25.58 (2022-12-21 20:30:00 UTC)

* Fix improve data cleanse from TV info source
* Fix issue where actor data is None
* Fix update Black Lagoon scene helper test
* Remove Sick Beard Index, inactive for 16 months since Aug 2021


### 0.25.57 (2022-12-21 13:00:00 UTC)

* Fix replace dead predb.ovh with predb.de for provider scene filter


### 0.25.56 (2022-12-20 19:00:00 UTC)

* Fix webapi search
* Change add poster to webapi search results


### 0.25.55 (2022-12-19 11:30:00 UTC)

* Fix Trakt account error handling
* Change enable failure monitor for tv show search (Trakt)
* Change improve api/builder drop down colour to indicate sg vs sb endpoints


### 0.25.54 (2022-12-17 17:40:00 UTC)

* Fix Trakt API server error handler


### 0.25.53 (2022-12-17 15:50:00 UTC)

* Change update dateutil zoneinfo fallback to 2022g
* Change allow Python 3.11.1, 3.10.9, 3.9.16, 3.8.16, and 3.7.16
* Change remove unneeded old python-Levenshtein for py3
* Change add a pypi package repo
* Change update lxml for Windows to 4.9.2
* Change update pip to final supported version for py2


### 0.25.52 (2022-11-17 03:30:00 UTC)

* Fix process media


### 0.25.51 (2022-11-16 14:30:00 UTC)

* Fix process media with a date in parentheses
* Add rapid fuzz dependency
* Change add a deprecated message where SickBeard.py is still being used


### 0.25.50 (2022-10-31 14:30:00 UTC)

* Change improve the scope of auth dupe checker


### 0.25.49 (2022-10-30 17:30:00 UTC)

* Change update dateutil zoneinfo fallback to 2022f
* Change improve performance when fetching logs
* Change Cheetah3 min version to 3.3.0 on py3
* Fix Cryptography yanked module
* Change providers config page, add warning if duplicate api/pass keys exist at different providers
* Fix issue where apikey field can be invisible on /api/builder/
* Change view-log page, Logs command of /api/builder/ and starify auth data
* Fix log typo in NZBGet Mark Good/Success postprocess action
* Remove providers HDME, Torrentsdb, and Zooqle


### 0.25.48 (2022-10-18 01:40:00 UTC)

* Change allow Python 3.11
* Remove provider Grabtheinfo
* Fix TVChaosUK and Nebulance on py3.11


### 0.25.47 (2022-10-15 01:05:00 UTC)

* Change improve clarity of Telegram notification chat id field


### 0.25.46 (2022-10-12 17:10:00 UTC)

* Change allow Python 3.10.8, 3.9.15, 3.8.15, and 3.7.15
* Change update dateutil zoneinfo fallback to 2022e


### 0.25.45 (2022-10-11 16:20:00 UTC)

* Fix timeout on "Add from TV info source" 
* Update certifi 2021.10.08 to 2022.09.24
* Fix Torrentleech, a new session is required using the URL under the TL provider options/Cookies


### 0.25.44 (2022-10-09 10:45:00 UTC)

* Change add 4 digit episode name parsing


### 0.25.43 (2022-10-05 11:30:00 UTC)

* Change python-Levenshtein to Levenshtein for py3.7-py3.11
* Change allow regex for py3.11
* Change make genre list output consistent on search results


### 0.25.42 (2022-09-30 14:40:00 UTC)

* Change update dateutil zoneinfo fallback to 2022d
* Fix genre strings when converted to list to not contain leading/trailing empty items


### 0.25.41 (2022-09-23 01:25:00 UTC)

* Fix a particular date handling that resulted in a UI issue


### 0.25.40 (2022-09-09 11:20:00 UTC)

* Change allow Python 3.10.7, 3.9.14, 3.8.14, and 3.7.14


### 0.25.39 (2022-08-25 08:50:00 UTC)

* Fix recommended.txt for package updates


### 0.25.38 (2022-08-23 16:10:00 UTC)

* Change allow Python 3.10.6
* Change update fallback zoneinfo to 2022c
* Change handle invalid date strings in search results
* Change don't load entire file at once when calling download_file
* Change don't request cache images for CachedImages class
* Fix role(), if character_name is empty use 'unknown name'


### 0.25.37 (2022-06-23 13:40:00 UTC)

* Change try to auto add repo path to git `safe.directory` setting
* Change if auto adding git setting fails, post message to update section that SickGear path must be marked safe in git
* Change force English output for git runner
* Change about page, add more credits and a support link for TheTVDb


### 0.25.36 (2022-06-22 14:45:00 UTC)
 
* Fix if config file doesn't exist and git is installed try to find current hash or set dummy


### 0.25.35 (2022-06-08 00:28:00 UTC)

* Fix catch ShowDirNotFoundException during prostprocessing


### 0.25.34 (2022-06-06 23:00:00 UTC)

* Change allow Python 3.10.5


### 0.25.33 (2022-05-19 09:45:00 UTC)

* Change allow Python 3.9.13


### 0.25.32 (2022-05-15 23:00:00 UTC)

* Remove provider Baconbits


### 0.25.31 (2022-03-28 15:10:00 UTC)

* Change allow Python 3.10.4, 3.9.12, 3.8.13, and 3.7.13
* Update zoneinfo fallback to 2022a
* Change enable cryptography wheels on Windows amd64, Linux x86_64 or aarch64, and Darwin x86_64
* Change use cryptography <= 3.3.2 on systems that don't have prebuilt wheels to avoid rust requirement


### 0.25.30 (2022-03-11 14:55:00 UTC)

* Change improve onTxComplete shell compatibility
* Change bump onTxComplete Linux version 1.2 to 1.3


### 0.25.29 (2022-03-10 20:30:00 UTC)

* Fix onTxComplete Linux port omissions from the Windows original
* Change bump onTxComplete Linux version 1.1 to 1.2


### 0.25.28 (2022-03-04 23:55:00 UTC)

* Update UnRar x64 for Windows 6.02 to 6.11


### 0.25.27 (2022-03-03 11:50:00 UTC)

* Fix don't use invalid timestamps for episodes
* Update recommended modules


### 0.25.26 (2022-02-01 13:00:00 UTC)

* Remove ETTV provider
* Change add logging message when no season folder is set for path creation


### 0.25.25 (2022-01-18 14:55:00 UTC)

* Change allow Python 3.10.2 and 3.9.10


### 0.25.24 (2021-12-22 22:05:00 UTC)

* Fix person text spacing in regular layout


### 0.25.23 (2021-12-18 19:45:00 UTC)

* Fix handle bad data fetched from tvinfo source and passed to get_network_timezone


### 0.25.22 (2021-12-14 00:30:00 UTC)

* Fix recognition of unreadable media quality to type UNKNOWN


### 0.25.21 (2021-12-07 00:40:00 UTC)

* Change allow Python 3.10.1


### 0.25.20 (2021-11-21 16:25:00 UTC)

* Fix display show when IMDb returns no episodes or runtimes


### 0.25.19 (2021-11-15 23:00:00 UTC)

* Change allow Python 3.9.9


### 0.25.18 (2021-11-12 15:00:00 UTC)

* Change filter irrelevant Trakt API results


### 0.25.17 (2021-11-12 00:15:00 UTC)

* Fix daily schedule JavaScript error


### 0.25.16 (2021-11-10 19:00:00 UTC)

* Fix TVmaze search
* Fix comparison of episode name with numbers during parsing of multi episode releases
* Add name_parser unittest multi episode with episode name comparison


### 0.25.15 (2021-11-09 12:00:00 UTC)

* Fix tvc cards returning view


### 0.25.14 (2021-11-06 04:30:00 UTC)

* Change allow Python 3.9.8
* Update recommended modules cffi, lxml, and regex


### 0.25.13 (2021-11-05 12:25:00 UTC)

* Update zoneinfo fallback to 2021e
* Add episode number in api history results
* Change prevent backups when creating a new db
* Fix update only existing Kodi .nfo files during SG update
* Fix config/search "Test fs" button
* Add additional cleanup for cast


### 0.25.12 (2021-10-17 23:00:00 UTC)

* Fix large sickbeard db's that occurred from using subtitle settings
* Update zoneinfo fallback to 2021d


### 0.25.11 (2021-10-12 17:00:00 UTC)

* Fix edit-show alert "set master" malfunction on shows with no master to edit


### 0.25.10 (2021-10-12 11:55:00 UTC)

* Update certifi 2021.05.30 to 2021.10.08


### 0.25.9 (2021-10-11 13:45:00 UTC)

* Update zoneinfo fallback to 2021c
* Update regex for Python 3.10 on Windows
* Change deprecated anon redirect service


### 0.25.8 (2021-10-10 21:00:00 UTC)

* Fix add show and browse TVmaze cards on Solaris Hipster


### 0.25.7 (2021-09-29 18:40:00 UTC)

* Fix ignore entire show runtimes when getting runtimes from IMDb
* Change enable failure monitor for search_tvs
* Change thexem server


### 0.25.6 (2021-09-26 17:45:00 UTC)

* Fix view-show on new browsers
* Fix remove box in footer on certain setups
* Update zoneinfo fallback to 2021b


### 0.25.5 (2021-09-24 14:55:00 UTC)

* Change upgrade Snap unrar 5.6.8 to 6.0.2
* Fix workaround snap certificate failure to access rarlab server


### 0.25.4 (2021-09-24 10:30:00 UTC)

* Fix logging during media process where setting airdate is unavailable


### 0.25.3 (2021-09-21 22:00:00 UTC)

* Fix filter in history API endpoint
* Fix multiep magnets are not downloadable
* Change remove dead magnet cache services


### 0.25.2 (2021-09-20 20:00:00 UTC)

* Fix history API endpoint for all snatch and download statuses (including archived, failed)


### 0.25.1 (2021-09-18 00:06:00 UTC)

* Fix history API endpoint to respect clear history


### 0.25.0 (2021-09-15 00:05:00 UTC)

* Add ability to switch a TV info source for a show, initial support is for TheTVDb and TVMaze
* Add column on manage/Bulk Change for TV info source so that shows can be sorted to isolate by source for switching
* Add TV info source selection to manage/Bulk Change/Edit
* Add auto redirect from manage/Bulk Change/Edit/Submit to manage/show-tasks if a TV info source is tasked for change
* Add after a restart, auto resume switching shows that didn't finish the switch TV info source process
* Change improve loading speed of shows at startup
* Change improve main execution loop speed
* Add new sort option "Combine source" to add show search show results
* Add support list of names to search for in add show search
* Add support for more URLs in add show search
* Add ability to search tvid:prodid as found in URLs and at other UI places
* Add dynamic search examples to add show search
* Add placeholder syntax hints to add show search
* Add source provider images to add show search result items
* Fix add show search box width now that the other select is reinstated
* Fix add show search TVDb links only to contain lang arg, not all
* Change "exists in db" link on search results page to support any info source
* Change browse cards interface to new add show search
* Change assist user search terms when the actual title of a show is unknown
* Change remove problematic buffering of 20 items on search results
* Change remove year from add show search term ... year is still used for relevancy order
* Change "Import" title to "Path conflict" for clarity
* Add when a path conflict occurs during add show, users may enter a new show folder name
* Add parsing Kodi show.nfo so import existing page selects any known info source
* Change improve speed getting list in the import page
* Change refactor mass_add_table to improve performance, and code clarity
* Change improve find_show_by_id performance
* Add glide.js 3.4.0 (f7ff0dd)
* Add object fit image 3.2.4 (f951d2a)
* Update fancyBox 2.1.6 to 3.5.7 (c4fd903)
* Update jQ collapser 2.0 to 3.0.1 (c3f95ba)
* Add person/character glide slider to view-show
* Change replace swipe with move event to act on any input type event (e.g. keyboard) for glide on view-show
* Add a vertical dotted line indication to the final cast glide slide on view-show
* Add glide arrows to view-show
* Add click the glide number button on view-show to change slide times or pause the glider
* Add cast displayed on view-show is saved whenever the glide is paused
* Add restore view-show glide to the left-most image shown while ever the glide slider is in the pause state
* Fix layout of multiline genre labels on view-show
* Change view-show, during adding of a show, cast links will only become active when ready to be linked, otherwise, display as text
* Add third-person singular pronoun on view-show to a character who is portrayed by themselves
* Add force cast update to view-show
* Add person view link to view-show glider
* Add character view link to view-show glider
* Add to view-show a notification message if a show fails to switch master TV info source
* Add visual cue of master TV info source to view-show
* Add imdb miniseries average runtime to view-show
* Change improve ui glide panel generally and also on startup
* Add prevent user error on edit-show where "set master" is pending but Update or Cancel Edit is used instead of "Save Changes"
* Change add character relationship "Presenter" to "Host"
* Add where a character is in multiple shows to the character view
* Change display on ui when update cast is in progress and not just queued
* Rename from TVMaze to TVmaze in line with their branding
* Add 5 mins to Trakt failure retries times
* Change improve speed reading for many processes
* Change correct log messages grammar
* Change improve manage/Show Tasks template
* Change use proper section dividers on manage/Show Tasks
* Change replace inline styles with CSS classes to improve readability and load perf
* Add characters, person to clean-up cache (30 days)
* Add reload person, character images every 7 days
* Add suppress UI notification for scheduled people updates during show updates and during switching TV info source
* Add failed TV info source switches to manage/Show Tasks
* Add remove item from queue and clear queue test buttons to manage/Show Tasks and manage/Search Tasks
* Change improve show update logic
* Add check for existing show with new id pair before switching
* Change prioritize first episode start year over the start year set at the TV info source
* Change delete non-existing episodes when switching TV info source
* Add TMDB person pics as fallback
* Add use person fallback for character images
* Add logic to add start, end year in case of multiple characters per person
* Add spoken height to person view
* Add abort people cast update when show is deleted, also remove show from any queued show item or search item
* Add updating show.nfo when a cast changes
* Change use longest biography available for output
* Add UI requests of details for feb 28 will also return feb 29 in years without feb 29
* Add fetch extra data fallback from TMDB for persons
* Change fanart icon
* Add provider TorrentDB
* Add menu Shows/"TVmaze Cards"
* Add show name/networks card user input filter
* Change only auto refresh card view if a recoverable error occurs
* Update Requests library 2.25.1 (bdc00eb) to 2.26.0 (b0e025a)
* Fix handling of card filters and sort states
* Add view paused "Only" to Daily Schedule
* Add return paused "Only" to API
* Change Add shows/Search results first aired dates to UI date format setting
* Change improve the search progress text
* Add "Size" filter '<0' in history view to filter already deleted media
* Change swap `Episode` and `Label` columns in history view


### 0.24.17 (2021-08-31 01:00:00 UTC)

* Change allow Python 3.8.12, 3.9.7, and 3.10.0


### 0.24.16 (2021-08-28 16:05:00 UTC)

* Update Windows recommended modules lxml, pip, regex, setuptools, and add cffi, python-Levenshtein
* Change newznab provider add handler for http response code 401


### 0.24.15 (2021-08-05 11:45:00 UTC)

* Change media process move process method for *nix systems that don't support native move
* Fix do not display empty show name results returned from TVDb


### 0.24.14 (2021-07-31 08:50:00 UTC)

* Change add compatibility for Transmission 3.00 client with label support
* Change ensure cookies are split only into 2 parts at the lhs of multiple occurrences of '='
* Remove provider Skytorrents


### 0.24.13 (2021-07-27 02:20:00 UTC)

* Fix incorrect reporting of missing provider detail


### 0.24.12 (2021-07-17 08:10:00 UTC)

* Fix snap build


### 0.24.11 (2021-07-14 10:30:00 UTC)

* Fix handle a provider response when in error case
* Change use wider min width for left column on About page
* Fix misaligned columns when expanding/collapsing a show on Episode Overview


### 0.24.10 (2021-07-06 20:00:00 UTC)

* Fix package update detection
* Change add DSM 7 error messages


### 0.24.9 (2021-07-05 10:25:00 UTC)

* Change add Synology DSM 7 compatibility
* Fix exception when removing a show


### 0.24.8 (2021-06-30 23:05:00 UTC)

* Fix nameparser unit tests


### 0.24.7 (2021-06-30 22:10:00 UTC)

* Fix parse correct animes during recent and backlog search


### 0.24.6 (2021-06-28 23:59:00 UTC)

* Change allow Python 3.7.11, 3.8.11, and 3.9.6


### 0.24.5 (2021-06-26 16:45:00 UTC)

* Fix restart after "Update Now" is clicked on UI, must manually restart from 0.24.0 until this release


### 0.24.4 (2021-06-25 03:00:00 UTC)

* Fix issue on certain py2 setups that created mishandling of 404's
* Add SpeedApp torrent provider


### 0.24.3 (2021-06-17 23:00:00 UTC)

* Fix view-show poster click zoom area is only accessible from top of poster image
* Move view-show paused "II" indicator as it wasn't in a good spot anyway


### 0.24.2 (2021-06-14 13:50:00 UTC)

* Update UnRar x64 for Windows 6.01 to 6.02


### 0.24.1 (2021-06-10 11:30:00 UTC)

* Fix handle whitespaced queries


### 0.24.0 (2021-06-08 12:50:00 UTC)

* Change free up some screen real estate on manage/Bulk Change
* Change rotate column headers on manage/Bulk Change for supported browsers to reduce screen estate waste
* Add column to manage/Bulk Change to display the show folder location size
* Add media stats to manage/Bulk Change and view-show when hovering over folder size
* Add to manage/Bulk Change an icon where show location no longer exists and group the icon/non icon shows
* Add a hover tip to the edit column on manage/Bulk Change to remind about using multi-select
* Change add tooltips on manage/Bulk Change checkbox actions to display what each are used for
* Add to manage/Bulk Change confirm dialog before removing or deleting a show
* Change manage/Bulk Change add sort by size options to table, (Total, Largest, Smallest, Average)
* Change manage/Bulk Change add busy spinner for processing when changing size sort type
* Change manage/Bulk Change table make header stick when page is scrolled
* Change manage/Bulk Change table make footer stick when page is scrolled
* Change manage/Bulk Change add filter to table, showname, quality, and status
* Change number of shows listed after a filter is displayed at the bottom of Bulk Change
* Change edit and submit buttons are disabled when there is no selection on Bulk Change
* Change edit and submit buttons display number of selected items on Bulk Change
* Change tidy up html markup and JavaScript for manage/Bulk Change
* Change refactor to simplify bulk_change logic
* Add to config/General, "Package updates" and list packages, check packages by default on Windows, others must enable
* Change simplify section config/General/Updates
* Add check for package updates to menu item action "Check for Updates"
* Add known failures are cleared for a fresh check when "Check for Updates" is used
* Add FileSharingTalk nzb provider
* Change optimize .png images to improve file/transfer size
* Add tz version info to the about page
* Change auto-install Cheetah dependency on first time installations (tested on Win)
* Change add cryptography to recommended.txt
* Change add prebuilt AMD64 python-Levenshtein to recommended.txt
* Change add prebuilt Windows Python 3.10 lxml to recommended.txt
* Change add prebuilt Windows Python 3.10 regex to recommended.txt
* Change replace deprecated `currentThread` with `current_thread` calls
* Change initialise Manage/Media Process folder and method from Config/Media Process when no previous values are stored
* Change remember Manage/Media Process folder and method when button 'Process' is used
* Change abbreviate long titles under menu tab
* Change add fallback to unar if unrar binary is unavailable on Linux
* Update attr 20.2.0 (4f74fba) to 20.3.0 (f3762ba)
* Update diskcache_py3 5.0.1 (9670fbb) to 5.1.0 (40ce0de)
* Update diskcache_py2 4.1.0 (b0451e0) from 5.1.0 (40ce0de)
* Update humanize 3.1.0 (aec9dc2) to 3.5.0 (b6b0ea5)
* Update Rarfile 3.1 (a4202ca) to 4.0 (55fe778)
* Update Requests library 2.24.0 (2f70990) to 2.25.1 (bdc00eb)
* Update Six compatibility library 1.15.0 (c0be881) to 1.16.0 (b620447)
* Update urllib3 1.25.11 (00f1769) to 1.26.2 (eae04d6)
* Add menu Shows/"Next Episode Cards"
* Change improve SQL performance
* Add option "Add paused" to Options/"More Options" at the final step of adding a show
* Update certifi 2020.11.08 to 2021.05.30


### 0.23.22 (2021-05-27 00:10:00 UTC)

* Change officially move chat support to irc.libera.chat
* Change tweak NBL API tip


### 0.23.21 (2021-05-17 10:20:00 UTC)

* Fix provider Nebulance
* Fix provider MoreThan


### 0.23.20 (2021-05-13 18:35:00 UTC)

* Fix restart to release and free resources from previous run process
* Change fanart lib to get_url


### 0.23.19 (2021-05-05 21:40:00 UTC)

* Fix MoreThan provider and add provider option only allow releases that are site trusted
* Add Python 3.9 to Travis


### 0.23.18 (2021-05-03 23:10:00 UTC)

* Change allow Python 3.8.10 and 3.9.5
* Remove PiSexy provider
* Fix refresh_show, prevent another refresh of show if already in queue and not forced
* Fix webapi set scene season
* Fix set path in all_tests for py2
* Fix webapi exception if no backlog was done before (CMD_SickGearCheckScheduler)
* Change webapi don't allow setting of scene numbers when show hasn't activated scene numbering
* Add webapi unit tests


### 0.23.17 (2021-04-12 12:40:00 UTC)

* Update UnRar for Windows 6.00 to 6.01 x64


### 0.23.16 (2021-04-05 23:45:00 UTC)

* Change allow Python 3.9.4
* Change prevent use of Python 3.9.3 and alert users to upgrade to 3.9.4 due to a recall


### 0.23.15 (2021-04-03 10:05:00 UTC)

* Change allow Python 3.8.9 and 3.9.3


### 0.23.14 (2021-03-10 01:40:00 UTC)

* Add config/Search/Search Tasks/"Host running FlareSolverr" to handle CloudFlare providers
* Change the cf_clearance cookie to an undocumented optional config instead of a requirement
* Change where cf_clearance does not exist or expires, config/Search/Search Tasks/"Host running FlareSolverr" is required
* Fix saving magnet from PAs as files under py3
* Fix SkyTorrents provider
* Fix Torlock provider
* Fix TBP provider


### 0.23.13 (2021-02-26 19:05:00 UTC)

* Add Newznab providers can use API only or API + RSS cache fallback. Tip added to Newznab config/Media Providers/API key
* Add correct user entry mistakes for nzbs2go api url


### 0.23.12 (2021-02-19 17:00:00 UTC)

* Change allow Python 3.8.8 and 3.9.2


### 0.23.11 (2021-02-04 23:30:00 UTC)

* Fix report correct number of items found during nzb search
* Change recognise custom spotweb providers
  

### 0.23.10 (2021-01-30 11:20:00 UTC)

* Fix change file date on non Windows


### 0.23.9 (2021-01-28 19:45:00 UTC)

* Fix provider nCore
* Change update dateutil fallback zoneinfo to 2021a


### 0.23.8 (2020-12-31 20:40:00 UTC)

* Change update dateutil fallback zoneinfo to 2020f
* Fix notifiers Pushover and Boxcar2 under py3
* Fix need to restart SG for a change in TVChaosUK password to take effect


### 0.23.7 (2020-12-13 20:40:00 UTC)

* Fix remove need to page refresh after entering an anime scene absolute number on view-show
* Change add TVChaosUK custom name regulator to prevent a false trigger from the wordlist filter


### 0.23.6 (2020-12-11 01:50:00 UTC)

* Update UnRar for Windows 5.91 to 6.00 x64
* Fix providers BitHDTV, Blutopia, HDTorrents, Pretome, PrivateHD, PTFiles, SceneHD, TVChaosUK
* Change handle redirects from POST requests
* Change Kodi Addon 1.0.8


### 0.23.5 (2020-12-05 13:45:00 UTC)

* Change improve dark theme text legibility with green/gold background under "Downloads" in view-shows/simple layout


### 0.23.4 (2020-12-02 11:30:00 UTC)

* Change allow Python 3.9.1


### 0.23.3 (2020-11-30 17:20:00 UTC)

* Change remove use of native Py 7zip as compressor found to crash Python binary under Linux with low memory conditions


### 0.23.2 (2020-11-21 18:40:00 UTC)

* Change allow Python 3.8.7
* Change suppress py27 startup cryptography deprecation warning
* Fix filter out history items that don't qualify for status snatched/good


### 0.23.1 (2020-11-16 23:00:00 UTC)

* Fix image failure for a show that is force updated, removed, then readded


### 0.23.0 (2020-11-11 13:30:00 UTC)

* Change improve search performance for backlog, manual, failed, and proper
* Add overview of the last release age/date at each newznab provider to History/Layout "Connect fails"
* Add "History new..." to Shows menu by clicking the number
* Add db backup to the scheduled daily update
* Add display "Database backups" location at config/about if feature available
* Add option "Backup database plan" to config/general/advanced if feature available
* Add py7zr to recommended.txt for optional 7z compression
* Add `backup_db_path` setting to config.ini to customise backup db location
* Add `backup_db_max_count` to config.ini with range 0-90 where 0 = disable backup, 14 = default
* Change improve list performance for file/directory browser
* Change improve import shows listing performance
* Change improve performance during show rescan process
* Change improve performance during media processing
* Change improve scantree performance with regex params of what to include and/or exclude
* Change rename remove_file_failed to remove_file_perm and make it return an outcome
* Add config/General/Updates/Alias Process button, minimum interval for a fetch of custom names/numbering is 30 mins
* Add Export alternatives button to edit show
* Change season specific alt names now available not just for anime
* Change improve tooltip over show title in display show for multiple alternatives
* Add display season alternatives on hover over season titles in display show
* Change single digit season display to zero-padded double digits in edit show
* Change add note on edit show for season specific search rule
* Add mark next to season titles that have exceptions
* Add support for centralised sg alternative names and numbers
* Change sg alts can overwrite scene number field only if field value is blank
* Change add note on edit show for season specific search rule
* Change add has_season_exceptions to control newznab id search
* Change add season exceptions to torrent providers
* Change give remove_file functions time to process
* Add ignore folders that contain ".sickgearignore" flag file
* Change add 3 days cache for tmdb base info only
* Change `Discordapp` to `Discord` in line with company change
* Change remove `app` from URL when calling webhook
* Change remind user when testing Notifications config / Discord to update URL
* Change Trim/Clear history to hide items because the data is needed for core management
* Fix incorrect text for some drop down list items in the apiBuilder view that affected some browsers
* Fix connection skip error handling in tvdb_api
* Add client parameter to pp class and add it to API sg.postprocess
* Change API version to 14
* Change add a test for both require and ignore show specific words with partial match, both should fail
* Change expand to all providers, and season results, applying filters to .torrent content and not just search result...
  name for where a found torrent result `named.this` contains `name.that` and ignore `that` did not ignore `named.this`
* Change init showDict for all unit tests
* Change add error handling for zoneinfo update file parsing
* Change downgrade network conversions/timezone warnings on startup to debug level
* Add enum34 1.1.10
* Add humanize 3.1.0 (aec9dc2)
* Add Torrent file parse 0.3.0 (2a4eecb)
* Update included fallback timezone info file to 2020d
* Update attr 20.1.0.dev0 (4bd6827) to 20.2.0 (4f74fba)
* Update Beautiful Soup 4.8.2 (r559) to 4.9.3 (r593)
* Update cachecontrol library 0.12.5 (007e8ca) to 0.12.6 (167a605)
* Update certifi 2020.06.20 to 2020.11.08
* Update dateutil 2.8.1 (43b7838) to 2.8.1 (c496b4f)
* Change add diskcache_py3 5.0.1 (9670fbb)
* Change add diskcache_py2 4.1.0 (b0451e0)
* Update feedparser_py3 6.0.0b3 (7e255f0) to 6.0.1 (98d189fa)
* Update feedparser_py2 backport
* Update hachoir_py3 3.0a6 (5b9e05a) to 3.1.2 (f739b43)
* Update hachoir_py2 2.0a6 (5b9e05a) to 2.1.2
* Update Js2Py 0.70 (f297498) to 0.70 (92250a4)
* Update package resource API to 49.6.0 (3d404fd)
* Update profilehooks module 1.11.2 (d72cc2b) to 1.12.0 (3ee1f60)
* Update Requests library 2.24.0 (1b41763) to 2.24.0 (2f70990)
* Update soupsieve_py3 2.0.0.final (e66c311) to 2.0.2.dev (05086ef)
* Update soupsieve_py2 backport
* Update Tornado_py3 Web Server 6.0.4 (b4e39e5) to 6.1.0 (2047e7a)
* Update tmdbsimple 2.2.6 (310d933) to 2.6.6 (679e343)
* Update urllib3 1.25.9 (a5a45dc) to 1.25.11 (00f1769)
* Change add remove duplicates in newznab provider list based on name and url
* Change remove old provider dupe cleanup
* Change add response rate limit handling for generic providers
* Change add newznab retry handling
* Change add 2s interval fetch retry for GitHub as it can sometimes return no data
* Change rename misuse of terminology `frequency` to `interval`


### 0.22.16 (2020-11-10 20:15:00 UTC)

* Fix anime name parser tests failing on assumed season number 1
* Change increase number of IMDb ID digits parsed in TVDb lib
* Change add Trakt requested guidance to the log for locked user accounts


### 0.22.15 (2020-11-09 14:10:00 UTC)

* Fix IMDb cards not always displayed as `in library`


### 0.22.14 (2020-11-06 21:55:00 UTC)

* Fix RarBG in cases where home page cannot be reached


### 0.22.13 (2020-11-05 01:00:00 UTC)

* Fix SpeedCD provider
* Remove HorribleSubs provider


### 0.22.12 (2020-11-03 16:05:00 UTC)

* Fix IPTorrents


### 0.22.11 (2020-10-30 01:45:00 UTC)

* Fix an old and rare thread timing case that can change a show to the wrong type while fetching alternative names


### 0.22.10 (2020-10-28 14:10:00 UTC)

* Fix clear of old fail times for providers


### 0.22.9 (2020-10-21 11:55:00 UTC)

* Change remove DB file logging level from config/General and reduce DB levels to Debug to reduce log file noise
* Add Trakt rate-limiting http response code 429 handling to prevent request failure


### 0.22.8 (2020-10-19 13:45:00 UTC)

* Fix rare timing case on first-time startup with a network timezone update failure and an endless loop
* Change ensure `autoProcessTV/sabToSickGear.py` is set executable


### 0.22.7 (2020-10-19 10:15:00 UTC)

* Add `autoProcessTV/sabToSickGear.py` that works with SABnzbd under both py2 and py3


### 0.22.6 (2020-10-19 01:05:00 UTC)

* Fix libtrakt logging error that created a Trakt notifier issue during media process


### 0.22.5 (2020-10-16 00:45:00 UTC)

* Fix reading scene numbers from db
* Change improve clarity of notes when config/Media Process/Failed Download Handling is enabled


### 0.22.4 (2020-10-15 13:20:00 UTC)

* Fix enable "Perform search tasks" at config/Media Providers/Options for custom RSS
* Fix remove enable_scheduled_backlog as it is not appropriate for custom RSS
* Fix if no anime release group parsed, provider id is used to prevent skipping result
* Fix if no anime season is parsed, assume season 1 to prevent skipping result
* Change add some anime quality recognition to assist search


### 0.22.3 (2020-10-14 15:00:00 UTC)

* Fix use qualities saved as default during Add Show to set up qualities in Bulk Change
* Fix add manual indents to Quality dropdown select that browsers removed from CSS styles
* Change allow Python 3.9.0
* Fix English flag


### 0.22.2 (2020-09-25 09:00:00 UTC)

* Change allow Python 3.8.6
* Fix show saved require word list to require at least one word during search


### 0.22.1 (2020-09-24 13:00:00 UTC)

* Fix rare case with import existing shows where shows are not listed due to a corrupt `.nfo` file


### 0.22.0 (2020-09-19 20:50:00 UTC)

* Add menu Shows/"Metacritic Cards"
* Add menu Shows/"TV Calendar Cards"
* Add country and language to Shows/"Trakt Cards"
* Add persistence to views of Shows/Browse Cards
* Change make web UI calls async so that, for example, process media will not block page requests
* Change improve speed of backlog overview
* Fix the missing snatched low quality on backlog overview
* Fix print trace to webinterface
* Fix creating show list when there is no list at the cycle of backlog search spread
* Change improve Python performance of handling core objects
* Change improve performance for find_show_by_id
* Change episode overview, move pulldown from 'Set/Failed' to 'Override/Failed'
* Change add rarfile_py3 3.1 (a4202ca)
* Change backport rarfile_py2; Fixes for multivolume RAR3 with encrypted headers
* Update Apprise 0.8.0 (6aa52c3) to 0.8.5 (55a2edc)
* Update attr 19.2.0.dev0 (daf2bc8) to 20.1.0.dev0 (4bd6827)
* Update Beautiful Soup 4.8.1 (r540) to 4.8.2 (r559)
* Update Certifi 2019.06.16 (84dc766) to 2020.06.20 (f7e30d8)
* Update dateutil 2.8.1 (fc9b162) to 2.8.1 (43b7838)
* Update DiskCache library 4.0.0 (2c79bb9) to 4.1.0 (b0451e0)
* Update feedparser 6.0.0b1 (d12d3bd) to feedparser_py2 6.0.0b3 (7e255f0)
* Add feedparser_py3 6.0.0b3 (7e255f0)
* Update Fuzzywuzzy 0.17.0 (0cfb2c8) to 0.18.0 (2188520)
* Update html5lib 1.1-dev (4b22754) to 1.1 (f87487a)
* Update idna library 2.8 (032fc55) to 2.9 (1233a73)
* Update isotope library 3.0.1 (98ba374) to 3.0.6 (ad00807)
* Update functools_lru_cache 1.5 (21e85f5) to 1.6.1 (2dc65b5)
* Update MsgPack 0.6.1 (05ff11d) to 1.0.0 (fa7d744)
* Update profilehooks module 1.11.0 (e17f378) to 1.11.2 (d72cc2b)
* Update PySocks 1.7.0 (91dcdf0) to 1.7.1 (c2fa43c)
* Update Requests library 2.22.0 (3d968ff) to 2.24.0 (1b41763)
* Update Six compatibility library 1.13.0 (ec58185) to 1.15.0 (c0be881)
* Update soupsieve_py3 2.0.0.dev (69194a2) to 2.0.0.final (e66c311)
* Update soupsieve_py2 1.9.5 (6a38398) to 1.9.6 final (f9c96ec)
* Update tmdbsimple 2.2.0 (ff17893) to 2.2.6 (310d933)
* Update Tornado_py3 Web Server 6.0.3 (ff985fe) to 6.0.4 (b4e39e5)
* Update urllib3 release 1.25.6 (4a6c288) to 1.25.9 (a5a45dc)
* Add Telegram notifier
* Change enable image caching on browse pages
* Change update sceneNameCache after scene names are updated
* Change add core dedicated base class tvinfo_base to unify future info sources
* Add exclude ignore words and exclude required words to settings/Search, Edit and View show
* Add API response field `global exclude ignore` to sg.listignorewords endpoint
* Add API response field `global exclude require` to sg.listrequirewords endpoint
* Change improve Popen resource usage under py2
* Add overall failure monitoring to History/Connect fails (renamed from "Provider fails")
* Change log exception during update_cache in newznab
* Change make Py3.9 preparations
* Change anime "Available groups" to display "No groups listed..." when API is fine with no results instead of blank
* Change improve clarity of anime group lists by using terms Allow list and Block list
* Change add alternative locations for git.exe on Windows with a log warning
* Add link to the wiki setup guide for NZBGet and SABnzbd at Search Settings/"NZB Results"
* Change API version to 13


### 0.21.49 (2020-09-19 20:40:00 UTC)

* Change make make test_encrypt hardware independent
* Fix add `cf_clearance` to two providers that use CF IUAM, Scenetime and Torrenting
* Change convert Scenetime Quicktime SD release titles to formal SD quality title


### 0.21.48 (2020-09-18 21:00:00 UTC)

* Change typo on search_episode_subtitles when subtitles are disabled
* Fix enabled encrypt option on startup under py3


### 0.21.47 (2020-09-17 16:10:00 UTC)

* Change add warning to logs for enabled providers where `cf_clearance` cookie is missing
* Fix backlog search in season search mode
* Fix don't search if subtitles disabled


### 0.21.46 (2020-09-16 20:00:00 UTC)

* Fix TorrentDay and IPTorrents. Important: user must add browser cookie `cf_clearance` to provider 'Cookies' setting.
  If `cf_clearance` not found in browser, log out, delete site cookies, refresh browser, `cf_clearance` will be created.


### 0.21.45 (2020-09-11 16:25:00 UTC)

* Fix autoProcessTV.py to use `config.readfp` under py2 as `config.read_file` is py3.x+


### 0.21.44 (2020-09-11 10:10:00 UTC)

* Fix thesubdb subtitle service under py3
* Change autoProcessTV.py to remove bytestring identifiers that are printed under py3
* Fix saving nzb data to blackhole under py3


### 0.21.43 (2020-09-09 19:20:00 UTC)

* Add missing parameter 'failed' to sg.postprocess
* Change API rename sg.`listrequiedwords` typo endpoint to sg.`listrequirewords`
* Change API rename sg.`setrequiredwords` endpoint to sg.`setrequirewords`
* Change API responses of sg.listrequirewords and sg.setrequirewords to `require words` instead of `required words`
* Add API aliases for old endpoint names with old responses for backwards compatibility
* Fix legacy command help for `episode.search`
* Fix sg.show.ratefanart
* Fix `sg.logs` command wrongly mapped to legacy logs command
* Change return API data depending on old/new method call used for require words
* Change add missing parameter docs for CMD_SickGearSetDefaults
* Fix API CMD_SickGearSetDefaults save to config
* Change increase API version to 12
* Change remove whitespaces from parameter docu


### 0.21.42 (2020-08-04 15:45:00 UTC)

* Fix SickBeard search API compatibility issue


### 0.21.41 (2020-07-31 09:25:00 UTC)

* Update NZBGet extension 2.5 to 2.6


### 0.21.40 (2020-07-20 22:00:00 UTC)

* Change allow Python 3.8.5


### 0.21.39 (2020-07-14 01:15:00 UTC)

* Change allow Python 3.8.4


### 0.21.38 (2020-07-08 23:15:00 UTC)

* Change add handling for when a dev db is based on an older production db
* Update UnRar for Windows 5.90 to 5.91 x64
* Fix saving Trakt notification under py3


### 0.21.37 (2020-05-30 12:00:00 UTC)

* Fix Anime cards images
* Fix ETTV torrent provider


### 0.21.36 (2020-05-26 16:45:00 UTC)

* Change improve Cloudflare connectivity
* Change Cheetah3 min version to 3.2.5 (Admin user upgrade: `python.exe -m pip install --no-cache-dir --force-reinstall --upgrade Cheetah3`)


### 0.21.35 (2020-05-25 01:30:00 UTC)

* Fix RarBG under py2


### 0.21.34 (2020-05-21 14:50:00 UTC)

* Fix edit show "Upgrade once"


### 0.21.33 (2020-05-15 08:25:00 UTC)

* Change allow Python 3.8.3


### 0.21.32 (2020-05-14 15:00:00 UTC)

* Change improve Cloudflare connectivity


### 0.21.31 (2020-05-13 19:10:00 UTC)

* Fix correct type for hashlib call under py3
* Change improve loading logic, stop loop when reloading and only call location.reload(); once
* Fix RarBG under py3


### 0.21.30 (2020-04-30 10:20:00 UTC)

* Fix Milkie torrent provider breaking changes


### 0.21.29 (2020-04-29 02:10:00 UTC)

* Change update fallback timezone info file to 2020a
* Fix TVEpisodeSample to fix comparison on patterns with limited multi ep naming
* Update Js2Py 0.64 (7858d1d) to 0.70 (f297498)


### 0.21.28 (2020-04-24 09:40:00 UTC)

* Change improve Cloudflare connectivity


### 0.21.27 (2020-04-22 20:35:00 UTC)

* Update TZlocal 2.0.0b3 (410a838) to 2.1b1 (dd79171)
* Change Emby notifier to add unofficial support for Jellyfin
* Change Filelist torrent provider
* Fix regex references in sgmllib3k
* Fix settings/Notifications/Emby/"Discover" Emby/Jellyfin server in py3
* Change add allow_base to clean_host, clean_hosts to permit the base address format Jellyfin introduced at 10.4.0


### 0.21.26 (2020-04-13 00:30:00 UTC)

* Fix AttributeError in anime manager while editing show (part deux)
* Fix use lib logger instead of global logger


### 0.21.25 (2020-04-10 01:50:00 UTC)

* Fix Kodi uniqueid tag not validated during import
* Change slightly improve performance iterating metadata providers
* Fix AttributeError in anime manager while editing show
* Remove DigitalHive torrent provider
* Fix failure time reset of service URLs
* Change improve clarity of show update/refresh API failure message


### 0.21.24 (2020-04-04 00:30:00 UTC)

* Fix use release group for Propers check from history if status is snatched
* Change add provider filter fallbacks into Propers search flow


### 0.21.23 (2020-03-31 10:00:00 UTC)

* Update UnRar for Windows 5.80 to 5.90 x64
* Fix viewing Manage/"Bulk Change" page skews "Added last..." list


### 0.21.22 (2020-03-20 20:00:00 UTC)

* Fix Bulk Change/Edit for py3


### 0.21.21 (2020-03-11 21:15:00 UTC)

* Fix get_network_timezone


### 0.21.20 (2020-03-11 18:35:00 UTC)

* Fix timezone handling on Windows to correct timestamps related to file system and db episode management


### 0.21.19 (2020-03-08 15:45:00 UTC)

* Change update provider TL from v4/classic to V5
* Fix webapi (add show) wrong error message if show is not at info source


### 0.21.18 (2020-03-04 19:20:00 UTC)

* Fix NotifierFactory AttributeError on first run init


### 0.21.17 (2020-03-03 21:35:00 UTC)

* Fix do not process magnet links in search results
* Fix saving media process settings
* Add handler for Emby user access 'Enable access to all libraries', specifying folder access rights operate as normal


### 0.21.16 (2020-02-26 15:10:00 UTC)

* Change alert users of Python 3.8.1 or 3.7.6 to change Python version due to a known critical issue parsing URLs


### 0.21.15 (2020-02-25 08:50:00 UTC)

* Fix disable Media Process/Extra Scripts due to security alert
* Fix missing __hash__ for tvshow/tvepisode obj's


### 0.21.14 (2020-02-22 17:55:00 UTC)

* Fix manual search status change on display show
* Fix encoding issue in Boxcar2, Pushbullet, and Pushover notifiers
* Fix ParseResult logging during Process Media
* Fix subtitle providers that don't use auth
* Fix rTorrent exception handling


### 0.21.13 (2020-02-08 20:55:00 UTC)

* Fix Windows Kodi episode library update


### 0.21.12 (2020-02-02 00:40:00 UTC)

* Fix handling the error when failing to remove a file


### 0.21.11 (2020-02-01 21:40:00 UTC)

* Change ended show mark "[ ! ]" of view-show/"Change show" pull down because Chromium removed the CSS method
* Fix creating show list when there is no list at the cycle of backlog search spread


### 0.21.10 (2020-01-30 21:00:00 UTC)

* Fix init of custom newznab categories
* Change improve clarity of custom newznab category selection with "+/-" and usage text


### 0.21.9 (2020-01-28 01:00:00 UTC)

* Fix reading service.py under Docker
* Fix a particular case with Add show for imported shows
* Change enforce reading text files as utf8 on environments that don't e.g. Docker


### 0.21.8 (2020-01-27 09:00:00 UTC)

* Fix issue processing files with no quality parsed
* Change remove nonsense text that quality of pp item is from snatch history given that it may not be
* Fix update NameCache in case show name changes


### 0.21.7 (2020-01-24 15:05:00 UTC)

* Fix rTorrent py3 compat
* Fix edit show with multiple list values under py3
* Change improve search performance of some providers
* Change cache control of static files sent to browser to ensure page content is updated


### 0.21.6 (2020-01-21 22:30:00 UTC)

* Fix Kodi service addon + bump to 1.0.7 (select "Check for updates" on menu of "SickGear Add-on repository")
* Change Kodi Add-on/"What's new" list order to be the latest version info at top
* Add output to SG log when a new Kodi Add-on version is available for upgrade
* Fix a rare media processing issue that created `dictionary changed size` error
* Fix ensure PySocks is available for Requests/urllib3
* Fix fanart image update issue
* Change add examples that show scheme and authentication usage to config/general/advanced/"Proxy host"
* Change add warning that Kodi Add-on requires IP to setting config/general/"Allow IP use for connections"
* Change About page version string


### 0.21.5 (2020-01-15 02:25:00 UTC)

* Update Fuzzywuzzy 0.17.0 (778162c) to 0.17.0 (0cfb2c8)
* Fix multi-episode .nfo files


### 0.21.4 (2020-01-12 17:40:00 UTC)

* Change try to integrity verify episode .nfo files even if tvshow.nfo can't be parsed


### 0.21.3 (2020-01-12 17:11:00 UTC)

* Fix gracefully handle tvshow.nfo files that fail to be xml parsed


### 0.21.2 (2020-01-12 14:00:00 UTC)

* Fix Kodi meta Nfo files to work around a Kodi library update crash bug that may occur on particular systems


### 0.21.1 (2020-01-10 14:45:00 UTC)

* Fix viewing a show added before any application configuration is saved (very rare under normal use)


### 0.21.0 (2020-01-10 00:40:00 UTC)

* Change core system to improve performance and facilitate multi TV info sources
* Change migrate core objects TVShow and TVEpisode and everywhere that these objects affect.
* Add message to logs and disable ui backlog buttons when no media provider has active and/or scheduled searching enabled
* Change views for py3 compat
* Change set default runtime of 5 mins if none is given for layout Day by Day
* Change if no qualities are wanted, exit manual search thread
* Change add case-insensitive ordering to anime black/whitelist
* Fix anime groups list not excluding whitelisted stuff
* Add OpenSubtitles authentication support to config/Subtitles/Subtitles Plugin
* Add "Enforce media hash match" to config/Subtitles Plugin/Opensubtitles for accurate subs if enabled, but if disabled,
  search failures will fall back to use less reliable subtitle results
* Update NZBGet Process Media extension, SickGear-NG 1.7 to 2.4
* Update Kodi addon to 1.0.3 to 1.0.4
* Change requirements.txt for Cheetah3 to minimum 3.2.4
* Change update SABnzbd sabToSickBeard
* Change update autoProcessTV
* Add Apprise 0.8.0 (6aa52c3)
* Change use GNTP (Growl Notification Transport Protocol) from Apprise
* Change add multi host support to Growl notifier
* Fix Growl notifier when using empty password
* Change update links for Growl notifications
* Change config/Notifications/Growl links and guidance
* Change deprecate confg/Notifications/Growl password field as these are now stored with host setting
* Add hachoir_py3 3.0a6 (5b9e05a)
* Add sgmllib3k 1.0.0
* Update soupsieve 1.9.1 (24859cc) to soupsieve_py2 1.9.5 (6a38398)
* Add soupsieve_py3 2.0.0.dev (69194a2)
* Add Tornado_py3 Web Server 6.0.3 (ff985fe)
* Add xmlrpclib_to 0.1.1 (c37db9e)
* Remove ancient Growl lib 0.1
* Change remove Twitter notifier
* Remove redundant httplib2 
* Remove redundant oauth2
* Fix prevent infinite memoryError from a particular jpg data structure
* Change browser_ua for py3
* Change feedparser for py3
* Change Subliminal for py3
* Change Enzyme for py3
* Fix Guessit
* Fix parse_xml for py3
* Fix name parser with multi eps for py3
* Fix tvdb_api fixes for py3 (search show)
* Fix config/media process to only display "pattern is invalid" qtip on "Episode naming" tab if the associated field is
  actually visible. Also, if the field becomes hidden due to a setting change, hide any previously displayed qtip.
* Remove xmltodict library
* Update ADBA for py3
* Add ability to use multiple SG apikeys 
* Add UI for multiple apikeys to config/General/Web Interface
* Add jquery-qrcode 0.17.0
* Change add apikey name to ERROR log messages
* Change add logging of errors from api
* Change add remote ip to error message
* Change add print command name for api in debug log
* Change add warning message to log if old Sick-Beard api call is used
* Change add an api call mapping helper for name changed functions (for printed warnings)
* Change ui typo in apiBuilder
* Fix display of fanart in apibuilder
* Add help command to apiBuilder and fix help call
* Fix api add shows
* Change fix api sg.searchqueue output
* Add missing api sg.show.delete parameter "full"
* Add missing api sg.setdefaults and `sg.shutdown` methods
* Change increase api version because missing sg.* methods are added
* Change add some extra checks for Sick-Beard call add (existing) show
* Change patch imdbpie to add cachedir folder and set imdbpie cachedir in SG
* Fix force search return values
* Update attr 19.2.0.dev0 (154b4e5) to 19.2.0.dev0 (daf2bc8)
* Update Beautiful Soup 4.7.1 (r497) to 4.8.1 (r540)
* Update bencode to 2.1.0 (e8290df)
* Update cachecontrol library 0.12.4 (bd94f7e) to 0.12.5 (007e8ca)
* Update Certifi 2019.03.09 (401100f) to 2019.06.16 (84dc766)
* Update ConfigObj 5.1.0 (a68530a) to 5.1.0 (45fbf1b)
* Update dateutil 2.8.0 (c90a30c) to 2.8.1 (fc9b162)
* Update DiskCache library 3.1.1 (2649ac9) to 4.0.0 (2c79bb9)
* Update feedparser 5.2.1 (2b11c80) to 6.0.0b1 (d12d3bd)
* Update Fuzzywuzzy 0.15.1 to 0.17.0 (778162c)
* Update Hachoir library 2.0a6 (c102cc7) to 2.0a6 (5b9e05a)
* Update Js2Py 0.64 (efbfcca) to 0.64 (7858d1d)
* Update MsgPack 0.6.1 (737f08a) to 0.6.1 (05ff11d)
* Update rarfile 3.0 (2704344) to 3.1 (1b14c85)
* Update Requests library 2.22.0 (0b6c110) to 2.22.0 (3d968ff)
* Update Send2Trash 1.3.0 (a568370) to 1.5.0 (66afce7)
* Update Six compatibility library 1.12.0 (8da94b8) to 1.13.0 (ec58185)
* Update tmdb_api to tmdbsimple 2.2.0 (ff17893)
* Update TZlocal 2.0.0.dev0 (b73a692) to 2.0.0b3 (410a838)
* Update unidecode module 1.0.22 (a5045ab) to 1.1.1 (632af82)
* Update urllib3 release 1.25.2 (49eea80) to 1.25.6 (4a6c288)
* Change simplify parsing TVDB images
* Fix setting episodes wanted when adding show
* Fix _get_wanted and add test for case when all episodes are unaired
* Change add a once a month update of tvinfo show mappings to the daily updater
* Change autocorrect ids of new shows by updating from -8 to 31 days of the airdate of episode one
* Add next run time to Manage/Show Tasks/Daily show update
* Change when fetching imdb data, if imdb id is an episode id then try to find and use real show id
* Change delete diskcache db in imdbpie when value error (due to change in Python version)
* Change during startup, cleanup any cleaner.pyc/o to prevent issues when switching python versions
* Add .pyc cleaner if python version is switched
* Change rebrand "SickGear PostProcessing script" to "SickGear Process Media extension"
* Change improve setup guide to use the NZBGet version to minimise displayed text based on version
* Change NZBGet versions prior to v17 now told to upgrade as those version are no longer supported - code has actually
  exit on start up for some time but docs were outdated
* Change comment out code and unused option sg_base_path
* Change supported Python version 2.7.9-2.7.18 inclusive expanded to 3.7.1-3.8.1 inclusive
* Change pidfile creation under Linux 0o644
* Fix long path issues with Windows process media
* Fix search result priority for nzbget
* Change move priority property to SearchResult base class
* Add new test for wanted whole first season (add show)
* Change SickGear-NG version
* Add persistent meta language selection to first step of add show + flag images to the drop-down
* Change Kodi show nfo tag 'episodeguide' to use v2.0 format
* Change Kodi show nfo add tag show/premiered and use a full date
* Change Kodi show nfo add tag uniqueid and add missing attributes for episode nfo
* Change use Kodi metadata.tvdb.com repo api_key for requests that the addon will make
* Change Kodi show nfo remove tags 'episodeguideurl', 'indexer', and 'year' as deprecated
* Change Kodi show nfo remove tags 'id'
* Change output non-valid xml that Kodi will accept
* Change remove redundant py26 version check
* Fix reduce quote usage to optional
* Change improve Scenetime + SkyTorrent provider recent search performance to process new items since the previous cycle


### 0.20.18 (2019-12-30 12:15:00 UTC)

* Update UnRar for Windows 5.71 to 5.80 x64


### 0.20.17 (2019-12-25 01:40:00 UTC)

* Fix Synology DownloadStation test dev mode


### 0.20.16 (2019-12-25 00:40:00 UTC)

* Fix SkyTorrents provider
* Fix download link quote url process
* Fix remove Synology DownloadStation test dev mode


### 0.20.15 (2019-12-23 22:40:00 UTC)

* Change overhaul qBittorrent 4.2.1 client to add compatibility for breaking API 2.4
* Add search setting for qBittorrent client "Start torrent paused"
* Add search setting for qBittorrent client "Add release at top priority"
* Add option choose custom variable to use for label in rTorrent Torrent Results
* Add warning to rTorrent users not to use space in label
* Change overhaul DiskStation client to add compatibility for latest API
* Change improve Synology DownloadStation functions
* Add search setting for DiskStation client "Start torrent paused"
* Fix the priority set for snatched items is now also set for episodes without air date
* Change NZBGet client to use property .priority of SearchResult


### 0.20.14 (2019-12-20 00:15:00 UTC)

* Fix fetching static files for Kodi repo


### 0.20.13 (2019-12-16 04:00:00 UTC)

* Fix TL provider - replace user/pass with digest auth method
* Change improve TL and IPT provider recent search performance to process new items since the previous cycle
* Change log a tip for TL and IPT users who have not improved on the default site setting "Torrents per page"
* Add recommended.txt file with recommended libs that can be installed via: python -m pip install -r recommended.txt
* Fix saving .nfo metadata where the file name contains unicode on certain Linux OS configurations


### 0.20.12 (2019-12-09 16:30:00 UTC)

* Fix using multiple hostnames with config General/Interface/"Allowed browser hostnames"
* Add config General/Interface/"Allow IP use for connections"
* Change add WrongHostWebHandler to handle a bad hostname request with a 404 response
* Fix Shazbat torrent provider backlog issue


### 0.20.11 (2019-11-30 02:45:00 UTC)

* Remove redundant tvdb_api v1
* Remove xmltodict and etreetodict
* Change update Emby api
* Fix update CF IUAM handler


### 0.20.10 (2019-11-25 23:45:00 UTC)

* Fix history activity hits when there are no stats
* Fix 401 authentication issues caused by Requests lib using Linux environment vars


### 0.20.9 (2019-11-24 21:35:00 UTC)

* Change improve handling of poster/banner thumb URLs


### 0.20.8 (2019-11-14 09:40:00 UTC)

* Change improve TD provider recent search performance to process new items since the previous cycle
* Change log a tip for TD users who have not improved on the default site setting "Torrents per page" 
* Change tweak hoverover highlight on menu item Shows/History for when History is the home page
* Change update tvdb_api to 3.0.0
* Change improve fetching TVDB thumbnails
* Change add new 'banner_thumb' and 'poster_thumb' direct links
* Change artwork domain to new artwork domain with fallback URLs
* Change improve handling of Plex auth failure

                                                                                                                
### 0.20.7 (2019-11-10 14:40:00 UTC)

* Fix configured Plex notification hosts that don't start with "http"
* Add exclude "Specials" when pruning with option edit show/Other/"Keep up to"


### 0.20.6 (2019-11-04 22:15:00 UTC)

* Change move config migrator earlier up in the startup phase and add capability to gracefully downgrade config file
* Remove POTuk torrent provider
* Remove WOP torrent provider


### 0.20.5 (2019-10-18 00:01:00 UTC)

* Fix order for option edit show/Other/"Keep up to"


### 0.20.4 (2019-09-10 16:30:00 UTC)

* Change improve TVChaosUK search range, and also to recognise more of its random release names in results


### 0.20.3 (2019-08-27 18:50:00 UTC)

* Fix provider LimeTorrents


### 0.20.2 (2019-08-10 00:25:00 UTC)

* Fix some missing reference issues in webserve
* Add a link 'FAQ: Episode not found / Snatch failed' to 'View Log File'
* Fix Shazbat torrent provider


### 0.20.1 (2019-08-02 20:45:00 UTC)

* Change ensure TVDb statuses display as "Continuing" on home page where applicable
* Change improve handling an enabled Emby server that becomes unreachable
* Change improve performance of parsing provider search results


### 0.20.0 (2019-07-15 21:25:00 UTC)

* Change if episode name is not known at point of rename, then use 'tba'
* Add "Use dots in show.name path" to config/General/Misc, this will only affect newly added shows
* Change displayed folder on add show page to update based on "Use dots in show.name path" setting
* Update attr 18.3.0.dev0 (55642b3) to 19.2.0.dev0 (de84609) 
* Update Beautiful Soup 4.6.3 (r475) to 4.7.1 (r497)
* Add soupsieve 1.9.1 (24859cc)
* Add functools_lru_cache (soupsieve dep) 1.5 (21e85f5)
* Update CacheControl library 0.12.5 (0fedbba) to 0.12.5 (007e8ca)    
* Update Certifi 2018.11.29 (10a1f8a) to 2019.03.09 (401100f)
* Update dateutil 2.7.5 (e954819) to 2.8.0 (c90a30c)
* Update DiskCache library 3.1.1 (05cac6a) to 3.1.1 (2649ac9)
* Update Hachoir library 2.0a3 to 2.0a6 (c102cc7)
* Update html5lib 1.1-dev (4f92357) to 1.1-dev (4b22754)
* Update IMDb-pie 5.6.3 (4220e83) to 5.6.4 (f695e87)
* Update MsgPack 0.6.0 (197e307) to 0.6.1 (737f08a)
* Update profilehooks module 1.10.1 (fdbf19d) to 1.11.0 (e17f378)
* Update pyjsparser 2.4.5 (39b468e) to 2.7.1 (5465d03)
* Update PySocks 1.6.8 (b687a34) to 1.7.0 (91dcdf0)
* Update Requests library 2.21.0 (e52932c) to 2.22.0 (aeda65b)
* Update scandir 1.9.0 (9ab3d1f) to 1.10.0 (982e6ba)
* Update Six compatibility library 1.12.0 (d927b9e) to 1.12.0 (8da94b8)
* Update Tornado Web Server 5.1.1 (cc2cf07) to 5.1.1 (a99f1471)
* Update TZlocal 1.4 to 2.0.0.dev0 (b73a692)
* Update unidecode module 1.0.22 (578cdb9) to 1.0.22 (a5045ab)
* Update urllib3 release 1.24.3 (324e47a) to 1.25.2 (49eea80)
* Update win_inet_pton 1.0.1 (934a852) to 1.1.0 (57e3558)
* Update xmltodict library 0.11.0 (79ac9a4) to 0.12.0 (f3ab7e1)
* Change sickgear.py can now be run as start up instead of SickBeard.py
* Change refactor startup functions to prevent possible latency issues with systemd
* Add startup loading page
* Change restart to use loading page
* Add upgrade messages for sickbeard, cache, and failed db upgrade processes to loading page
* Change add WorkingDirectory to systemd startup prevents startup git issue
* Change improve MagnetDLProvider the latest releases search
* Add option to TVChaosUK settings, 'Send "Say thanks!"'


### 0.19.10 (2019-07-10 17:42:00 UTC)

* Fix catch error on systems with no local timezone


### 0.19.9 (2019-07-05 23:30:00 UTC)

* Change Anonymous redirect misuse of dereferer.org (was removed from SG in 2015) to nullrefer.com service


### 0.19.8 (2019-07-01 12:00:00 UTC)

* Fix the develop branch Travis build badge on GitHub homepage


### 0.19.7 (2019-06-27 12:05:00 UTC)

* Fix FF/WF display images on viewing show list


### 0.19.6 (2019-06-24 00:15:00 UTC)

* Change add rTorrent 0.9.7 compatibility
* Change improve Cloudflare connectivity


### 0.19.5 (2019-06-13 18:25:00 UTC)

* Update Js2Py 0.43 (da310bb) to 0.64 (efbfcca)
* Change update Cloudflare anti-bot handler
* Fix force reload all images and don't force reload all images for ended shows during show update


### 0.19.4 (2019-06-09 02:30:00 UTC)

* Change improve media processing checks for complete folder names


### 0.19.3 (2019-06-07 21:40:00 UTC)

* Fix "too many SQL variables" with over 999 shows when updating name cache


### 0.19.2 (2019-06-07 11:55:00 UTC)

* Change prevent media processing under a parent (or show root) folder


### 0.19.1 (2019-06-06 00:00:00 UTC)

* Change ignore word "Spanish" to not match Spanish Princess
* Remove BeyondHD torrent provider (API nuked)
* Change TVDb mappings


### 0.19.0 (2019-05-08 01:10:00 UTC)

* Update attrs 18.2.0.dev0 (c2bc831) to 18.3.0.dev0 (55642b3)
* Update CacheControl library 0.12.5 (cd91309) to 0.12.5 (0fedbba)
* Update Certifi 2018.10.15 (a462d21) to 2018.11.29 (10a1f8a)
* Update dateutil 2.7.2 (49690ee) to 2.7.5 (e954819)
* Update DiskCache library 3.0.6 (6397269) to 3.1.1 (05cac6a)
* Update html5lib 1.1-dev (e9ef538) to 1.1-dev (4f92357)
* Update idna library 2.7 (0f50bdc) to 2.8 (032fc55)
* Update MsgPack 0.5.6 (d4675be) to 0.6.0 (197e307)
* Update Requests library 2.21.0 (c452e3b) to 2.21.0 (e52932c)
* Update SimpleJSON 3.16.0 (e2a54f7) to 3.16.1 (ce75e60)
* Update Six compatibility library 1.11.0 (0b4265e) to 1.12.0 (d927b9e)
* Update urllib3 release 1.24.1 (a6ec68a) to 1.24.3 (324e47a)
* Change suppress logging false positive of bad Emby request


### 0.18.23 (2019-05-07 12:15:00 UTC)

* Fix Milkie torrent provider


### 0.18.22 (2019-05-06 19:25:00 UTC)

* Update UnRar for Windows 5.70 to 5.71 x64
* Change improve clarity for media provider search task
* Add Milkie torrent provider
* Change check manual search of illegal UNKNOWN status and change it to SKIPPED
* Change set status for shows without location
* Change set status to SKIPPED/UNAIRED when update is exited early


### 0.18.21 (2019-04-26 09:35:00 UTC)

* Change torrent client post process script to be compatible with Dash (tested with Ubuntu 18.04 LTS)


### 0.18.20 (2019-04-23 23:10:00 UTC)

* Add NinjaCentral usenet provider
* Remove Nzb.org usenet provider (r.i.p)
* Remove Milkie torrent provider (last activity > 3 months)
* Fix setting ignore/require words in webapi
* Change handle TVDb api returns None for some shows as 'seriesName'


### 0.18.19 (2019-04-19 02:00:00 UTC)

* Fix season search at provider ETTV
* Change improve IMDb id parsing


### 0.18.18 (2019-03-25 16:45:00 UTC)

* Fix "Search now" under reverse proxy configurations (credit: nojp)


### 0.18.17 (2019-03-17 08:50:00 UTC)

* Fix Cloudflare issue (affects TorrentDay and others)
* Fix provider Blutopia
* Change keep ignored status even when file exists during show update
* Change improve TVDb invalid show detection


### 0.18.16 (2019-02-26 21:15:00 UTC)

* Update UnRar for Windows 5.61 to 5.70
* Fix provider WOP 


### 0.18.15 (2019-02-21 15:30:00 UTC)

* Change improve Zooqle
* Change log bad torrent data
* Change search HorribleSubs without fansub groups
* Remove provider Anizb
* Change improve handling Trakt API response errors with watchlists
* Fix TV info source locked id check


### 0.18.14 (2019-02-11 15:10:00 UTC)

* Fix ETTV provider cache search
* Fix Snowfl provider
* Fix HorribleSubs provider single digit episode search 
* Change TokyoToshokan provider to prefer magnets and ignore invalid nyaa links
* Fix saving duplicate filename extension .nzb and .torrent


### 0.18.13 (2019-02-09 16:00:00 UTC)

* Fix Nyaa provider
* Fix HorribleSubs provider


### 0.18.12 (2019-02-07 03:55:00 UTC)

* Change improve DiskStation 6.2 connectivity and error logging
* Fix TokyoToshokan


### 0.18.11 (2019-02-03 13:50:00 UTC)

* Add hd/sd quality detection for x265 hevc (to use; remove x265 and hevc from global ignore list)
* Add prefer x265/hevc releases over x264 at equal qualities
* Fix EpisodeView Webcal link for proxy use
* Fix UI issue with /api/builder -> SickGear.Episode.SetStatus
* Change provider Rarbg


### 0.18.10 (2019-01-11 14:00:00 UTC)

* Fix using ampersand with find show search input


### 0.18.9 (2019-01-08 01:00:00 UTC)

* Change ensure utf-8 locale for Ubuntu snap
* Change remove non-release group stuff from newnab results
* Add detection of NZBHydra and NZBHydra 2 to config providers
* Remove Torrentz2


### 0.18.8 (2018-12-18 21:00:00 UTC)

* Change first run GUI defaults to enable fanart and episode view as home
* Fix an issue in the Travis CI test system used by GitHub
* Fix potential issue parsing IMDb response
* Update IMDb-pie 5.6.3 (df7411d1) to 5.6.3 (4220e83)


### 0.18.7 (2018-12-14 01:00:00 UTC)

* Fix saving NZBGet priority to Normal
* Change hide "More results" between add show searches


### 0.18.6 (2018-12-12 19:30:00 UTC)

* Change to public IMDb lists is now handled when adding a list
* Change IMDb cards view to feedback when a list has no TV shows
* Change IMDb cards view to include TV Mini Series
* Change add "list more" to list choices on IMDb cards view
* Change IMDb requests to be https


### 0.18.5 (2018-12-10 12:15:00 UTC)

* Change all nzb provider requests to 60s timeout
* Fix encode str to unicode for get_UWRatio
* Fix decode given show in add show as 'utf-8' into unicode
* Change improve UI to account for docker/snap installations
* Fix snap startup permissions issue
* Change providers on first run to be alphabetically listed and grouped usenet, torrent, anime
* Change suppress the redundant first run dateutil zoneinfo warning
* Update CFScrape 1.6.8 (be0a536) to custom 1.9.5 (be0a536)
* Update pyjsparser 2.4.5 (cd5b829) to 2.4.5 (39b468e)
* Update Js2Py 0.43 (c1442f1) to 0.43 (da310bb)
* Change it's the time of year to wear a fluffy hat


### 0.18.4 (2018-12-04 15:45:00 UTC)

* Fix "Test Emby" notifications output when there are not enough API keys for hosts
* Change About page to include current base @ version number
* Change handle when a known season is deleted from indexer but ep data is not deletable locally


### 0.18.3 (2018-12-01 17:35:00 UTC)

* Add Milkie torrent provider


### 0.18.2 (2018-11-30 21:15:00 UTC)

* Remove AlphaReign torrent provider
* Change minimise library update calls to Kodi and Plex


### 0.18.1 (2018-11-28 15:35:00 UTC)

* Fix manual search button on Daily Schedule


### 0.18.0 (2018-11-26 19:30:00 UTC)

* Update Beautiful Soup 4.6.0 (r449) to 4.6.3 (r475)
* Update CacheControl library 0.12.4 (bd94f7e) to 0.12.5 (cd91309)
* Update Certifi 2018.01.18 (e225253) to 2018.08.24 (8be9f89)
* Update dateutil module 2.7.2 (ff03c0f) to 2.7.2 (49690ee)
* Update feedparser 5.2.1 (5646f4c) to 5.2.1 (2b11c80)
* Update profilehooks module 1.10.0 (0ce1e29) to 1.10.1 (fdbf19d)
* Update PySocks 1.6.8 (524ceb4) to 1.6.8 (b687a34)
* Update Requests library 2.15.1 (282b01a) to 2.19.1 (2c6a842)
* Update scandir module 1.6 (c3592ee) to 1.9.0 (9ab3d1f)
* Update SimpleJSON 3.13.2 (6ffddbe) to 3.16.0 (e2a54f7)
* Update Tornado Web Server 5.0.1 (2b2a220a) to 5.1.1 (cc2cf07)
* Update unidecode module 1.0.22 (81f938d) to 1.0.22 (578cdb9)
* Update UnRar for Windows 5.60 to 5.61
* Add idna library 2.7 (0f50bdc)
* Add urllib3 release 1.23 (7c216f4)
* Change if old scandir binary module is installed, fallback to slow Python module and inform user to upgrade binary
* Change site services tester to fall back to http if error with SSL
* Change postprocessor try to use folder name when filename does not contain show name
* Change force redirects in TVMaze API to be https
* Add display first 20 results in "Add show" view with a link to display more
* Add search results sort by Z to A to "Add show" view
* Add search results sort by newest aired to "Add show" view
* Add search results sort by oldest aired to "Add show" view
* Change requirements.txt Cheetah >= 3.1.0
* Add bB torrent provider
* Add Snowfl torrent provider
* Fix manual search button on displayShow and episode view page
* Change feedback result of manual search on the clicked button image/tooltip
* Change reduce browser I/O on displayShow
* Fix displayShow bug where click holding on a season btn and then dragging away leaves 50% white
* Change Show List text "Search Show Name" to "Filter Show Name", and "Reset Search" to "Reset Filter" for clarity
* Change when getting a non-existing folder, add the failed location to log messages
* Change add pulsing effect to warning indicators in navbar
* Add show search ability to menu Shows/"Add show"
* Change simplify options on final step of Add show
* Add quick set suggestion statuses in Episode Status Manager. Helpful for orphan "Snatches", or changes to "Skipped" etc.
* Change DisplayShow manual search button busy animation
* Add history view layouts to "Shows" menu
* Add a current layout indicator to "Shows"/"History" menu item
* Add the five last added shows to "Shows" menu under item "[1/2]"
* Change relabel ui "Episode Schedule" and "Episode View" to "Daily Schedule"
* Change displayShow, move table header sorting chevron images from right side of column to before text
* Change displayShow, move plotinfo from right side of name column to before the episode text
* Fix use correct columns for sorting on displayShow
* Fix sort by episode number on displayShow
* Change add images for manual search finished on displayShow to indicate completed fully (green) or low quality (bronze)
* Change improve image sizes to reduce page overhead
* Fix make release group comparison for proper/repack search case-insensitive


### 0.17.15 (2018-11-24 20:30:00 UTC)

* Fix pruning large watch lists
* Add Ubuntu snap installer


### 0.17.14 (2018-11-15 08:00:00 UTC)

* Change remove required restart of SickGear after changing label or path settings for rTorrent and qBittorrent


### 0.17.13 (2018-11-08 21:12:00 UTC)

* Fix add filter to data used for alternative scene episode numbers
* Change don't enable "Scene numbering" for shows without alternative scene episode numbers
* Change label/summary of editShow/Search/"Scene numbering" to "Editable episode numbers" to improve clarity for its use
* Change improve summary of addShow/Finally/"Scene numbering"
* Change improve displayShow tooltips for editable episode number fields


### 0.17.12 (2018-10-23 19:50:00 UTC)

* Change add text search as default for old newznab without supportedParams caps parameter


### 0.17.11 (2018-10-14 18:43:00 UTC)

* Fix post process "Permission denied" caused by removing the !sync file too early in onTxComplete
* Change onTxComplete copy files logic to mitigate potential issues
* Change bump onTxComplete version to 1.1
* Change onTxComplete supported qBittorrent version is 4.13 and newer
* Change onTxComplete supported uTorrent is 2.2.1
* Add onTxComplete.bat logging to onTxComplete.log
* Fix issue with TVChaosUK


### 0.17.10 (2018-10-05 20:15:00 UTC)

* Change improve log stats for rejected items at torrent providers
* Change when a TVChaosUK response is invalid, wait then retry


### 0.17.9 (2018-10-04 15:40:00 UTC)

* Change improve TVChaosUK


### 0.17.8 (2018-10-02 13:15:00 UTC)

* Fix executing addshow form prematurely


### 0.17.7 (2018-09-26 18:30:00 UTC)

* Fix conflicting chars search with RarBG torrent provider
* Change improve Zooqle search
* Fix saving a nzb and a couple of notifs settings as disabled whose defaults were enabled


### 0.17.6 (2018-09-22 09:45:00 UTC)

* Fix propers search for Xspeeds torrent provider
* Remove BTScene and BitMeTV torrent providers


### 0.17.5 (2018-09-08 13:20:00 UTC)

* Fix error updating shows with certain paths
* Fix getting XEM absolute numbers for show
* Fix IMDb info load for redirected ids
* Fix flags on displayShow (under Linux)
* Change refactor scene numbering
* Change update LimeTorrents icon


### 0.17.4 (2018-09-01 03:00:00 UTC)

* Fix typo


### 0.17.3 (2018-09-01 02:10:00 UTC)

* Fix issue with tvdb response data


### 0.17.2 (2018-08-30 15:06:00 UTC)

* Fix Blutopia, Skytorrents, and SpeedCD torrent providers


### 0.17.1 (2018-08-29 17:37:00 UTC)

* Change replace imdb lib with imdb-pie 5.6.3 (df7411d1)
* Change handle if BTS returns no data
* Change improve hachoir error handling with bad source metadata


### 0.17.0 (2018-08-24 23:40:00 UTC)

* Add ability to set episodes to suggested statuses in Episode Status Manager. Useful for orphaned "Snatches" or to undo
  change to "Skipped", "Ignored", or "Wanted" to a previously known quality
* Change save config values only where reqd. reduces file by up to 75%
* Add 'Map an NZBGet "DestDir"' setting to config/Search/NZB Results tab (select NZBGet)
* Add TVDB, TheXem, and GitHub buttons to page History/Layout "Provider fails" that fetches a site Up/Down report
* Add bubble links to History/Provider fails when more than one provider has failures
* Add "Keep up to x most recent downloads" to Edit Show/Other
* Add "Keep up to x most recent downloads" to Manage/Bulk Change/Edit
* Change append number of downloads to keep to the number of file(s) at Display Show
* Add "Keep up to x most recent downloads" to add show finally step
* Add prune to refreshDir/rescan
* Update Tornado Web Server 5.0.1 (35a538f) to 5.0.1 (2b2a220a)
* Add HDME torrent provider
* Add HorribleSubs torrent provider
* Add ImmortalSeed torrent provider
* Add Xspeeds torrent provider
* Change consolidate provider filters into 'Only allow releases that are'
* Add provider filters, Only allow releases that are ...
  'scene releases (srrDB/predb listed)', 'or contain' text or regex,
  'non scene if no recent search results', 'non scene if no active search results',
  'not scene nuked', and 'nuked if no active search results'
* Change improve tvdb_api performance; remember if episodes are cached and reload show if not and episodes are requested
* Change remove redundant torrent URLs and improve provider loader


### 0.16.23 (2018-08-21 21:00:00 UTC)

* Fix detection of existing files
* Change add sanitize 'imdbid' field in tvdb_api v2
* Change indexer_id in imdb_info (switchIndexer)


### 0.16.22 (2018-08-18 12:30:00 UTC)

* Change TVDB data parsing for gueststars, writers and genre


### 0.16.21 (2018-07-28 14:15:00 UTC)

* Change TorrentDay
* Change TVDB API 2 to version 2.2.0


### 0.16.20 (2018-07-17 14:30:00 UTC)

* Change TorrentDay
* Fix for Emby updater when no folders are returned from API


### 0.16.19 (2018-07-05 18:10:00 UTC)

* Fix Uuid1 Python Bug, add fallback to uuid4 when uuid1 fails with ValueError https://bugs.python.org/issue32502


### 0.16.18 (2018-07-05 14:45:00 UTC)

* Fix Scenetime torrent provider
* Change disable search torrents on first installation


### 0.16.17 (2018-07-01 01:00:00 UTC)

* Update UnRar for Windows 5.50 to 5.60
* Fix API save show paused state and API exception raised when no indexer results


### 0.16.16 (2018-06-09 12:13:00 UTC)

* Fix metadata mediabrowser when no actors
* Add 'vp9' and 'av1' to ignore word list


### 0.16.15 (2018-06-03 21:24:00 UTC)

* Change garbage_name regex


### 0.16.14 (2018-06-01 15:55:00 UTC)

* Change improve IPT and RarBG providers


### 0.16.13 (2018-05-26 17:00:00 UTC)

* Change add blacklog search terms for anime PROPERS
* Fix rare case recovery after a server has been down


### 0.16.12 (2018-05-25 00:40:00 UTC)

* Fix anime parser and anime PROPER level


### 0.16.11 (2018-05-22 00:00:00 UTC)

* Fix SickGear-NG.py media processing script


### 0.16.10 (2018-05-21 23:30:00 UTC)

* Fix importing TV shows with utf8 characters in parent folders on Windows
* Fix utf8 in folders for SickGear-NG.py media processing script, script version bumped 1.5 to 1.6
* Fix incorrect logic mixing seasons
* Remove NMA notifier


### 0.16.9 (2018-05-17 15:30:00 UTC)

* Fix authorisation issue affecting some providers


### 0.16.8 (2018-05-17 02:00:00 UTC)

* Fix changing master id via search method


### 0.16.7 (2018-05-14 02:40:00 UTC)

* Fix name_parser_tests for test_extra_info_no_name


### 0.16.6 (2018-05-14 01:00:00 UTC)

* Change improve tolerance to parse a release title with a badly placed episode name
* Change improve handling tvdb_api data when adding upcoming shows with unfilled data
* Change search only once per cycle for shows with multiple episodes that air on the same day
* Fix SpeedCD


### 0.16.5 (2018-05-07 21:15:00 UTC)

* Fix HTTP 422 error when using Plex Username and Password
* Change how show URLs are made for TV info sources


### 0.16.4 (2018-05-03 12:00:00 UTC)

* Fix PiSexy torrent provider


### 0.16.3 (2018-05-02 13:55:00 UTC)

* Fix issue on displayShow


### 0.16.2 (2018-05-02 00:25:00 UTC)

* Change use copy of showObj for UI to preserve original object structs


### 0.16.1 (2018-05-01 13:20:00 UTC)

* Fix IMDb links to older shows on displayshow and editshow page


### 0.16.0 (2018-04-26 17:10:00 UTC)

* Change search show result 'exists in db' text into a link to display show page
* Change increase namecache size and fix deleting items from it when at capacity
* Change improve security with cross-site request forgery (xsrf) protection on web forms
* Change improve security by sending header flags httponly and secure with cookies
* Change improve security with DNS rebinding prevention, set "Allowed browser hostnames" at config/General/Web Interface
* Change improve test for creating self-signed SSL cert
* Change force restart when switching SSL on/off
* Change disable SSL cert verification for logins in pp-scripts
* Change hachoir targa and mpeg_ts mime parser tags so they validate
* Update backports/ssl_match_hostname 3.5.0.1 (r18) to 3.7.0.1 (r28)
* Update cachecontrol library 0.12.3 (db54c40) to 0.12.4 (bd94f7e)
* Update chardet packages 3.0.4 (9b8c5c2) to 4.0.0 (b3d867a)
* Update dateutil library 2.6.1 (2f3a160) to 2.7.2 (ff03c0f)
* Update feedparser library 5.2.1 (f1dd1bb) to 5.2.1 (5646f4c) - Uses the faster cchardet if installed
* Change Hachoir can't support PY2 so backport their PY3 to prevent a need for system dependent external binaries like mediainfo
* Update html5lib 0.99999999/1.0b9 (1a28d72) to 1.1-dev (e9ef538)
* Update IMDb 5.1 (r907) to 5.2.1dev20171113 (f640595)
* Update jquery.form plugin 3.51.0 to 4.2.2
* Update moment.js 2.17.1 to 2.21.0
* Update profilehooks 1.9.0 (de7d59b) to 1.10.0 (0ce1e29)
* Update Certifi 2017.07.27 (f808089) to 2018.01.18 (e225253)
* Update PySocks 1.6.5 (b4323df) to 1.6.8 (524ceb4)
* Update rarfile 3.0 (3e54b22) to 3.0 (2704344)
* Update Requests library 2.13.0 (fc54869) to 2.15.1 (282b01a)
* Update scandir 1.3 to 1.6 (c3592ee)
* Update SimpleJSON library 3.10.0 (c52efea) to 3.13.2 (6ffddbe)
* Update Six compatibility library 1.10.0 (r433) to 1.11.0 (68112f3)
* Update Tornado Web Server 5.0.1 (35a538f) to 5.1.dev1 (415f453)
* Update unidecode library 0.04.21 (e99b0e3) to 1.0.22 (81f938d)
* Update webencodings 0.5 (3970651) to 0.5.1 (fa2cb5d)
* Update xmltodict library 0.10.2 (375d3a6) to 0.11.0 (79ac9a4)


### 0.15.14 (2018-04-20 12:00:00 UTC)

* Change prefer modern html5lib over old to prevent display show issue on systems that fail to clean libs
* Change add un/pw for cookie support to improve SpeedCD torrent provider
* Change improve handling faults when downloading .torrent files
* Remove TorrentBytes provider
* Change remove redundant log messages for releases never to be cached removing <30% log spam
* Change remove redundant log messages for items not found in cache removing <10% log spam
* Fix marking episodes wanted due to parsing malformed non-anime release name as an anime season pack
* Change speed optimization, compile static name parser regexes once, instead of for every NameParser instance
* Change remove redundant create regexs log messages removing <10% log spam


### 0.15.13 (2018-04-18 13:50:00 UTC)

* Fix API endpoints for `sg.exceptions` and exceptions
* Change improve searching torrent provider BTScene


### 0.15.12 (2018-04-17 14:10:00 UTC)

* Fix ETTV torrent provider


### 0.15.11 (2018-04-16 03:20:00 UTC)

* Fix issue creating xml metadata files
* Change improve searching torrent providers AReign, EZTV, HDB, SkyT, and SCD


### 0.15.10 (2018-04-13 12:10:00 UTC)

* Change accept theTVDB Url in addshow search field
* Change Nzb.org usenet provider add config scene only/nuked
* Change SpeedCD torrent provider improve copy/paste cookie support
* Change BTScene, LimeTorrents, SkyTorrents, Torlock, Torrentz, TPB torrent providers
* Add AlphaReign, EZTV torrent providers


### 0.15.9 (2018-04-07 20:45:00 UTC)

* Fix metadata show not found
* Change when adding a show, display show title instead of '[]'


### 0.15.8 (2018-04-07 00:14:00 UTC)

* Change improve tvinfo source meta handling for cases where server is either down, or no results are returned


### 0.15.7 (2018-04-06 13:30:00 UTC)

* Change improve metadata handler during postprocessing when tvinfo source is down
* Fix Torrentz2 filter spam


### 0.15.6 (2018-04-05 01:20:00 UTC)

* Fix cf algorithm


### 0.15.5 (2018-04-04 21:10:00 UTC)

* Remove GFT torrent provider


### 0.15.4 (2018-04-03 16:10:00 UTC)

* Fix Torrentleech provider


### 0.15.3 (2018-03-28 16:55:00 UTC)

* Fix clicking next and previous show buttons on macOS Safari


### 0.15.2 (2018-03-28 01:45:00 UTC)

* Fix search for wanted when adding new show


### 0.15.1 (2018-03-23 22:30:00 UTC)

* Fix overwriting repack where renamed filename has '-' in title
* Fix Growl display correct message on test notification success + change notification icon


### 0.15.0 (2018-03-22 00:00:00 UTC)

* Add showRSS torrent provider
* Add choice to delete watched episodes from a list of played media at Kodi, Emby, and/or Plex,
  instructions at Shows/History/Layout/"Watched"
* Add installable SickGear Kodi repository containing addon "SickGear Watched State Updater"
* Change add Emby setting for watched state scheduler at Config/Notifications/Emby/"Update watched interval"
* Change add Plex setting for watched state scheduler at Config/Notifications/Plex/"Update watched interval"
* Change add map parent folder setting at Notifications for Emby, Kodi, and Plex
* Add API cmd=sg.updatewatchedstate, instructions for use are linked to in layout "Watched" at /history
* Change history page table filter input values are saved across page refreshes
* Change history page table filter inputs, accept values like "dvd or web" to only display both
* Change history page table filter inputs, press 'ESC' key inside a filter input to reset it
* Add provider activity stats to Shows/History/Layout/ drop down
* Change move provider failures table from Manage/Media Search to Shows/History/Layout/Provider fails
* Change sort provider failures by most recent failure, and with paused providers at the top
* Add SickGear-NZBGet dedicated media processing script, see.. \autoProcessTV\SickGear-NG\INSTALL.txt
* Add non-standard multi episode name parsing e.g. S01E02and03 and 1x02and03and04
* Change overhaul and add API functions
* Change API version... start with 10
* Change set application response header to 'SickGear' + add API version
* Change return timezone (of network) in API
* Add indexer to calls
* Add SickGear Command tip for old SickBeard commands
* Add warning old sickbeard API calls only support tvdb shows
* Add "tvdbid" fallback only for sickbeard calls
* Add listcommands
* Add list of all commands (old + new) in listcommand page at the beginning
* Change hide 'listcommands' command from commands list, since it needs the API builder CSS + is html not json
* Add missing help in webapi
* Add episode info: absolute_number, scene_season, scene_episode, scene_absolute_number
* Add fork to SB command
* Add sg
* Add sg.activatescenenumbering
* Add sg.addrootdir
* Add sg.checkscheduler
* Add sg.deleterootdir
* Add sg.episode
* Add sg.episode.search
* Add sg.episode.setstatus
* Add sg.episode.subtitlesearch
* Add sg.exceptions
* Add sg.forcesearch
* Add sg.future
* Add sg.getdefaults
* Add sg.getindexericon
* Add sg.getindexers to list all indexers
* Add sg.getmessages
* Add sg.getnetworkicon
* Add sg.getrootdirs
* Add sg.getqualities
* Add sg.getqualitystrings
* Add sg.history
* Add sg.history.clear
* Add sg.history.trim
* Add sg.listtraktaccounts
* Add sg.listignorewords
* Add sg.listrequiedwords
* Add sg.logs
* Add sg.pausebacklog
* Add sg.postprocess
* Add sg.ping
* Add sg.restart
* Add sg.searchqueue
* Add sg.searchtv to search all indexers
* Add sg.setexceptions
* Add sg.setignorewords
* Add sg.setrequiredwords
* Add sg.setscenenumber
* Add sg.show
* Add sg.show.addexisting
* Add sg.show.addnew
* Add sg.show.cache
* Add sg.show.delete
* Add sg.show.getbanner
* Add sg.show.getfanart
* Add sg.show.getposter
* Add sg.show.getquality
* Add sg.show.listfanart
* Add sg.show.ratefanart
* Add sg.show.seasonlist
* Add sg.show.seasons
* Add sg.show.setquality
* Add sg.show.stats
* Add sg.show.refresh
* Add sg.show.pause
* Add sg.show.update
* Add sg.shows
* Add sg.shows.browsetrakt
* Add sg.shows.forceupdate
* Add sg.shows.queue
* Add sg.shows.stats
* Change sickbeard to sickgear
* Change sickbeard_call to property
* Change sg.episode.setstatus allow setting of quality
* Change sg.history, history command output
* Change sg.searchtv to list of indexers
* Add uhd4kweb to qualities
* Add upgrade_once to add existing shows
* Add upgrade_once to add new show
* Add upgrade_once to show quality settings (get/set)
* Add 'ids' to Show + Shows
* Add ids to coming eps + get tvdb id from ids
* Add 'status_str' to coming eps
* Add 'local_datetime' to coming eps + runtime
* Add X-Filename response header to getbanner, getposter
* Add X-Fanartname response header for sg.show.getfanart
* Change remove some non-release group stuff from newnab results


### 0.14.9 (2018-03-19 13:10:00 UTC)

* Change remove dead tor caches and stop searching episodes that have a magnet saved
* Change AlphaRatio provider freeleech mode; prevent spoiling user ratio from ambiguous filtered results


### 0.14.8 (2018-03-13 22:00:00 UTC)

* Fix changing status from "Skipped" to "Wanted" in Manage/Episode Status


### 0.14.7 (2018-03-12 21:30:00 UTC)

* Add DrunkenSlug usenet provider
* Fix PiSexy torrent provider


### 0.14.6 (2018-03-05 15:40:00 UTC)

* Fix config/notifications Trakt "inactive" status not displayed when it should be
* Fix saving multiple account "Update collection" selection at config/notifications Trakt


### 0.14.5 (2018-02-23 22:15:00 UTC)

* Remove NZB.is usenet provider
* Remove HD4Free torrent provider
* Fix config/notifications/Pushover priority selector
* Fix sending notification on snatch or download to Kodi/Emby


### 0.14.4 (2018-02-18 23:55:00 UTC)

* Change relax strict mode from subtitle languages and show unknown.png flag for 'Undetermined' subtitle languages
* Add Paramount Network icon


### 0.14.3 (2018-02-13 13:00:00 UTC)

* Change improve thetvdb api response handling


### 0.14.2 (2018-02-07 16:00:00 UTC)

* Change add handling for where requesting disk freespace is denied permission on some Linux distros


### 0.14.1 (2018-02-03 22:40:00 UTC)

* Change terminology around the custom quality selection to improve clarity
* Change restrict changing custom download qualities to reasonable selections
* Add upgrade to quality selections on Add show page and Import existing show page


### 0.14.0 (2018-02-01 02:30:00 UTC)

* Change improve core scheduler logic
* Change improve media process to parse anime format 'Show Name 123 - 001 - Ep 1 name'
* Add free space stat (if obtainable) of parent folder(s) to footer
* Add option "Display disk free" to general config/interface page (default enabled)
* Add a provider error table to page Manage/Media Search
* Add failure handling, skip provider for x hour(s) depending on count of failures
* Add detection of Too Many Requests (Supporting providers UC and BTN)
* Add footer icon button to switch time layouts
* Add performance gains for proper search by integrating it into recent search
* Add the once per day proper finder time to footer, this process catches any propers missed during recent searches
* Add ability to differentiate webdl/rip sources so overwriting propers is always done from the same source (e.g. AMZN)
* Change layout of quality custom to improve clarity
* Change tweak text of SD DVD to include BD/BR
* Change TBy prov add UHD cat


### 0.13.15 (2018-01-26 10:30:00 UTC)

* Fix save on config general


### 0.13.14 (2018-01-25 16:20:00 UTC)

* Add config/general/web interface/send security headers (default enabled)
* Fix usenet_crawler cache mode results
* Fix omgwtf test of invalid auth, issue when enabling propers, and updating cache
* Fix unicode shownames when searching
* Add season specific naming exceptions to nzb + btn


### 0.13.13 (2018-01-19 00:45:00 UTC)

* Fix setting episode status when testing for if it should be deleted
* Restrict setting newly added old episodes to WANTED to the last 90 days, older are set to SKIPPED


### 0.13.12 (2018-01-16 01:10:00 UTC)

* Remove provider TorrentVault


### 0.13.11 (2018-01-15 17:35:00 UTC)

* Fix issue fetching data in a rare case


### 0.13.10 (2018-01-08 17:20:00 UTC)

* Fix "Upgrade once" for wanted qualities


### 0.13.9 (2018-01-02 15:45:00 UTC)

* Fix marking episode as to upgrade


### 0.13.8 (2017-12-27 15:45:00 UTC)

* Fix HD4Free provider


### 0.13.7 (2017-12-27 03:00:00 UTC)

* Add log message for not found on indexer when adding a new show
* Fix upgrade once ARCHIVED setting by postProcessor
* Fix determination of is_first_best_match
* Fix BTScene and Lime
* Add ETTV torrent provider
* Add PotUK torrent provider


### 0.13.6 (2017-12-13 01:50:00 UTC)

* Change improve multi episode release search
* Change improve usage of the optional regex library


### 0.13.5 (2017-12-11 21:45:00 UTC)

* Change delete unused html5lib files that can cause issue with search providers


### 0.13.4 (2017-12-11 16:45:00 UTC)

* Fix MediaBrowser Season##\metadata


### 0.13.3 (2017-12-10 20:30:00 UTC)

* Fix metadata Season Posters and Banners
* Change restore fetching metadata episode thumbs


### 0.13.2 (2017-12-08 19:00:00 UTC)

* Fix tools menu on Chrome mobile browser


### 0.13.1 (2017-12-07 15:30:00 UTC)

* Fix wanted episodes


### 0.13.0 (2017-12-06 12:40:00 UTC)

* Change don't fetch caps for disabled nzb providers
* Change recent search to use centralised title and URL parser for newznab
* Add display unaired season 1 episodes of a new show in regular and pro I view modes
* Change improve page load time when loading images
* Update isotope library 2.2.2 to 3.0.1
* Add lazyload package 3.0.0 (2e318b1)
* Add webencodings 0.5 (3970651) to assist parsing legacy web content
* Change improve add show search results by comparing search term to an additional unidecoded result set
* Change webserver startup to correctly use xheaders in reverse proxy or load balance set-ups
* Update backports_abc 0.4 to 0.5
* Update Beautiful Soup 4.4.0 (r397) to 4.6.0 (r449)
* Update cachecontrol library 0.11.5 to 0.12.3 (db54c40)
* Update Certifi 2015.11.20.1 (385476b) to 2017.07.27 (f808089)
* Update chardet packages 2.3.0 (d7fae98) to 3.0.4 (9b8c5c2)
* Update dateutil library 2.4.2 (d4baf97) to 2.6.1 (2f3a160)
* Update feedparser library 5.2.0 (8c62940) to 5.2.1 (f1dd1bb)
* Update html5lib 0.99999999/1.0b9 (46dae3d) to (1a28d72)
* Update IMDb 5.1dev20160106 to 5.1 (r907)
* Update moment.js 2.15.1 to 2.17.1
* Update PNotify library 2.1.0 to 3.0.0 (175af26)
* Update profilehooks 1.8.2.dev0 (ee3f1a8) to 1.9.0 (de7d59b)
* Update rarfile to 3.0 (3e54b22)
* Update Requests library 2.9.1 (a1c9b84) to 2.13.0 (fc54869)
* Update SimpleJSON library 3.8.1 (6022794) to 3.10.0 (c52efea)
* Update Six compatibility library 1.10.0 (r405) to 1.10.0 (r433)
* Update socks from SocksiPy 1.0 to PySocks 1.6.5 (b4323df)
* Update Tornado Web Server 4.5.dev1 (92f29b8) to 4.5.1 (79b2683)
* Update unidecode library 0.04.18 to 0.04.21 (e99b0e3)
* Update xmltodict library 0.9.2 (eac0031) to 0.10.2 (375d3a6)
* Update Bootstrap 3.2.0 to 3.3.7
* Update Bootstrap Hover Dropdown 2.0.11 to 2.2.1
* Update imagesloaded 3.1.8 to 4.1.1
* Update jquery.cookie 1.0 (21349d9) to JS-Cookie 2.1.3 (c1aa987)
* Update jquery.cookiejar 1.0.1 to 1.0.2
* Update jQuery JSON 2.2 (c908771) to 2.6 (2339804)
* Update jquery.form plugin 3.35.0 to 3.51.0 (6bf24a5)
* Update jQuery SelectBoxes 2.2.4 to 2.2.6
* Update jquery-tokeninput 1.60 to 1.62 (9c36e19)
* Update jQuery-UI 1.10.4 to 1.12.1 - minimum supported IE is 8
* Update jQuery UI Touch Punch 0.2.2 to 0.2.3
* Update qTip 2.2.1 to 2.2.2
* Update tablesorter 2.17.7 to 2.28.5
* Update jQuery 1.8.3 to 2.2.4
* Add one time run to start up that deletes troublemaking compiled files
* Fix reload of homepage after restart in some browsers
* Add detection of '1080p Remux' releases as fullhdbluray
* Add "Perform search tasks" to Config/Media Providers/Options
* Change improve clarity of enabled providers on Config/Media Providers
* Add option to limit WebDL propers to original release group under Config/Search/Media Search
* Change add IPv4 config option when enabling IPv6.
* Add autoProcessTV/onTxComplete.bat to improve Windows clients Deluge, qBittorrent, Transmission, and uTorrent
* Add Blutopia torrent provider
* Add MagnetDL torrent provider
* Add SceneHD torrent provider
* Add Skytorrents torrent provider
* Add TorrentVault torrent provider
* Add WorldOfP2P torrent provider
* Change do not have shows checked by default on import page. To re-enable import shows checked by default,
  1) On config page 'Save' 2) Stop SG 3) Find 'import_default_checked_shows' in config.ini and set '1' 4) Start SG
* Add Nyaa (.si) torrent provider
* Add Trakt watchlist to Add show/Trakt Cards
* Change revoke application access at Trakt when account is deleted in SG
* Add persistent hide/unhide cards to Add show/Trakt and Add show/IMDb Cards
* Change simplify dropdowns at all Add show/Cards
* Change cosmetic title on shutdown
* Change use TVDb API v2
* Change improve search for PROPERS
* Change catch show update task errors
* Change simplify and update FreeBSD init script
* Change only use newznab Api key if needed
* Change editshow saving empty scene exceptions
* Change improve TVDB data handling
* Change improve media processing by using more snatch history data
* Change show update, don't delete any ep in DB if eps are not returned from indexer
* Change prevent unneeded error message during show update
* Change improve performance, don't fetch episode list when retrieving a show image
* Change don't remove episodes from DB with status: SNATCHED, SNATCHED_PROPER, SNATCHED_BEST, DOWNLOADED, ARCHIVED, IGNORED
* Change add additional episode removal protections for TVDb_api v2
* Change filter SKIPPED items from episode view
* Change improve clarity of various error message by including relevant show name
* Change extend WEB PROPER release group check to ignore SD releases
* Change increase performance by reducing TVDb API requests with a global token
* Change make indexer lookup optional in NameParser, and deactivate during searches
* Change improve newnab autoselect categories
* Change add nzb.org BoxSD and BoxHD categories
* Change post processor, ignore symlinks found in process_dir
* Change file modify date of episodes older than 1970 can be changed to airdate, log warning on set fail
* Add new parameter 'poster' to indexer api
* Add optional tvdb_api load season image: lINDEXER_API_PARMS['seasons'] = True
* Add optional tvdb_api load season wide image: lINDEXER_API_PARMS['seasonwides'] = True
* Add Fuzzywuzzy 0.15.1 to sort search results
* Change remove search results filtering from tv info source
* Change suppress startup warnings for Fuzzywuzzy and Cheetah libs
* Change show search, add options to choose order of search results
* Add option to sort search results by 'A to Z' or 'First aired'
* Add option to sort search results by 'Relevancy' using Fuzzywuzzy lib
* Change search result anchor text uses SORT_ARTICLE setting for display
* Change existing shows in DB are no longer selectable in result list
* Change add image to search result item hover over
* Change improve image load speed on browse Trakt/IMDb/AniDB pages
* Add a changeable master Show ID when show no longer found at TV info source due to an ID change
* Add guiding links to assist user to change TV Info Source ID
* Add "Shows with abandoned master IDs" to Manage/Show Processes Page to link shows that can have their show IDs
  adjusted in order to sustain TV info updates
* Add "Shows from defunct TV info sources" to Manage/Show Processes page to link shows that can be switched to a
  different default TV info source
* Add shows not found at a TV info source for over 7 days will only be retried once a week
* Change prevent showing 'Mark download as bad and retry?' dialog when status doesn't require it
* Add warn icon indicator of abandoned IDs to "Manage" menu bar and "Manage/Show Processes" menu item
* Add shows that have no replacement ID can be ignored at "Manage/Show Processes", the menu bar warn icon hides if all are ignored
* Change FreeBSD initscript to use command_interpreter
* Add Slack notifier to Notifications config/Social
* Change allow Cheetah template engine version 2 and newer
* Change improve handling of relative download links from providers
* Change enable TorrentBytes provider
* Change after SG is updated, don't attempt to send a Plex client notifications if there is no client host set
* Add file name to possible names in history lookup media processing
* Add garbage name handling to name parser
* Change overhaul Notifications, add Notifier Factory and DRY refactoring
* Notifiers are now loaded into memory on demand
* Add bubble links to Notifications config tabs
* Add Discordapp notifier to Notifications config/Social
* Add Gitter notifier to Notifications config/Social
* Change order of notifiers in Notifications config tabs
* Remove Pushalot notifier
* Remove XBMC notifier
* Change a link to include webroot for "plot overview for this ended show"
* Change Bulk Changes and Notifications save to be web_root setting aware
* Change subtitle addons no longer need to be saved before Search Subtitles is enabled as a
  forbidden action to reuse an exited FindSubtitles thread is no longer attempted
* Fix tools menu not opening for some browsers
* Change overhaul handling of PROPERS/REPACKS/REAL
* Add restriction to allow only same release group for repacks
* Change try all episode names with 'real', 'repack', 'proper'
* Add tip to search settings/media search about improved matching with optional regex library
* Change use value of "Update shows during hour" in General Settings straight after it is saved instead of after restart
* Change add tips for what to use for Growl notifications on Windows
* Change if a newly added show is not found on indexer, remove already created empty folder
* Change parse 1080p Bluray AVC/VC1 to a quality instead of unknown
* Add quality tag to archived items, improve displayShow/"Change selected episodes to"
* Use to prevent "Update to" on those select episodes while preserving the downloaded quality
* Change group "Downloaded" status qualities into one section
* Add "Downloaded/with archived quality" to set shows as downloaded using quality of archived status
* Add "Archived with/downloaded quality" to set shows as archived using quality of downloaded status
* Add "Archived with/default (min. initial quality of show here)"
* Change when settings/Post Processing/File Handling/Status of removed episodes/Set Archived is enabled, set status and quality accordingly
* Add downloaded and archived statuses to Manage/Episode Status
* Add quality pills to Manage/Episode Status
* Change Manage/Episode Status season output format to be more readable


### 0.12.37 (2017-11-12 10:35:00 UTC)

* Change improve .nzb handling


### 0.12.36 (2017-11-01 11:45:00 UTC)

* Change qBittorent to handle the change to its API success/fail response


### 0.12.35 (2017-10-27 20:30:00 UTC)

* Change and add some network logos


### 0.12.34 (2017-10-25 15:20:00 UTC)

* Change improve TVChaos parser


### 0.12.33 (2017-10-12 13:00:00 UTC)

* Change improve handling of torrent auth failures


### 0.12.32 (2017-10-11 02:05:00 UTC)

* Change improve PA torrent access


### 0.12.31 (2017-10-06 22:30:00 UTC)

* Change improve handling of connection failures for metadata during media processing


### 0.12.30 (2017-09-29 00:20:00 UTC)

* Fix Media Providers/Custom Newznab tab action 'Delete' then 'Save Changes'
* Fix enforce value API expects for paused show flag


### 0.12.29 (2017-09-17 09:00:00 UTC)

* Fix provider nCore
* Change .torrent checker due to files created with qB 3.3.16 (affects nCore and NBL)


### 0.12.28 (2017-08-26 18:15:00 UTC)

* Change prevent indexer specific release name parts from fudging search logic


### 0.12.27 (2017-08-22 19:00:00 UTC)

* Update to UnRar 5.50 release


### 0.12.26 (2017-08-20 13:05:00 UTC)

* Fix infinite loop loading network_timezones
* Change add optional "stack_size" setting as integer to config.ini under "General" stanza
* Change prevent too many retries when loading network timezones, conversions, and zoneinfo in a short time
* Update to UnRar 5.50 beta 6


### 0.12.25 (2017-06-19 23:35:00 UTC)

* Remove provider SceneAccess


### 0.12.24 (2017-07-31 20:42:00 UTC)

* Fix copy post process method on posix


### 0.12.23 (2017-07-18 16:55:00 UTC)

* Remove obsolete tvrage_api lib


### 0.12.22 (2017-07-13 20:20:00 UTC)

* Fix "Server failed to return anything useful" when should be using cached .torrent file
* Fix displayShow 'Unaired' episode rows change state where appropriate
* Change displayShow to stop requiring an airdate for checkboxes


### 0.12.21 (2017-06-19 23:35:00 UTC)

* Change provider Bit-HDTV user/pass to cookie


### 0.12.20 (2017-06-14 22:00:00 UTC)

* Change send info now required by qBittorrent 3.13+ clients


### 0.12.19 (2017-05-20 10:30:00 UTC)

* Remove provider Freshon.tv


### 0.12.18 (2017-05-15 23:00:00 UTC)

* Change thexem, remove tvrage from xem


### 0.12.17 (2017-05-15 22:10:00 UTC)

* Remove provider ExtraTorrent
* Change thexem tvrage mappings are deprecated, data fetch disabled


### 0.12.16 (2017-05-05 16:40:00 UTC)

* Fix multiple SpeedCD cookie


### 0.12.15 (2017-05-04 00:40:00 UTC)

* Remove provider Nyaa
* Change improve RSS validation (particularly for anime)
* Change improve support for legacy magnet encoding


### 0.12.14 (2017-05-02 17:10:00 UTC)

* Change provider Transmithe.net is now Nebulance


### 0.12.13 (2017-04-23 18:50:00 UTC)

* Change add filter for thetvdb show overview
* Change remove SpeedCD 'inspeed_uid' cookie requirement


### 0.12.12 (2017-03-30 03:15:00 UTC)

* Change search of SpeedCD, TVChaos and parse of TorrentDay


### 0.12.11 (2017-03-17 02:00:00 UTC)

* Change SpeedCD to cookie auth as username/password is not reliable
* Change Usenet-Crawler media provider icon


### 0.12.10 (2017-03-12 16:00:00 UTC)

* Change refactor client for Deluge 1.3.14 compatibility
* Change ensure IPT authentication is valid before use


### 0.12.9 (2017-02-24 18:40:00 UTC)

* Fix issue saving custom NewznabProviders


### 0.12.8 (2017-02-19 13:50:00 UTC)

* Change BTN API hostname


### 0.12.7 (2017-02-17 15:00:00 UTC)

* Change accept lists in JSON responses
* Change do not log error for empty BTN un/pw in most cases
* Change BTN to only try API once when doing alternative name searches
* Change when API fails, warn users as a tip that they can configure un/pw


### 0.12.6 (2017-02-17 03:48:00 UTC)

* Change skip episodes that have no wanted qualities
* Change download picked .nzb file on demand and not before
* Change improve provider title processing
* Change improve handling erroneous JSON responses
* Change improve find show with unicode characters
* Change improve results for providers Omgwtf, SpeedCD, Transmithenet, Zoogle
* Change validate .torrent files that contain optional header data
* Fix case where an episode status was not restored on failure
* Add raise log error if no wanted qualities are found
* Change add un/pw to Config/Media providers/Options for BTN API graceful fallback (can remove Api key for security)
* Change only download torrent once when using blackhole
* Add Cloudflare module 1.6.8 (be0a536) to handle specific CF connections
* Add Js2Py 0.43 (c1442f1) Cloudflare dependency
* Add pyjsparser 2.4.5 (cd5b829) Js2Py dependency
* Remove Torrentshack


### 0.12.5 (2017-01-16 16:22:00 UTC)

* Change TD search URL
* Fix saving Media Providers when either Search NZBs/Torrents is disabled


### 0.12.4 (2016-12-31 00:50:00 UTC)

* Remove Wombles nzb provider


### 0.12.3 (2016-12-27 15:20:00 UTC)

* Add UK date format handling to name parser


### 0.12.2 (2016-12-20 16:00:00 UTC)

* Change Rarbg and IPT urls


### 0.12.1 (2016-12-19 12:00:00 UTC)

* Fix image scan log for show titles that contain "%"


### 0.12.0 (2016-12-19 03:00:00 UTC)

* Add strict Python version check (equal to, or higher than 2.7.9 and less than 3.0), **exit** if incorrect version
* Update unidecode library 0.04.11 to 0.04.18 (fd57cbf)
* Update xmltodict library 0.9.2 (579a005) to 0.9.2 (eac0031)
* Update Tornado Web Server 4.3.dev1 (1b6157d) to 4.5.dev1 (92f29b8)
* Update change to suppress reporting of Tornado exception error 1 to updated package (ref:hacks.txt)
* Change API response header for JSON content type and the return of JSONP data
* Remove redundant MultipartPostHandler
* Update Beautiful Soup 4.4.0 (r390) to 4.4.0 (r397)
* Update backports/ssl_match_hostname 3.4.0.2 to 3.5.0.1 (r18)
* Update cachecontrol library 0.11.2 to 0.11.5
* Update Certifi to 2015.11.20.1 (385476b)
* Update chardet packages 2.3.0 (26982c5) to 2.3.0 (d7fae98)
* Update dateutil library 2.4.2 (083f666) to 2.4.2 (d4baf97)
* Update Hachoir library 1.3.4 (r1383) to 1.3.4 (r1435)
* Update html5lib 0.999 to 0.99999999/1.0b9 (46dae3d)
* Update IMDb 5.0 to 5.1dev20160106
* Update moment.js 2.6 to 2.15.1
* Update PNotify library 2.0.1 to 2.1.0
* Update profilehooks 1.4 to 1.8.2.dev0 (ee3f1a8)
* Update Requests library 2.7.0 (5d6d1bc) to 2.9.1 (a1c9b84)
* Update SimpleJSON library 3.8.0 (a37a9bd) to 3.8.1 (6022794)
* Update Six compatibility library 1.9.0 (r400) to 1.10.0 (r405)
* Add backports_abc 0.4
* Add singledispatch 3.4.0.3
* Change refactor email notifier
* Change emails to Unicode aware
* Add force episode recent search to API
* Change process episodes with utf8 dir and nzb names, handle failed episodes without a dir, add log output streaming
* Change move dateutil-zoneinfo.tar.gz file to data files /cache
* Change handle all Hachoir library parser errors and replace its Unicode enforcement
* Allow episode status "Skipped" to be changed to "Downloaded"
* Allow "Skipped" marked episode files to be set "Unknown" quality
* Add CPU throttling preset "Disabled" to config/General/Advanced Settings
* Change overhaul Kodi notifier and tidy up config/notification/KodiNotifier ui
* Add passthru of param "post_json" to Requests() "json" in helpers.getURL
* Add search show Name to Show List Layout: Poster
* Change indicate when not sorting with article by dimming ("The", "A", "An") on Show List, Episode, History,
  Bulk Change, Add with Browse and from Existing views
* Add Emby notifier to config/Notifications
* Use a subprocess and cp for copying files on posix systems to preserve file metadata
* Fix alternative unicode show names from breaking search
* Change show update, set shows with newly added airdate or existing episodes with future or never dates, to "Wanted"
* Fix rare NameParser case where numeric episode name was parsed as episode number
* Change improve management of Transmission config/Search/Torrent Search "Downloaded files location"
* Add network logos ABC News 24 and Chiller
* Update network logos to their current logo
* Remove redundant Adult Swim logos
* Add scene qualities WEB.h264 to SDTV, 720p.WEB.h264 to WEB DL 720p, and 1080p.WEB.h264 to WEB DL 1080p
* Change improve handling when provider PiSexy is missing expected data
* Change Show List second level sort criteria
* Change Show List sort Next Ep, and restore sort on Downloads
* Add sort by quality to Poster layout
* Change +n snatches to links on all Show List layouts
* Change adding show processing to be the highest priority
* Use timezones to check unaired status during show update/adding
* Fix syntax error causing renamer to error out
* Change storing metadata nfo vars from int to strings to resolve lxml type exceptions that don't occur with etree
* Add visual indicator for upcoming or started shows on Add Browse Shows
* Add IMDb Watchlists to 'View' drop down on the 'Add from IMDb' page
* Add 5 decades of 'IMDb Popular' selections to 'View' drop down on 'Add from... Browse Shows'
* Add 'Other Services' to 'View' drop down on 'Add from... Browse Shows'
* Add enable, disable and delete public IMDb watchlists to Config/General/Interface with a default 'SickGear' list
* Change ensure English data from IMDb
* Change prevent duplicate show ids from presenting items on 'Add from... Browse Shows'
* Change add 'nocache' kwarg to helpers.getURL to facilitate non-cached requests
* Change instantly use saved value from Search Settings/Episode Search/"Check propers every" instead of after a restart
* Change include OSError system messages in file system failure logs during post process
* Fix find associated meta files to prevent orphan episode images
* Add HD4Free torrent provider
* Change validate and improve specific Torrent provider connections, IPT, SCC, TPB, TB, TD, TT
* Change refactor cache for torrent providers to reduce code
* Change improve search category selection BMTV, FSH, FF, TB
* Change identify more SD release qualities
* Change update SpeedCD, MoreThan, TVChaosuk
* Change only create threads for providers needing a recent search instead of for all enabled
* Add 4489 as experimental value to "Recent search frequency" to use provider freqs instead of fixed width for all
* Change remove some logging cruft
* Fix media processing "Force already processed" processing only the first of multiple files
* Add FileList torrent provider
* Add provider Anizb
* Change TorrentDay to use its 2.x interface
* Add button 'Discover' Emby server to notifications
* Add Bit-HDTV torrent provider
* Add PrivateHD torrent provider
* Add Zooqle torrent provider
* Add 2160p UHD 4K WEB quality
* Add DigitalHive torrent provider
* Add RevTT torrent provider
* Add PTF torrent provider
* Add Fano torrent provider
* Add BTScene torrent provider
* Add Extratorrent provider
* Add Limetorrents provider
* Add HD-Torrents provider
* Add nCore torrent provider
* Add TorLock provider
* Add Torrentz2 provider
* Add freeleech options to fano, freshon, hdspace, phd, ptf providers
* Change SceneTime to cookie auth
* Change improve parser tolerance for torrent providers
* Change disable TorrentBytes provider, over 90s for a response is not good
* Remove Usenet-Crawler provider
* Change CPU throttling on General Config/Advanced to "Disabled" by default for new installs
* Change provider OMGWTFNZBS api url and auto reject nuked releases
* Change Search Provider page to load torrent settings only when Search torrents is enabled in Search Settings
* Add "Order" table column and list failed from newest to oldest wherever possible on Manage Failed Downloads
* Add number of items shown to Manage Failed Downloads table footer and indicate if number of shown items is limited
* Add sorting to "Provider" column and fix sorting of "Remove" column on Manage Failed Downloads
* Fix "Limit" drop down on Manage Failed Downloads
* Change nzbs.org anime search category and fix newznab anime backlog search
* Change improve nzbgeek search response
* Change use query search at 6box (id search fails)
* Change "Add New Show" results sorted newest show to oldest from top
* Change add show genre, network, and overview to "Add New Show" results
* Change improve highlight of shows found in database in "Add New Show" results
* Change use a full first aired date where available in "Add New Show" results
* Change prevent duplicate results in "Add New Show"
* Add qBitTorrent to Search Settings/Torrent Search
* Add "Test NZBGet" client to Search Settings/NZB Search/NZBGet
* Change include x265 category when searching IPT provider
* Change init.systemd to use python2 binary and recommended installation paths
* Change improve handling of SIGINT CTRL+C, SIGINT CTRL+BREAK(Windows) and SIGTERM
* Change add three IPTorrents fallback urls
* Change remove one dead and add three fallback magnet torcaches for blackhole use
* Change increase delay between requests to nnab servers to over 2 seconds
* Change set Specials to status "Skipped" not "Wanted" during show updates
* Change improve debug log message for CloudFlare response that indicate website is offline
* Add handling for 'part' numbered new releases and also for specific existing 'part' numbered releases
* Add detection of password protected rars with config/Post Processing/'Unpack downloads' enabled
* Change post process to clean up filenames with config/Post Processing/'Unpack downloads' enabled
* Change post process to join incrementally named (i.e. file.001 to file.nnn) split files
* Change replace unrar2 lib with rarfile 3.0 and UnRAR.exe 5.40 freeware
* Change post process "Copy" to delete redundant files after use
* Add indicator for public access media providers
* Change improve probability selecting most seeded release
* Change add the TorrentDay x265 category to search
* Add smart logic to reduce api hits to newznab server types and improve how nzbs are downloaded
* Add newznab smart logic to avoid missing releases when there are a great many recent releases
* Change improve performance by using newznab server advertised capabilities
* Change config/providers newznab to display only non-default categories
* Change use scene season for wanted segment in backlog if show is scene numbering
* Change combine Media Search / Backlog Search / Limited and Full to Force
* Change consolidate limited and full backlog
* Change config / Search / Backlog search frequency to instead spread backlog searches over a number of days
* Change migrate minimum used value for search frequency into new minimum 7 for search spread
* Change restrict nzb providers to 1 backlog batch run per day
* Add to Config/Search/Unaired episodes/Allow episodes that are released early
* Add to Config/Search/Unaired episodes/Use specific api requests to search for early episode releases
* Add use related ids for newznab searches to increase search efficiency
* Add periodic update of related show ids
* Change terminology Edit Show/"Post processing" tab name to "Other"
* Add advanced feature "Related show IDs" to Edit Show/Other used for finding episodes and TV info
* Add search info source image links to those that have zero id under Edit Show/Other/"Related show IDs"
* Add "set master" button to Edit Show/Other/"Related show IDs" for info source that can be changed
* Change displayShow terminology "Indexers" to "Links" to cover internal and web links
* Change add related show info sources on displayShow page
* Change don't display "temporarily" defunct TVRage image link on displayShow pages unless it is master info source
* Change if a defunct info source is the master of a show then present a link on displayShow to edit related show IDs
* Change simplify the next backlog search run time display in the page footer
* Change try ssl when fetching data thetvdb, imdb, trakt, scene exception
* Change improve reliability to Trakt notifier by using show related id support
* Change improve config/providers newznab categories layout
* Change show loaded log message at start up and include info source
* Change if episode has no airdate then set status to unaired (was skipped)
* Fix only replace initial quality releases from the upgrade to list
* Change optimise TheTVDB processes, 40% to 66% saved adding new and existing shows, 40% to 50% saved per show update
* Change improve shows with more episodes gain the largest reductions in time spent processing
* Change when using "Add new show" reduce search time-outs
* Change always allow incomplete show data
* Remove redundant config/general/"Allow incomplete show data"
* Fix status reset of a snatched, downloaded, or archived episode when its date is set to never (no date) on the info
  source and there is no media file
* Change only show unaired episodes on Manage/Backlog Overview and Manage/Episode Status where relevant
* Change locally cache Trakt/IMDb/Anime show cards
* Change allow pp to replace files with a "repack" or "proper" of same quality
* Fix ensure downloaded eps are not shown on episode view
* Fix allow propers to pp when show marked upgrade once
* Fix never set episodes without airdate to wanted
* Change improve getting the local timezone information
* Change hachoir_parser to close input stream if no parser is found e.g. due to file corruption
* Change improve fault tolerance of Hachoir jpeg parser
* Change reduce time taken to parse avi RIFF metadata during media processing and other times
* Change avi metadata extraction is more fault-tolerant and the chance of hanging due to corrupt avi files is reduced
* Change fuzzyMoment to handle air dates before ~1970 on display show page
* Change limit availability of fuzzy date functions on General Config/Interface to English locale systems
* Add Plex notifications secure connect where available (PMS 1.1.4.2757 and newer with username and password)
* Add if all torrent caches fail, save magnets from RARBG and TPB as files for clients (or plugins) that now support it
* Add advice to logs if all caches fail to switch to direct client connect instead of the basic blackhole method
* Add search setting "Disable auto full backlog"
* Change improve performance and reduce start up time
* Fix button "Checkout branch" when stuck on disabled
* Add 'Download Log' to 'Logs & Errors' page
* Change consolidate shutdown with restart, improve systemd support, bring order to on-init globals
* Change speed improvement in finding needed categories/qualities (sd, hd, uhd)
* Change add guidance when using the "unknown" quality selection
* Change prevent browser auto completing password fields on config pages
* Change refresh page when torrent providers are enabled/disabled
* Change only display Search Settings/"Usenet retention" if Search NZBs is enabled
* Change sab API request to prevent naming mismatch
* Change update rTorrent systems
* Change logger to properly cleanup used resources
* Add fanart to Episodes View, Display Show, and Edit Show page
* Add path used for fanart images <Cache Dir>/images/fanart (<Cache Dir> value on Help page)
* Add populate images when the daily show updater is run with default maximum 3 images per show
* Change force full update in a show will replace existing images with new
* Add "Maximum fanart image files per show to cache" to config General/Interface
* Add fanart livepanel to lower right of Episodes View and Display Show page
* Add highlight panel red on Episodes view until button is clicked a few times
* Add flick through multiple background images on Episodes View and Display Show page
* Add persistent move poster image to right hand side or hide on Display Show page (multi-click the eye)
* Add persistent translucency of background images on Episodes View and Display Show page
* Add persistent fanart rating to avoid art completely, random display, random from a group, or display fave always
* Add persistent views of the show detail on Display Show page
* Add persistent views on Episodes View
* Add persistent button to collapse and expand card images on Episode View/Layout daybyday
* Add non-persistent "Open gear" and "Backart only" image views to Episodes View and Display Show page
* Add "smart" selection of fanart image to display on Episode view
* Change insert [!] and change text shade of ended shows in drop down show list on Display Show page
* Change button graphic for next and previous show of show list on Display Show page
* Add logic to hide some livepanel buttons until artwork becomes available or in other circumstances
* Add "(Ended)" where appropriate to show title on Display Show page
* Change use tense for label "Airs" or "Aired" depending on if show ended
* Change display "No files" instead of "0 files" and "Upgrade once" instead of "End upgrade on first match"
* Add persistent button to the newest season to "Show all" episodes
* Add persistent button to all shown seasons to "Hide most" episodes
* Add button to older seasons to toggle "Show Season n" or "Show Specials" with "Hide..." episodes
* Add season level status counts next to each season header on display show page
* Add sorting to season table headers on display show page
* Add filename and size to quality badge on display show page, removed its redundant "downloaded" text
* Remove redundant "Add show" buttons
* Change combine the NFO and TBN columns into a single Meta column
* Change reduce screen estate used by episode numbers columns
* Change improve clarity of text on Add Show page
* Change rename Edit show/"Post-Processing" tab to "Other"
* Add "Reset fanart ratings" to show Edit/Other tab
* Add fanart keys guide to show Edit/Other tab
* Change add placeholder tip to "Alternative release name(s)" on show Edit
* Change add placeholder tip to search box on shows Search
* Change hide Anime tips on show Edit when selecting its mutually exclusive options
* Change label "End upgrade on first match" to "Upgrade once" on show Edit
* Change improve performance rendering displayShow
* Add total episodes to start of show description (excludes specials if those are hidden)
* Add "Add show" actions i.e. "Search", "Trakt cards", "IMDb cards", and "Anime" to Shows menu
* Add "Import (existing)" action to Tools menu
* Change SD quality from red to dark green, 2160p UHD 4K is red
* Change relocate the functions of Logs & Errors to the right side Tools menu -> View Log File
* Add warning indicator to the Tools menu in different colour depending on error count (green through red)
* Change View Log error item output from reversed to natural order
* Change View Log File add a typeface and some colour to improve readability
* Change View Log File/Errors only display "Clear Errors" button when there are errors to clear
* Change improve performance of View Log File
* Change fanart images to not use cache as cache is not required
* Change rename "Manual Post-Processing" menu item to "Process Media"
* Change rename "Search Providers" -> "Media Providers"
* Change rename "Manage Searches" -> "Media Search"
* Change rename "Episode Status Management" -> "Episode Status"
* Change rename "Mass Update" -> "Bulk Change"
* Change indicate default home on "Shows Menu"
* Change relocate "Episodes" menu to "Shows"/"Episode Schedule"
* Change relocate "History" menu to "Shows"/"History"
* Change remove restart/shutdown buttons from "Show List"
* Change remove superfluous buttons from all submenus


### 0.11.16 (2016-10-16 17:30:00 UTC)

* Change ensure a cache.db table does exist on migration


### 0.11.15 (2016-09-13 19:50:00 UTC)

* Add rollback capability to undo database changes made during tests


### 0.11.14 (2016-07-25 03:10:00 UTC)

* Fix BeyondHD torrent provider


### 0.11.13 (2016-07-21 20:30:00 UTC)

* Remove KAT torrent provider


### 0.11.12 (2016-06-20 02:20:00 UTC)

* Change improve importing show list sickbeard.db files


### 0.11.11 (2016-04-05 19:20:00 UTC)

* Add support for SD mkv container


### 0.11.10 (2016-03-17 19:00:00 UTC)

* Fix dbs that should not have been imported to work


### 0.11.9 (2016-03-17 12:30:00 UTC)

* Fix for import of very rare db structure


### 0.11.8 (2016-03-16 12:50:00 UTC)

* Fix ensures internal buffer of a downloaded file is written to disk


### 0.11.7 (2016-03-06 12:30:00 UTC)

* Fix Torrenting provider


### 0.11.6 (2016-02-18 23:10:00 UTC)

* Fix saving config General/Interface/Date style (save again to repopulate blank dates on the Showlist view)


### 0.11.5 (2016-02-01 19:40:00 UTC)

* Fix refresh handling of Skipped and Ignored items
* Fix issue entering scene numbers


### 0.11.4 (2016-01-31 11:30:00 UTC)

* Fix issue setting some custom name patterns on the "Config/Post Processing/Episode Naming" tab
* Remove Strike torrent provider
* Add network icons


### 0.11.3 (2016-01-16 20:00:00 UTC)

* Fix Search Settings display fail
* Add Audience, Channel 5 (UK), Five US, Fox Channel, FreeForm, Global, HBO Canada, Keshet, More4, Rooster Teeth, TF1,
  Toon Disney, WE tv, XBox Video
* Change BET network logo
* Change provider TB icon
* Delete 3fm and redundant network logo


### 0.11.2 (2016-01-14 21:10:00 UTC)

* Fix issue with "Add Existing Shows" on new installations


### 0.11.1 (2016-01-12 22:20:00 UTC)

* Fix handling non-numeric IMDb popular ratings


### 0.11.0 (2016-01-10 22:30:00 UTC)

* Change to only refresh scene exception data for shows that need it
* Change reduce aggressive use of scene numbering that was overriding user preference where not needed
* Change set "Scene numbering" checkbox and add text to the label tip in third step of add "New Show" if scene numbers
  are found for the selected show in the search results of the first step
* Change label text on edit show page to highlight when manual numbering and scene numbers are available
* Fix disabling "Scene numbering" of step three in add "New Show" was ignored when scene episode number mappings exist
* Fix don't use scene episode number mappings everywhere when "Scene numbering" is disabled for a show
* Fix width of legend underlining on the third step used to bring other display elements into alignment
* Change when downloading magnet or nzb files, verify the file in cache dir and then move to blackhole
* Fix small cosmetic issue to correctly display "full backlog" date
* Add search crawler exclusions
* Fix saving default show list group on add new show options page
* Remove legacy anime split home option from anime settings tab (new option located in general/interface tab)
* Remove "Manage Torrents"
* Update Beautiful Soup 4.3.2 to 4.4.0 (r390)
* Update dateutil library to 2.4.2 (083f666)
* Update chardet packages to 2.3.0 (26982c5)
* Update Hachoir library 1.3.3 to 1.3.4 (r1383)
* Change configure quiet option in Hachoir to suppress warnings (add ref:hacks.txt)
* Add parse media content to determine quality before making final assumptions during re-scan, update, pp
* Add a postprocess folder name validation
* Update Requests library to 2.7.0 (5d6d1bc)
* Update SimpleJSON library 3.7.3 to 3.8.0 (a37a9bd)
* Update Tornado Web Server 4.2 to 4.3.dev1 (1b6157d)
* Update isotope library 2.0.1 to 2.2.2
* Update change to suppress reporting of Tornado exception error 1 to updated package (ref:hacks.txt)
* Update fix for API response header for JSON content type and the return of JSONP data to updated package (ref:hacks.txt)
* Update TvDB API library 1.09 with changes up to (35732c9) and some pep8 and code cleanups
* Fix media processing season pack folders
* Fix saving torrent provider option "Seed until ratio" after recent refactor
* Change white text in light theme on Manage / Episode Status Management page to black for better readability
* Change displayShow page episode colours when a minimum quality is met with "Upgrade once"
* Add seed time per provider for torrent clients that support seed time per torrent, i.e. currently only uTorrent
* Remove seed time display for Transmission in config/Torrent Search page because the torrent client doesn't support it
* Add PreToMe torrent provider
* Add SceneTime torrent provider
* Change TtN provider to parse new layout
* Improve recognition of SD quality
* Fix halting in mid-flow of Add Existing Show which resulted in failure to scan statuses and filesizes
* Change default de-referrer url to blank
* Change javascript urls in templates to allow proper caching
* Change downloads to prevent cache misfiring with "Result is not a valid torrent file"
* Add BitMeTV torrent provider
* Add Torrenting provider
* Add FunFile torrent provider
* Add TVChaosUK torrent provider
* Add HD-Space torrent provider
* Add Shazbat torrent provider
* Remove unnecessary call to indexers during nameparsing
* Change disable ToTV due to non-deletable yet reported hacker BTC inbox scam and also little to no new content listings
* Fix Episode View KeyError: 'state-title' failure for shows without a runtime
* Update py-unrar2 library 99.3 to 99.6 (2fe1e98)
* Fix py-unrar2 on unix to handle different date formats output by different unrar command line versions
* Fix Add and Edit show quality selection when Quality 'Custom' is used
* Fix add existing shows from folders that contain a plus char
* Fix post process issue where items in history were processed out of turn
* Change increase frequency of updating show data
* Remove Animenzb provider
* Change increase the scope and number of non release group text that is identified and removed
* Add general config setting to allow adding incomplete show data
* Change to throttle connection rate on thread initiation for adba library
* Change default manage episodes selector to Snatched episodes if items exist else Wanted on Episode Status Manage page
* Change snatched row colour on Episode Status Manage page to match colour used on the show details page
* Change replace trakt with libtrakt for API v2
* Change improve robustness of Trakt communications
* Change Trakt notification config to use PIN authentication with the service
* Add multiple Trakt account support to Config/Notifications/Social
* Add setting to Trakt notification to update collection with downloaded episode info
* Change trakt notifier logo
* Remove all other Trakt deprecated API V1 service features pending reconsideration
* Change increase show search capability when using plain text and also add TVDB id, IMDb id and IMDb url search
* Change improve existing show page and the handling when an attempt to add a show to an existing location
* Change consolidate Trakt Trending and Recommended views into an "Add From Trakt" view which defaults to trending
* Change Add from Trakt/"Shows:" with Anticipated, New Seasons, New Shows, Popular, Recommendations, and Trending views
* Change Add from Trakt/"Shows:" with Most Watched, Played, and Collected during the last month and year on Trakt
* Change add season info to "Show: Trakt New Seasons" view on the Add from Trakt page
* Change increase number of displayed Trakt shows to 100
* Add genres and rating to all Trakt shows
* Add AniDb Random and Hot to Add Show page
* Add IMDb Popular to Add Show page
* Add version to anime renaming pattern
* Add Code Climate configuration files
* Change move init-scripts to single folder
* Change sickbeard variables to sickgear variables in init-scripts
* Change improve the use of multiple plex servers
* Change move JS code out of home template and into dedicated file
* Change remove branch from window title
* Change move JS code out of inc_top template and into dedicated file
* Change cleanup torrent providers
* Change utilise tvdbid for searching usenet providers
* Add setting to provider BTN to Reject Blu-ray M2TS releases
* Remove jsonrpclib library
* Change consolidate global and per show ignore and require words functions
* Change "Require word" title and notes on Config Search page to properly describe its functional logic
* Add regular expression capability to ignore and require words by starting wordlist with "regex:"
* Add list shows with custom ignore and require words under the global counterparts on the Search Settings page
* Fix failure to search for more than one selected wanted episode
* Add notice for users with Python 2.7.8 or below to update to the latest Python
* Change position of parsed qualities to the start of log lines
* Change to always display branch and commit hash on 'Help & Info' page
* Add option to create season search exceptions from editShow page
* Change sab to use requests library
* Add "View Changes" to tools menu
* Change disable connection attempts and remove UI references to the TVRage info source
* Change to simplify xem id fetching
* Fix issue on Add Existing Shows page where shows were listed that should not have been
* Change get_size helper to also handle files
* Change improve handling of a bad email notify setting
* Fix provider MTV download URL
* Change give provider OMGWTFNZBS more time to respond
* Change file browser to permit manually entering a path
* Fix updating Trakt collection from Unix


### 0.10.0 (2015-08-06 11:05:00 UTC)

* Remove EZRSS provider
* Update Tornado Web Server to 4.2 (fdfaf3d)
* Update change to suppress reporting of Tornado exception error 1 to updated package (ref:hacks.txt)
* Update fix for API response header for JSON content type and the return of JSONP data to updated package (ref:hacks.txt)
* Update Requests library 2.6.2 to 2.7.0 (8b5e457)
* Update change to suppress HTTPS verification InsecureRequestWarning to updated package (ref:hacks.txt)
* Change to consolidate cache database migration code
* Change to only rebuild namecache on show update instead of on every search
* Change to allow file moving across partition
* Add removal of old entries from namecache on show deletion
* Add Hallmark and specific ITV logos, remove logo of non-english Comedy Central Family
* Fix provider TD failing to find episodes of air by date shows
* Fix provider SCC failing to find episodes of air by date shows
* Fix provider SCC searching propers
* Fix provider SCC stop snatching releases for episodes already completed
* Fix provider SCC handle null server responses
* Change provider SCC remove 1 of 3 requests per search to save 30% time
* Change provider SCC login process to use General Config/Advanced/Proxy host setting
* Change provider SCD PEP8 and code convention cleanup
* Change provider HDB code simplify and PEP8
* Change provider IPT only decode unicode search strings
* Change provider IPT login process to use General Config/Advanced/Proxy host setting
* Change provider TB logo icon used on Config/Search Providers
* Change provider TB PEP8 and code convention cleanup
* Change provider TB login process to use General Config/Advanced/Proxy host setting
* Remove useless webproxies from provider TPB as they fail for one reason or another
* Change provider TPB to use mediaExtensions from common instead of hard-coded private list
* Add new tld variants to provider TPB
* Add test for authenticity to provider TPB to notify of 3rd party block
* Change provider TD logo icon used on Config/Search Providers
* Change provider TD login process to use General Config/Advanced/Proxy host setting
* Change provider BTN code simplify and PEP8
* Change provider BTS login process to use General Config/Advanced/Proxy host setting
* Change provider FSH login process to use General Config/Advanced/Proxy host setting
* Change provider RSS torrent code to use General Config/Advanced/Proxy host setting, simplify and PEP8
* Change provider Wombles's PEP8 and code convention cleanup
* Change provider Womble's use SSL
* Change provider KAT remove dead url
* Change provider KAT to use mediaExtensions from common instead of private list
* Change provider KAT provider PEP8 and code convention cleanup
* Change refactor and code simplification for torrent and newznab providers
* Change refactor SCC to use torrent provider simplification and PEP8
* Change refactor SCD to use torrent provider simplification
* Change refactor TB to use torrent provider simplification and PEP8
* Change refactor TBP to use torrent provider simplification and PEP8
* Change refactor TD to use torrent provider simplification and PEP8
* Change refactor TL to use torrent provider simplification and PEP8
* Change refactor BTS to use torrent provider simplification and PEP8
* Change refactor FSH to use torrent provider simplification and PEP8
* Change refactor IPT to use torrent provider simplification and PEP8
* Change refactor KAT to use torrent provider simplification and PEP8
* Change refactor TOTV to use torrent provider simplification and PEP8
* Remove HDTorrents torrent provider
* Remove NextGen torrent provider
* Add Rarbg torrent provider
* Add MoreThan torrent provider
* Add AlphaRatio torrent provider
* Add PiSexy torrent provider
* Add Strike torrent provider
* Add TorrentShack torrent provider
* Add BeyondHD torrent provider
* Add GFTracker torrent provider
* Add TtN torrent provider
* Add GTI torrent provider
* Fix getManualSearchStatus: object has no attribute 'segment'
* Change handling of general HTTP error response codes to prevent issues
* Add handling for CloudFlare custom HTTP response codes
* Fix to correctly load local libraries instead of system installed libraries
* Update PyNMA to hybrid v1.0
* Change first run after install to set up the main db to the current schema instead of upgrading
* Change don't create a backup from an initial zero byte main database file, PEP8 and code tidy up
* Fix show list view when no shows exist and "Group show lists shows into" is set to anything other than "One Show List"
* Fix fault matching air by date shows by using correct episode/season strings in find search results
* Change add 'hevc', 'x265' and some langs to Config Search/Episode Search/Ignore result with any word
* Change NotifyMyAndroid to its new web location
* Update feedparser library 5.1.3 to 5.2.0 (8c62940)
* Remove feedcache implementation and library
* Add coverage testing and coveralls support
* Add py2/3 regression testing for exception clauses
* Change py2 exception clauses to py2/3 compatible clauses
* Change py2 print statements to py2/3 compatible functions
* Change py2 octal literals into the new py2/3 syntax
* Change py2 iteritems to py2/3 compatible statements using six library
* Change py2 queue, httplib, cookielib and xmlrpclib to py2/3 compatible calls using six
* Change py2 file and reload functions to py2/3 compatible open and reload_module functions
* Change Kodi notifier to use requests as opposed to urllib
* Change to consolidate scene exceptions and name cache code
* Change check_url function to use requests instead of httplib library
* Update Six compatibility library 1.5.2 to 1.9.0 (8a545f4)
* Update SimpleJSON library 2.0.9 to 3.7.3 (0bcdf20)
* Update xmltodict library 0.9.0 to 0.9.2 (579a005)
* Update dateutil library 2.2 to 2.4.2 (a6b8925)
* Update ConfigObj library 4.6.0 to 5.1.0 (a68530a)
* Update Beautiful Soup to 4.3.2 (r353)
* Update jsonrpclib library r20 to (b59217c)
* Change cachecontrol library to ensure cache file exists before attempting delete
* Fix saving root dirs
* Change pushbullet from urllib2 to requests
* Change to make pushbullet error messages clearer
* Change pyNMA use of urllib to requests (ref:hacks.txt)
* Change Trakt url to fix baseline uses (e.g. add from trending)
* Fix edit on show page for shows that have anime enabled in mass edit
* Fix issue parsing items in ToktoToshokan provider
* Change to only show option "Upgrade once" on edit show page if quality custom is selected
* Change label "Show is grouped in" in edit show page to "Show is in group" and move the section higher
* Fix media processing of anime with version tags
* Change accept SD titles that contain audio quality
* Change readme.md


### 0.9.1 (2015-05-25 03:03:00 UTC)

* Fix erroneous multiple downloads of torrent files which causes snatches to fail under certain conditions


### 0.9.0 (2015-05-18 14:33:00 UTC)

* Update Tornado Web Server to 4.2.dev1 (609dbb9)
* Update change to suppress reporting of Tornado exception error 1 to updated package as listed in hacks.txt
* Update fix for API response header for JSON content type and the return of JSONP data to updated package as listed in hacks.txt
* Change network names to only display on top line of Day by Day layout on Episode View
* Reposition country part of network name into the hover over in Day by Day layout
* Update Requests library 2.4.3 to 2.6.2 (ff71b25)
* Update change to suppress HTTPS verification InsecureRequestWarning to updated package as listed in hacks.txt
* Remove listed hacks.txt record for check that SSLv3 is available because issue was addressed by vendor
* Update chardet packages 2.2.1 to 2.3.0 (ff40135)
* Update cachecontrol library 0.9.3 to 0.11.2
* Change prevent wasted API hit where show and exception names create a duplicate sanitised year
* Add FAILED status indication to Snatched column of History compact
* Add ARCHIVED status release groups to Downloaded column of History compact
* Update root certificates to release dated 2015.04.28
* Add ToTV provider
* Fix poster URL on Add Show/Add From Trending page
* Fix Backlog scheduler initialization and change backlog frequency from minutes to days
* Change to consolidate and tidy some provider code
* Fix restore table row colours on the Manage/Episode Status Management page
* Add option "Unaired episodes" to config/Search Settings/Episode Search
* Change reduce time to search recent result list by searching only once for the best result
* Fix replacing episodes that have a lower quality than what is selected in the initial and archive quality list
* Fix to include episodes marked Failed in the recent and backlog search processes
* Fix display of search status for an alternative release after episode is manually set to "Failed" on the Display Show page
* Change handle more varieties of media quality
* Change to prevent another scheduled search when one of the same type is already running
* Change travis to new container builds for faster unit testing
* Add handling for shows that do not have a total number of episodes
* Add support for country network image files to the Show List view
* Add General Config/Interface/"Group show list shows into:"... to divide shows into groups on the Show List page
* Change Show List progress bar code, smaller page load, efficient use of js render engine
* Change values used for date sorting on home page and episode view for improved compatibility with posix systems
* Change response handling in downloaders to simplify logic
* Change reduce html payload across page template files
* Change to post process files ordered largest to smallest and tidied PP logging output
* Add "then trash subdirs and files" to the Process method "Move" on the manual post process page
* Add using show scene exceptions with media processing
* Change URL of scene exceptions file for TVRage indexer
* Change overhaul processTV into a thread safe class
* Change postProcessor and processTV to PEP8 standards
* Change overhaul Manual Post-Processing page in line with layout style and improve texts
* Change Force Processes enabled, only the largest video file of many will be processed instead of all files
* Change visual ui of Postprocessing results to match the logs and errors view
* Change remove ugly printing of episode object during PP seen in external apps like sabnzbd
* Change to streamline output toward actual work done instead of showing all vars
* Change pp report items from describing actions about to happen to instead detail the actual outcome of actions
* Add clarity to the output of a successful post process but with some issues rather than "there were problems"
* Add a conclusive bottom line to the pp result report
* Change helpers doctests to unittests
* Add Search Queue Overview page
* Add expandable search queue details on the Manage Searches page
* Fix failed status episodes not included in next_episode search function
* Change prevent another show update from running if one is already running
* Change split Force backlog button on the Manage Searches page into: Force Limited, Force Full
* Change refactor properFinder to be part of the search
* Change improve threading of generic_queue, show_queue and search_queue
* Change disable the Force buttons on the Manage Searches page while a search is running
* Change staggered periods of testing and updating of all shows "ended" status up to 460 days
* Change "Archive" to "Upgrade to" in Edit show and other places and improve related texts for clarity
* Fix history consolidation to only update an episode status if the history disagrees with the status


### 0.8.3 (2015-04-25 08:48:00 UTC)

* Fix clearing of the provider cache


### 0.8.2 (2015-04-19 06:45:00 UTC)

* Fix IPTorrents provider search strings and URL for new site changes


### 0.8.1 (2015-04-15 04:16:00 UTC)

* Fix season pack search errors


### 0.8.0 (2015-04-13 14:00:00 UTC)

* Change Wombles to use tv-dvd section
* Add requirements file for pip (port from midgetspy/sick-beard)
* Remove unused libraries fuzzywuzzy and pysrt
* Change webserve code to a logical layout and PEP8
* Add text to explain params passed to extra scripts on Config/Post Processing
* Remove unused SickBeardURLOpener and AuthURLOpener classes
* Update Pushbullet notifier (port from midgetspy/sickbeard)
* Change startup code cleanup and PEP8
* Change authentication credentials to display more securely on config pages
* Add a "Use as default home page" selector to General Config/Interface/User Interface
* Add option to the third step of "Add Show" to set episodes as wanted from the first and latest season, this triggers
  a backlog search on those episodes after the show is added
* Change to improve the integrity of the already post processed video checker
* Add Kodi notifier and metadata
* Add priority, device, and sound support to Pushover notifier (port from midgetspy/sickbeard)
* Fix updating of pull requests
* Add hidden cache debug page
* Change autoProcessTV scripts python code quotes from " -> '
* Add expand all button to Episode Status Management
* Add Unknown status query to Episode Status Management
* Fix Episode Status Management error popup from coming up when show is selected without expanding
* Add BET network logo
* Change "Force Backlog" button for paused shows on Backlog Overview page to "Paused" indicator
* Remove unused force variable from code and PEP8
* Change browser, bs4 parser and classes code to PEP8 standards
* Change common and config code to PEP8 standards
* Change database code to PEP8 standards
* Change general config's branches and pull request list generation for faster page loading
* Add PlayStation Network logo
* Change layout of Recent Search code
* Change naming of SEARCHQUEUE threads for shorter log lines
* Fix Recent Search running status on Manage Searches page
* Change to no longer require restart with the "Scan and post process" option on page config/Post Processing
* Add validation when using Release Group token on page config Post Processing/Episode Naming/Name pattern/Custom
* Change to simplify and reduce logging output of Recent-Search and Backlog processes
* Hide year, runtime, genre tags, country flag, or status if lacking valid data to display
* Remove redundant CSS color use (all browsers treat 3 identical digits as 6, except for possibly in gradients)
* Remove whitespace and semicolon redundancy from CSS shedding 4.5kb
* Add show names to items listed during startup in the loading from database phase
* Add "Enable IMDb info" option to config/General/Interface
* Change to not display IMDb info on UI when "Enable IMDb info" is disabled
* Change genre tags on displayShow page to link to IMDb instead of Trakt
* Change to reduce the time taken to "Update shows" with show data
* Change to stop updating the IMDb info on edit, and during the scheduled daily update for every show
* Change to update the IMDb info for a show after snatching an episode for it
* Add IMDb lookup to "Update" action on Manage/Mass Update page
* Fix updating of scene exception name cache after adding exceptions on Editshow page
* Change log rotation to occur at midnight
* Change to keep a maximum of 7 log files
* Add automatic compression of old log files
* Change overhaul menu and button icons
* Add "Status of removed episodes" to apply (or not) a preferred status to episodes whose files are detected as removed.
  "Archived" can now be set so that removed episodes still count toward download completion stats. See setting on page
  config/Post Processing/File Handling
* Remove redundant "Skip remove detection" from the config/Post Processing/File Handling page
* Change to highlight the current selected item in combos on page config/Post Processing
* Change the episodes downloaded stat to display e.g. 2843 / 2844 as 99.9% instead of rounding to 100%
* Change 'never' episode row color away from blue on Display Show page when indexer airdate is not defined
* Add tint to archived episode row colour to differentiate it from downloaded episodes on the Display Show page
* Add indication of shows with never aired episodes on Episode Overview page
* Add "Collapse" button and visuals for Expanding... and Collapsing... states
* Add the number of episodes marked with the status being queried to Episode Overview page
* Add indication of shows with never aired episodes on Episode Overview page
* Change to separate "Set as wanted" to prevent disaster selection on Episode Overview page
* Remove restriction to not display snatched eps link in footer on Episode Overview page
* Change the shows episodes count text colour to visually separate from year numbers at the end of show names
* Change to add clarity to the subtitle and other columns on the Mass Update page
* Change to improve clarity with "Recent search" and "Limited backlog" on the Config/Search Settings page
* Change vertical alignment of input fields to be inline with text
* Add tooltips to explain why any the 6 action columns are disabled when required on the Mass Update page
* Change to reclaimed screen estate by hiding unused columns on the Mass Update page
* Change order of option on Mass Edit page to be inline with show edit page
* Fix release group not recognised from manually downloaded filename
* Change to gracefully handle some "key not found" failures when TVDB or TVRage return "Not Found" during show updates
* Change no longer stamp files where airdates are never
* Change overhaul displayShow to ready for new features
* Add section for show plot to displayShow
* Add option to view show background on displayShow (transparent and opaque) for when background downloading is added (disabled)
* Add option to collapse seasons and leave current season open on displayShow (disabled)
* Add filesize to episode location qtip on displayShow
* Change selected options from editShow will only show when enabled now on displayShow
* Change some label tags to fit with edit show page on displayShow
* Fix handle when a show in db has all episodes removed from indexer on displayShow
* Add the name of show that will be displayed to the hover of the Prev/Next show buttons on displayShow
* Add hover tooltips for nfo and tbn columns for browsers that use the title attr on displayShow
* Change Special link moved from "Season" line to "Specials" line on displayShow
* Change code re-factored in readiness for live option switching, clean up and add closures of html tables
* Add show overview from indexers to the database
* Fix case where start year or runtime is not available to display show
* Add "File logging level" to General Config/Advanced Settings
* Fix saving of Sort By/Next Episode in Layout Poster on Show List page
* Change improve backlog search
* Change only add valid items to save to DB
* Change provider cache storage structure
* Add handling for failed cache database upgrades
* Fix XEM Exceptions in case of bad data from XEM
* Change order of snatched provider images to chronological on History layout compact and add ordinal indicators in the tooltips


### 0.7.2 (2015-03-10 17:05:00 UTC)

* Fix Add From Trending page (indexer_id can be "None" which causes white screen when clicking "Add Show")


### 0.7.1 (2015-03-10 17:00:00 UTC)

* Fix error page when clicking "Add Recommended"
* Remove failed Anime options from "Add Existing Show"


### 0.7.0 (2015-03-04 06:00:00 UTC)

* Fix slow database operations (port from midgetspy/sickbeard)
* Add TVRage network name standardization
* Remove recent and backlog search at start up options from GUI
* Change recent and backlog search at start up default value to false
* Change recent search to occur 5 minutes after start up
* Change backlog search to occur 10 minutes after start up
* Change UI footer to display time left until a backlog search
* Remove obsolete tvtorrents search provider
* Change light and dark theme css to only hold color information
* Fix incorrect class names in a couple of templates
* Change anime release groups to in memory storage for lowered latency
* Change adjust menu delay and hover styling
* Fix provider list color
* Add handling of exceptional case with missing network name (NoneType) in Episode View
* Fix black and white list initialization on new show creation
* Add select all and clear all buttons to testRename template
* Fix displayShow topmenu variable to point to a valid menu item
* Change displayShow scene exception separator to a comma for neater appearance
* Remove non english subtitle providers
* Fix rename of excluded metadata
* Change corrected spelling & better clarified various log messages
* Change minor PEP8 tweaks in sab.py
* Add api disabled error code for newznab providers
* Add support for a proxy host PAC url on the General Config/Advanced Settings page
* Add proxy request url parsing to enforce netloc only matching which prevents false positives when url query parts contain FQDNs
* Add scroll into view buttons when overdues shows are available on the Episodes page/DayByDay layout
* Add scroll into view buttons when future shows are available on the Episodes page/DayByDay layout
* Add qTips to episode names on the Episodes page/DayByDay layout
* Change Episodes page/List layout qtips to prepend show title to episode plot
* Change Episodes page/DayByDay layout qtips to prepend show title to episode plot
* Change Episodes page/DayByDay layout cards to display show title in a qtip when there is no plot
* Change position of "[paused]" text to top right of a card on the Episodes page/DayByDay layout
* Add "On Air until" text and overdue/on air colour bars to show episode states on the Episodes page/DayByDay layout
* Change The Pirate Bay url back as it's now back up and oldpiratebay hasn't been updated for weeks
* Remove duplicate thepiratebay icon
* Change to ensure uTorrent API parameters are ordered for uT 2.2.1 compatibility
* Remove defunct boxcar notifier
* Add sound selection for boxcar2 notifier
* Change boxcar2 notifier to use updated api scheme
* Update the Plex notifier from a port at midgetspy/sickbeard
* Add support for multiple server hosts to the updated Plex server notifier
* Change Plex Media Server settings section for multiserver(s) and improve the layout in the config/notifications page
* Add logic to Plex notifier to update a single server where its TV section path matches the downloaded show. All server
  libraries are updated if no single server has a download path match.
* Change the ui notifications to show the Plex Media Server(s) actioned for library updating
* Fix issue where PMS text wasn't initialised on the config/notifications page and added info about Plex clients
* Add ability to test Plex Server(s) on config/notifications page
* Add percentage of episodes downloaded to footer and remove double spaces in text
* Fix SSL authentication on Synology stations
* Change IPT urls to reduce 301 redirection
* Add detection of file-system having no support for link creation (e.g. Unraid shares)
* Add catch exceptions when unable to cache a requests response
* Update PNotify to the latest master (2014-12-25) for desktop notifications
* Add desktop notifications
* Change the AniDB provider image for a sharper looking version
* Change to streamline iCal function and make it handle missing network names
* Change when picking the best result to only test items that have a size specifier against the failed history
* Add anime release groups to add new show options page
* Add setting "Update shows during hour" to General Config/Misc
* Add max-width to prevent ui glitch on Pull request and Branch Version selectors on config/General/Advanced and change <input> tags to html5
* Change order of some settings on Config/General/Interface/Web Interface and tweak texts
* Change overhaul UI of editShow and anime release groups, refactor and simplify code
* Change list order of option on the right of the displayShow page to be mostly inline with the order of options on editShow
* Change legend wording and text colour on the displayShow page
* Add output message if no release group results are available
* Add cleansing of text used in the processes to add a show
* Add sorting of AniDB available group results
* Add error handling and related UI feedback to reflect result of AniDB communications
* Change replace HTTP auth with a login page
* Change to improve webserve code
* Add logout menu item with confirmation
* Add 404 error page
* Change SCC URLs to remove redirection overhead
* Change TorrentBytes login parameter in line with site change
* Change FreshOnTv login parameter and use secure URLs, add logging of Cloudflare blocking and prevent vacant cookie tracebacks
* Change TPB webproxy list and add SSL variants
* Add YTV network logo
* Remove defunct Fanzub provider


### 0.6.4 (2015-02-10 20:20:00 UTC)

* Fix issue where setting the status for an episode that doesn't need a db update fails


### 0.6.3 (2015-02-10 05:30:00 UTC)

* Change KickAssTorrents URL


### 0.6.2 (2015-01-21 23:35:00 UTC)

* Fix invalid addition of trailing slash to custom torrent RSS URLs


### 0.6.1 (2015-01-20 14:00:00 UTC)

* Fix snatching from TorrentBytes provider


### 0.6.0 (2015-01-18 05:05:00 UTC)

* Add network logos BBC Canada, Crackle, El Rey Network, SKY Atlantic, and Watch
* Change Yahoo! screen network logo
* Add and update Discovery Network's channel logos
* Add A&E Network International/Scripps Networks International channel logos
* Remove non required duplicate network logos
* Add lowercase PM to the General Config/Interface/Time style selection
* Change General Config/Interface/Trim zero padding to Trim date and time, now handles 2:00 pm > 2 pm
* Fix trim zero of military time hour to not use 12 hr time
* Change ThePirateBay to use oldpiratebay as a temporary fix
* Change Search Settings/Torrent/Deluge option texts for improved understanding
* Fix Womble's Index searching (ssl disabled for now, old categories are the new active ones again)
* Fix Add From Trending Show page to work with Trakt changes
* Add anime unit test cases (port from lad1337/sickbeard)
* Fix normal tv show regex (port from midgetspy/sickbeard)
* Fix anime regex (port from lad1337/sickbeard)
* Add pull request checkout option to General Config/Advanced Settings
* Add BTN api call parameter debug logging
* Fix anime searches on BTN provider
* Change replace "Daily-Search" with "Recent-Search"
* Add daily search to recent search renaming to config migration code
* Fix 'NoneType' object is not iterable in trakt module
* Add log message for when trakt does not return a watchlist
* Change Coming Episodes calendar view to a fluid layout, change episode layout design, and add day and month in column headers
* Add isotope plug-in to Coming Episodes calendar view to enable sort columns by Date, Network, and Show name
* Add imagesLoaded plug-in to prevent layout breakage by calling isotope to update content after a page auto-refresh
* Change Coming Episodes to "Episodes" page (API endpoint is not renamed)
* Add coming episodes to episode view renaming to config migration code
* Change Layout term "Calendar" to "Day by Day" on Episodes page
* Fix saving of sort modes to config file on Episodes page
* Add qTip episode plots to "Day by Day" on Episodes page
* Add article sorting to networks on Episodes page
* Add toggle sort direction and multidimensional sort to isotope on Episodes page
* Add text "[paused]" where appropriate to shows on layout Day by Day on Episodes page
* Change Epsiodes page auto refresh from 10 to 30 mins
* Add UI tweaks
* Fix progress bars disappearing on home page


### 0.5.0 (2014-12-21 11:40:00 UTC)

* Fix searches freezing due to unescaped ignored or required words
* Add failed database to unit tests tear down function
* Fix purging of database files in tear down function during unit tests
* Add ability to autofocus Search Show box on Home page and control this option via General Config/Interface
* Change some provider images. Add a few new images
* Remove redundant Coming Eps template code used in the old UI
* Change update Plex notifier (port from SickBeard)
* Change Plex notifications to allow authenticated library updates (port from mmccurdy07/Sick-Beard)
* Change Config/Notifications/Plex logo and description (adapted port from mmccurdy07/Sick-Beard)
* Add ability for CSS/JS to target a specific page and layout
* Remove legacy sickbeard updater and build automation code
* Fix multiple instances of SG being able to start
* Fix garbled text appearing during startup in console
* Fix startup code order and general re-factoring (adapted from midgetspy/Sick-Beard)
* Add database migration code
* Change KickassTorrents provider URLs
* Fix missing Content-Type headers for posters and banners
* Remove config Backup & Restore
* Fix article removal for sorting on Display Show, and API pages
* Fix visual positioning of sprites on Config page
* Fix missing navbar gradients for all browsers
* Update qTip2 to v2.2.1
* Overhaul all Add Show pages
* Fix Display Show next/previous when show list is split
* Change Display Show next/previous when show list is not split to loop around
* Fix SQL statements that have dynamic table names to use proper syntax
* Fix port checking code preventing startup directly after an SG restart
* Add a link from the footer number of snatched to episode snatched overview page. The link to the
  Episode Overview page is available on all pages except on the Episode Overview page
* Change the default state for all check boxes on the Episode Overview page to not checked
* Add validation to Go button to ensure at least one item is checked on Episode Overview page
* Add highlight to current status text in header on Episode Overview page
* Fix table alignment on homepage
* Fix duplicate entries in cache database
* Fix network sorting on home page
* Fix restart issue
* Fix to use new TorrentDay URLs
* Fix typo in menu item Manage/Update XBMC


### 0.4.0 (2014-12-04 10:50:00 UTC)

* Change footer stats to not add newlines when copy/pasting from them
* Remove redundant references from Config/Help & Info
* Fix poster preview on small poster layout
* Change overhaul Config/Anime to be in line with General Configuration
* Change descriptions and layout on Config/Anime page
* Remove output of source code line when warnings highlight libraries not used with IMDb
* Add dropdown on Add Trending Shows to display all shows, shows not in library, or shows in library
* Change Help and Info icon sprites to color and text of Arguments if unused
* Change sharper looking heart image on the Add Show page
* Change Add Show on Add Trending Show page to use the full Add New Show flow
* Fix adding shows with titles that contain "&" on Add Trending Show page
* Fix unset vars on Add New Shows page used in the Add Existing Shows context
* Remove unneeded datetime convert from Coming Episodes page
* Fix the log output of the limited backlog search for episodes missed
* Remove unsupported t411 search provider
* Remove obsolete Animezb search provider
* Add option to treat anime releases that lack a quality tag as HDTV instead of "unknown"
* Remove old version checking code that no longer applies to SickGear's release system
* Fix pnotify notifications going full page
* Change overhaul Config Post Processing to be in line with General Configuration
* Change rearrange Config Post Processing items into sections for easier use
* Fix CSS overriding link colors on config pages
* Change Config Post Processing texts and descriptions throughout
* Fix Config Post Processing info icons in "Naming Legends"
* Change Config Post Processing naming sample lines to be more available
* Add Config Post Processing failed downloads Sabnzbd setup guide
* Fix Config Post Processing "Anime name pattern" custom javascript validation
* Add check that SSLv3 is available before use by requests lib
* Update Requests library 2.3.0 to 2.4.3 (9dc6602)
* Change suppress HTTPS verification InsecureRequestWarning as many sites use self-certified certificates
* Fix API endpoint Episode.SetStatus to "Wanted"
* Change airdateModifyStamp to handle hour that is "00:00"
* Fix a handler when ShowData is not available in TVDB and TVRage APIs
* Fix a handler when EpisodeData is not available in TVDB and TVRage APIs
* Add TVRage "Canceled/Ended" as "Ended" status to sort on Simple Layout of Show List page
* Fix qtips on Display Show and Config Post Processing
* Fix glitch above rating stars on Display Show page
* Change overhaul Config/Search Providers
* Change Config/Search Providers texts and descriptions
* Fix display when no providers are visible on Config/Search Providers
* Fix failing "Search Settings" link that is shown on Config/Search Providers when Torrents Search is not enabled
* Fix failing "Providers" link on Config/Search Settings/Episode Search
* Change case of labels in General Config/Interface/Timezone
* Split enabled from not enabled providers in the Configure Provider drop down on the Providers Options tab
* Fix typo on General Config/Misc
* Fix Add Trending Shows "Not In library" now filters tvrage added shows
* Add a hover over text "In library" on Add Trending Shows to display tv database show was added from
* Fix reduces time API endpoint Shows takes to return results
* Fix Coming Eps Page to include shows +/- 1 day for time zone corrections
* Fix season jumping dropdown menu for shows with over 15 seasons on Display Show
* Fix article sorting for Coming Eps, Manage, Show List, Display Show, API, and Trending Shows pages


### 0.3.1 (2014-11-19 16:40:00 UTC)

* Fix failing travis test


### 0.3.0 (2014-11-12 14:30:00 UTC)

* Change logos, text etc. branding to SickGear
* Add Bootstrap for UI features
* Change UI to resize fluidly on different display sizes, fixes the issue where top menu items would disappear on smaller screens
* Add date formats "dd/mm/yy", "dd/mm/yyyy", "day, dd/mm/yy" and "day, dd/mm/yyyy"
* Remove imdb watchlist feature from General Configuration/"Misc" tab as it wasn't ready for prime time
* Change rename tab General Configuration/"Web Interface" to "Interface"
* Add "User Interface" section to the General Configuration/"Interface" tab
* Change combine "Date and Time" and "Theme" tab content to "User Interface" section
* Add field in Advanced setting for a custom remote name used to populate branch versions
* Change theme name "original" to "light"
* Change text wording on all UI options under General Configuration
* Change reduce over use of capitals on all General Configuration tabs
* Change streamline UI layout, mark-up and some CSS styling on General Configuration tabs
* Fix imdb and three other images rejected by IExplorer because they were corrupt. Turns out that they were .ico files renamed to either .gif or .png instead of being properly converted
* Change cleanup Subtitles Search settings text, correct quotations, use spaces for code lines, tabs for html
* Add save sorting options automatically on Show List/Layout Poster
* Change clarify description for backlog searches option on provider settings page
* Fix sort mode "Next Episode" on Show List/Layout:Poster with show statuses that are Paused, Ended, and Continuing as they were random
* Fix sort of tvrage show statuses "New" and "Returning" on Show List/Layout:Simple by changing status column text to "Continuing"
* Add dark spinner to "Add New Show" (searching indexers), "Add existing shows" (Loading Folders), Coming Eps and all config pages (when saving)
* Change Config/Notifications test buttons to stop and highlight input fields that lack required values
* Change Test Plex Media Server to Test Plex Client as it only tests the client and not the server
* Change style config_notifications to match new config_general styling
* Change style config_providers to match new config_general styling
* Change move Providers Priorities qtip options to a new Search Providers/Provider Options tab
* Remove superfish-1.4.8.js and supersubs-0.2b.js as they are no longer required with new UI
* Change overhaul Config Search Settings in line with General Configuration
* Fix error when a show folder is deleted outside SickGear
* Change combine the delete button function into the remove button on the display show page
* Change other small UI tweaks
* Fix keyerrors on backlog overview preventing the page to load
* Fix exception raised when converting 12pm to 24hr format and handle 12am when setting file modify time (e.g. used during PP)
* Fix proxy_indexers setting not loading from config file
* Add subtitle information to the cmd show and cmd shows api output
* Remove http login requirement for API when an API key is provided
* Change API now uses Timezone setting at General Config/Interface/User Interface at relevant endpoints
* Fix changing root dirs on the mass edit page
* Add use trash (or Recycle Bin) for selected actions on General Config/Misc/Send to trash
* Add handling for when deleting a show and the show folder no longer exists
* Fix Coming Episodes/Layout Calendar/View Paused and tweak its UI text
* Made all init scripts executable
* Fix invalid responses when using sickbeard.searchtvdb api command
* Fixes unicode issues during searches on newznab providers when rid mapping occur
* Fix white screen of death when trying to add a show that is already in library on Add Show/Add Trending Show page
* Add show sorting options to Add Show/Add Trending Show page
* Add handler for when Trakt returns no results for Add Show/Add Trending Show page
* Fix image links when anchor child images are not found at Trakt on Add Show/Add Trending Show page
* Add image to be used when Trakt posters are void on Add Show/Add Trending Show page
* Fix growl registration not sending SickGear an update notification registration
* Add an anonymous redirect builder for external links
* Update xbmc link to Kodi at Config Notifications
* Fix missing url for kickasstorrents in config_providers
* Fix media processing when using tvrage indexer and mediabrowser metadata generation
* Change reporting failed network_timezones.txt updates from an error to a warning
* Fix missing header and "on <missing text>" when network is none and Layout "Poster" with Sort By "Network" on coming episodes page
* Change how the "local/network" setting is handled to address some issues
* Remove browser player from Config General and Display Shows page


### 0.2.2 (2014-11-12 08:25:00 UTC)

* Change updater URLs to reflect new repository location


### 0.2.1 (2014-10-22 06:41:00 UTC)

* Fix HDtorrents provider screen scraping


### 0.2.0 (2014-10-21 12:36:50 UTC)

* Fix for failed episodes not counted in total
* Fix for custom newznab providers with leading integer in name
* Add checkbox to control proxying of indexers
* Fix crash on general settings page when git output is None
* Add subcentre subtitle provider
* Add return code from hardlinking error to log
* Fix ABD regex for certain filenames
* Change miscellaneous UI fixes
* Update Tornado Web Server to 4.1dev1 and add the certifi lib dependency
* Fix trending shows page from loading full size poster images
* Add "Archive on first match" to Manage, Mass Update, Edit Selected page
* Fix searching IPTorrentsProvider
* Remove travisci python 2.5 build testing


### 0.1.0 (2014-10-16 12:35:15 UTC)

* Initial release<|MERGE_RESOLUTION|>--- conflicted
+++ resolved
@@ -1,4 +1,3 @@
-<<<<<<< HEAD
 ﻿### 3.34.x (2025-xx-xx xx:xx:00 UTC)
 
 * Update apprise 1.8.0 (81caf92) to 1.9.2 (a2a2216)
@@ -25,11 +24,11 @@
 * Change chardet to permit Requests import
 * Remove notifier Boxcar2
 * Change incorrect case of recommended RapidFuzz
-=======
-﻿### 3.33.9 (2025-05-20 16:45:00 UTC)
+
+
+### 3.33.9 (2025-05-20 16:45:00 UTC)
 
 * Change add support for Python 3.13.3, 3.12.9, 3.11.9 (Win), 3.10.17, 3.9.22
->>>>>>> 5e57a283
 
 
 ### 3.33.8 (2025-05-16 14:30:00 UTC)
