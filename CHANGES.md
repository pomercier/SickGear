--- conflicted
+++ resolved
@@ -1,4 +1,3 @@
-<<<<<<< HEAD
 ﻿### 3.33.0 (2024-0x-xx xx:xx:00 UTC)
 
 * Update certifi 2024.06.02 to 2024.08.30
@@ -13,12 +12,12 @@
 * Change add parsing of 2160p releases that don't have a source tag
 * Change twitter.com to x.com and Twitter to X (Twitter) branding
 * Fix credits in Kodi episode nfo writer
-=======
-﻿### 3.32.14 (2024-12-19 01:45:00 UTC)
+
+
+### 3.32.14 (2024-12-19 01:45:00 UTC)
 
 * Change validate get_image path
 * Change remove Python 3.8 and add Python 3.13 to Gitlab and Github CI tests
->>>>>>> e4978fff
 
 
 ### 3.32.13 (2024-12-11 02:15:00 UTC)
