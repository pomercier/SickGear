<<<<<<< HEAD
﻿### 3.33.0 (2024-0x-xx xx:xx:00 UTC)

* Update certifi 2024.06.02 to 2024.08.30
* Update filelock 3.14.0 (8556141) to 3.15.4 (9a979df)
* Update package resource API 68.2.2 (8ad627d) to 70.1.1 (222ebf9)
* Update Tornado Web Server 6.4.1 (2a0e1d1) to 6.4.2 (27b3252)
* Update urllib3 2.2.1 (54d6edf) to 2.2.2 (27e2a5c)
* Change add TheTVDb v4 support
* Add menu Shows/"TVDb Cards"
* Add a persons available socials (Youtube, LinkedIn, Reddit, Fansite, TikTok, Wikidata)
* Change increase viewable history menu items from 13 to 15
* Change add parsing of 2160p releases that don't have a source tag
* Change twitter.com to x.com and Twitter to X (Twitter) branding
* Fix credits in Kodi episode nfo writer
=======
﻿### 3.32.12 (2024-11-29 19:20:00 UTC)

* Fix split_result to return a list in the case of an internal exception
>>>>>>> cfee451d


### 3.32.11 (2024-11-26 20:15:00 UTC)

* Fix nzbSplitter needs to use binary data for xml parser


### 3.32.10 (2024-10-07 01:10:00 UTC)

* Fix IndentationError, pt2/2


### 3.32.9 (2024-10-07 01:00:00 UTC)

* Fix IndentationError, pt1/2


### 3.32.8 (2024-10-07 00:30:00 UTC)

* Change min required Python version to 3.9
* Change add support for Python 3.9.20, 3.10.15, 3.11.10, 3.12.7
* Change update fallback zoneinfo to 2024b
* Change improve config.ini save failure messages
* Change add '-f' to copy_file command for 'posix' systems
* Fix Fanart.tv and CF data fetch
* Fix TVC images
* Change add '.avif' extensions as valid image type (used by tvc cards)
* Change hide lazy load animation when loading fails (unsupported image format)


### 3.32.7 (2024-08-13 11:30:00 UTC)

* Change to prevent saving config.ini before it's fully loaded
* Change login form to be more password manager friendly


### 3.32.6 (2024-08-12 17:10:00 UTC)

* Fix saving config.ini after restart and startup


### 3.32.5 (2024-08-12 00:15:00 UTC)

* Fix to create initial config.ini when one doesn't exist


### 3.32.4 (2024-08-10 11:40:00 UTC)

* Change person cards to not display "eps" when number of eps is unknown
* Fix wrong added death dates
* Fix parsing changes to IMDb bio
* Change improve efficiency when saving config.ini
* Change improve efficiency when saving viewshow glide
* Change allow Python 3.12.5


### 3.32.3 (2024-06-26 18:10:00 UTC)

* Fix votes on shows/IMDb cards
* Fix ratings on shows/TMDB cards
* Fix TVmaze parser


### 3.32.2 (2024-06-26 07:20:00 UTC)

* Fix systemd linefeed typo


### 3.32.1 (2024-06-26 01:15:00 UTC)

* Fix update tvinfo test data
* Fix type of self.plays_self


### 3.32.0 (2024-06-25 21:15:00 UTC)

* Update apprise 1.6.0 (0c0d5da) to 1.8.0 (81caf92)
* Update attr 23.1.0 (67e4ff2) to 23.2.0 (b393d79)
* Update Beautiful Soup 4.12.2 (30c58a1) to 4.12.3 (7fb5175)
* Update CacheControl 0.13.1 (783a338) to 0.14.0 (e2be0c2)
* Update certifi 2024.02.02 to 2024.06.02
* Update dateutil 2.8.2 (296d419) to 2.9.0.post0 (0353b78)
* Update diskcache 5.6.3 (323787f) to 5.6.3 (ebfa37c)
* Update feedparser 6.0.10 (9865dec) to 6.0.11 (efcb89b)
* Update filelock 3.12.4 (c1163ae) to 3.14.0 (8556141)
* Update idna library 3.4 (cab054c) to 3.7 (1d365e1)
* Update imdbpie 5.6.4 (f695e87) to 5.6.5 (f8ed7a0)
* Update package resource API 68.1.2 (1ef36f2) to 68.2.2 (8ad627d)
* Update profilehooks module 1.12.1 (c3fc078) to 1.13.0.dev0 (99f8a31)
* Update pytz 2023.3/2023c (488d3eb) to 2024.1/2024a (3680953)
* Update Rarfile 4.1a1 (8a72967) to 4.2 (db1df33)
* Update Requests library 2.31.0 (8812812) to 2.32.3 (0e322af)
* Update Send2Trash 1.5.0 (66afce7) to 1.8.3 (91d0698)
* Update Tornado Web Server 6.4 (b3f2a4b) to 6.4.1 (2a0e1d1)
* Update unidecode module 1.3.6 (4141992) to 1.3.8 (dfe397d)
* Update urllib3 2.0.7 (56f01e0) to 2.2.1 (54d6edf)
* Change growl notifier location for Apprise update refactor
* Change systemd remove py2 and add basic hardening options
* Change alphabetically sort list at edit show/Exclude global ignore/require words
* Add search on TVmaze, TMDb, or Trakt for other shows with the actor that is viewed on Person page


### 3.31.2 (2024-06-23 18:20:00 UTC)

* Fix parsing show names that contain the word "parts" by making parser more restrictive


### 3.31.1 (2024-06-14 01:00:00 UTC)

* Change allow Python 3.12.4


### 3.31.0 (2024-06-05 08:00:00 UTC)

* Update Apprise 1.3.0 (6458ab0) to 1.6.0 (0c0d5da)
* Update attr 22.2.0 (683d056) to 23.1.0 (67e4ff2)
* Update Beautiful Soup 4.12.2 to 4.12.2 (30c58a1)
* Update dateutil 2.8.2 (28da62d) to 2.8.2 (296d419)
* Update diskcache 5.6.1 (4d30686) to 5.6.3 (323787f)
* Update hachoir 3.1.2 (f739b43) to 3.2.0 (38d759f)
* Update Pytvmaze library 2.0.8 (81888a5) to 2.0.8 (b451391)
* Update pytz 2022.7.1/2022g (d38ff47) to 2023.3/2023c (488d3eb)
* Update Rarfile 4.1a1 (8a72967) to 4.1 (c9140d8)
* Update soupsieve 2.4.1 (2e66beb) to 2.5.0 (dc71495)
* Update thefuzz 0.19.0 (c2cd4f4) to 0.21.0 (0b49e4a)
* Update Tornado Web Server 6.3.3 (e4d6984) to 6.4 (b3f2a4b)
* Update urllib3 2.0.5 (d9f85a7) to 2.0.7 (56f01e0)
* Add support for Brotli compression
* Add ignore Plex extras
* Fix apply filters to multiple episode releases
* Add use multi episode result as fallback if it's better quality or has an episode that does not have a single ep result


### 3.30.20 (2024-05-25 09:35:00 UTC)

* Fix FST provider exception raised when no title
* Update UnRar x64 for Windows 7.00 to 7.0.1
* Change improve handling of invalid person id for get_person in Trakt indexer
* Changes for py3.13 compatibility


### 3.30.19 (2024-05-17 23:40:00 UTC)

* Fix exclude lxml versions 5.2.0 and 5.2.1 on non Windows because of CPU requirements creating core dump failure


### 3.30.18 (2024-04-24 23:55:00 UTC)

* Change allow Python 3.12.3


### 3.30.17 (2024-04-01 17:55:00 UTC)

* Change restrict lxml to < 5.2.0 on non-windows OS's


### 3.30.16 (2024-03-24 20:30:00 UTC)

* Fix external site links that used a deprecated config/general/advanced/"Anonymous redirect"
* Change enable legacy double quote support for SQLite when using Python 3.12+


### 3.30.15 (2024-03-20 01:55:00 UTC)

* Change allow Python 3.10.14, 3.9.19, and 3.8.19


### 3.30.14 (2024-03-16 23:20:00 UTC)

* Update certifi 2023.07.22 to 2024.02.02
* Fix properly handle an error condition during process tv


### 3.30.13 (2024-03-03 23:30:00 UTC)

* Fix Shows/"Next Episode Cards" change to Trending
* Fix unnecessary conversion of datetime object into str and back


### 3.30.12 (2024-03-03 22:30:00 UTC)

* Fix menu Shows/"Next Episode Cards"


### 3.30.11 (2024-02-29 01:20:00 UTC)

* Update UnRar x64 for Windows 6.24 to 7.00


### 3.30.10 (2024-02-13 11:00:00 UTC)

* Change prevent git update issue


### 3.30.9 (2024-02-07 23:10:00 UTC)

* Change allow Python 3.12.2


### 3.30.8 (2024-02-01 23:30:00 UTC)

* Change update fallback zoneinfo to 2024a
* Change reduce mem used by cast/person credits with main show info from TVmaze
* Fix mock data for CI tests


### 3.30.7 (2024-01-10 14:20:00 UTC)

* Fix limit loaded cast (max 30) and crew (max 5) from TVmaze API


### 3.30.6 (2024-01-02 11:05:00 UTC)

* Fix Shows IMDb cards to new layout at IMDb
* Change update fallback zoneinfo to 2023d
* Change add Python 3.12 to the unit tests


### 3.30.5 (2023-12-10 05:00:00 UTC)

* Change allow Python 3.12.1
* Change improve Emby status check


### 3.30.4 (2023-10-12 11:50:00 UTC)

* Add metadata source attribution in footer


### 3.30.3 (2023-10-10 07:30:00 UTC)

* Change bad anon redirect service for an open source service


### 3.30.2 (2023-10-08 02:00:00 UTC)

* Update UnRar x64 for Windows 6.23 to 6.24


### 3.30.1 (2023-10-02 22:50:00 UTC)

* Change allow Python 3.12.0 and 3.11.6


### 3.30.0 (2023-09-23 17:20:00 UTC)

* Update Beautiful Soup 4.11.1 (r642) to 4.12.2
* Update certifi 2023.05.07 to 2023.07.22
* Update CacheControl 0.12.11 (c05ef9e) to 0.13.1 (783a338)
* Update feedparser 6.0.10 (859ac57) to 6.0.10 (9865dec)
* Update filelock 3.12.0 (b4713c9) to 3.12.4 (c1163ae)
* Update idna library 3.4 (37c7d9b) to 3.4 (cab054c)
* Update Msgpack 1.0.5 (0516c2c) to 1.0.6 (e1d3d5d)
* Update package resource API 67.5.1 (f51eccd) to 68.1.2 (1ef36f2)
* Update Requests library 2.29.0 (87d63de) to 2.31.0 (8812812)
* Update soupsieve 2.3.2.post1 (792d566) to 2.4.1 (2e66beb)
* Update Tornado Web Server 6.3.2 (e3aa6c5) to 6.3.3 (e4d6984)
* Update urllib3 1.26.15 (25cca389) to 2.0.5 (d9f85a7)
* Add thefuzz 0.19.0 (c2cd4f4) as a replacement with fallback to fuzzywuzzy 0.18.0 (2188520)
* Fix regex that was not using py312 notation
* Change sort backlog and manual segment search results episode number
* Change sort episodes when set to wanted on display show page
* Add search of grouped options in shows drop down at view-show


### 3.29.11 (2023-09-22 23:00:00 UTC)

* Fix pytvmaze country handling in NetworkBase
* Update issue template


### 3.29.10 (2023-09-19 12:55:00 UTC)

* Fix Metacritic cards
* Fix Linux CI tests


### 3.29.9 (2023-09-17 23:25:00 UTC)

* Fix Emby notifier library update


### 3.29.8 (2023-09-12 08:10:00 UTC)

* Change omgwtfnzbs domain


### 3.29.7 (2023-09-06 09:40:00 UTC)

* Fix view show to handle "unknown name" on cast
* Update UnRar x64 for Windows 6.22 to 6.23


### 3.29.6 (2023-09-06 00:54:00 UTC)

* Fix banner url validation for TheTVDb api v3 lib
* Fix mock data for CI tests


### 3.29.5 (2023-09-05 23:40:00 UTC)

* Change allow Python 3.11.5, 3.10.13, 3.9.18, and 3.8.18


### 3.29.4 (2023-06-07 13:45:00 UTC)

* Change allow Python 3.8.17, 3.9.17, 3.10.12
* Fix setting airtime timezone for "Wanted" episodes during auto search


### 3.29.3 (2023-05-31 13:30:00 UTC)

* Update UnRar x64 for Windows 6.21 to 6.22
* Change allow Python 3.11.4
* Change minimum required Python to version 3.8.2
* Change remove Python 2 references from init-scripts
* Remove provider Rarbg


### 3.29.2 (2023-05-28 07:45:00 UTC)

* Fix find show results returned as newest/oldest that are then sorted z to a
* Fix add show "TheTVDB via Trakt"


### 3.29.1 (2023-05-26 06:10:00 UTC)

* Fix IMDB fetch from TheTVDb API


### 3.29.0 (2023-05-22 00:25:00 UTC)

* Change minimum required Python to version 3.8
* Update Apprise 1.2.1 (3d07004) to 1.3.0 (6458ab0)
* Update attr 22.2.0 (a9960de) to 22.2.0 (683d056)
* Update certifi 2022.12.07 to 2023.05.07
* Update diskcache 5.4.0 (1cb1425) to 5.6.1 (4d30686)
* Update feedparser 6.0.10 (5fcb3ae) to 6.0.10 (6d032b8)
* Update filelock 3.9.0 (ce3e891) to 3.12.0 (b4713c9)
* Update Msgpack 1.0.4 (b5acfd5) to 1.0.5 (0516c2c)
* Update Pytvmaze library 2.0.8 (16ed096) to 2.0.8 (81888a5)
* Update Requests library 2.28.1 (ec553c2) to 2.29.0 (87d63de)
* Update Send2Trash 1.8.1b0 (0ef9b32) to 1.8.2 (0244f53)
* Update SimpleJSON 3.18.1 (c891b95) to 3.19.1 (aeb63ee)
* Update Tornado Web Server 6.3.0 (7186b86) to 6.3.2 (e3aa6c5)
* Update urllib3 1.26.14 (a06c05c) to 1.26.15 (25cca389)
* Remove singledispatch
* Change allow rapidfuzz update from 2.x.x to 3.x.x
* Change remove redundant py2 import futures
* Change add jobs to centralise scheduler activities
* Change refactor scene_exceptions
* Add to config/media-process/File Handling, "Rename TBA" and "Rename any"
* Add config to change media process log message if there is no media to process
* Change view-show text "invalid timeformat" to "time unknown"
* Add menu Shows/"TMDB Cards"
* Change use TVDb genres on view-show if config/General/Interface/"Enable IMDb info" is disabled
* Fix TVDb api episode issues
* Change remove Python 3.7 from CI


### 3.28.0 (2023-04-12 13:05:00 UTC)

* Update html5lib 1.1 (f87487a) to 1.2-dev (3e500bb)
* Update package resource API 63.2.0 (3ae44cd) to 67.5.1 (f51eccd)
* Update Tornado Web Server 6.2.0 (a4f08a3) to 6.3.0 (7186b86)
* Update urllib3 1.26.13 (25fbd5f) to 1.26.14 (a06c05c)
* Change remove calls to legacy py2 fix encoding function
* Change requirements for pure py3
* Change codebase cleanups
* Change improve perf by using generators with `any`
* Change deprecate processEpisode used by nzbToMedia to advise how to configure API instead
* Change optionally add disk free space in response to three Web API endpoints
* Change increase API version number to 15
* Add actually use mount points to get disk free space
* Add optional "freespace" parameter to endpoints: sg.getrootdirs, sg.addrootdir, sg.deleterootdir
* Change update help of affected endpoints
* Fix explicitly save rootdirs after adding or deleting via Web API
* Change add Rarbg UHD search category


### 3.27.13 (2023-04-12 10:15:00 UTC)

* Change fix show id log output
* Change handle exceptions thrown from pkg_resources parsing newly extended working set modules not even used by SG
* Fix parsing shows where multiple same names are in SG and show_obj is set for parser
* Change update fallback zoneinfo to 2023c
* Change allow Python 3.11.3, 3.10.11


### 3.27.12 (2023-03-08 23:30:00 UTC)

* Change meta providers to new TVInfoAPI get_show to make sure language is used


### 3.27.11 (2023-03-06 23:40:00 UTC)

* Fix "Change File Date" not using timestamp of episode if available


### 3.27.10 (2023-03-05 00:20:00 UTC)

* Add UHD Bluray
* Change an error text for Cheetah module availability


### 3.27.9 (2023-02-27 01:10:00 UTC)

* Fix remove incorrectly displayed NZBGet tip


### 3.27.8 (2023-02-20 23:30:00 UTC)

* Update UnRar x64 for Windows 6.20 to 6.21


### 3.27.7 (2023-02-18 22:40:00 UTC)

* Fix using recently updated torrent parser for py3 bytes


### 3.27.6 (2023-02-18 20:10:00 UTC)

* Fix show view edit language
* Fix TVDb image parsing


### 3.27.5 (2023-02-16 18:30:00 UTC)

* Fix network for persons


### 3.27.4 (2023-02-15 13:30:00 UTC)

* Fix updating with running virtualenv


### 3.27.3 (2023-02-15 02:00:00 UTC)

* Fix reading legacy autoProcessTV.cfg


### 3.27.2 (2023-02-10 19:25:00 UTC)

* Fix revert update
* Fix installations that don't have previously saved cleanup lock files 


### 3.27.1 (2023-02-10 15:25:00 UTC)

* Change display show status in Change show header
* Fix TMDB language caching


### 3.27.0 (2023-02-09 15:00:00 UTC)

* Update Apprise 0.8.5 (55a2edc) to 1.2.1 (3d07004)
* Update attr 20.3.0 (f3762ba) to 22.2.0 (a9960de)
* Update Beautiful Soup 4.9.3 (r593) to 4.11.1 (r642)
* Update cachecontrol 0.12.6 (167a605) to 0.12.11 (c05ef9e)
* Add filelock 3.9.0 (ce3e891)
* Remove lockfile no longer used by cachecontrol
* Update Msgpack 1.0.0 (fa7d744) to 1.0.4 (b5acfd5)
* Update certifi 2022.09.24 to 2022.12.07
* Update chardet packages 4.0.0 (b3d867a) to 5.1.0 (8087f00)
* Update dateutil 2.8.1 (c496b4f) to 2.8.2 (28da62d)
* Update diskcache 5.1.0 (40ce0de) to 5.4.0 (1cb1425)
* Update feedparser 6.0.1 (98d189fa) to 6.0.10 (5fcb3ae)
* Update functools_lru_cache 1.6.1 (2dc65b5) to 1.6.2 (2405ed1)
* Update humanize 3.5.0 (b6b0ea5) to 4.0.0 (a1514eb)
* Update Js2Py 0.70 (92250a4) to 0.74 (2e017b8)
* Update package resource API 49.6.0 (3d404fd) to 63.2.0 (3ae44cd)
* Update pyjsparser 2.7.1 (5465d03) to 2.7.1 (cbd1e05)
* Update profilehooks module 1.12.0 (3ee1f60) to 1.12.1 (c3fc078)
* Update pytz 2016.6.1/2016f to 2022.7.1/2022g (d38ff47)
* Update Rarfile 4.0 (55fe778) to 4.1a1 (8a72967)
* Update UnRar x64 for Windows 6.11 to 6.20
* Update Send2Trash 1.5.0 (66afce7) to 1.8.1b0 (0ef9b32)
* Update SimpleJSON 3.16.1 (ce75e60) to 3.18.1 (c891b95)
* Update soupsieve 2.0.2.dev (05086ef) to 2.3.2.post1 (792d566)
* Update tmdbsimple 2.6.6 (679e343) to 2.9.1 (9da400a)
* Update torrent_parser 0.3.0 (2a4eecb) to 0.4.0 (23b9e11)
* Update unidecode module 1.1.1 (632af82) to 1.3.6 (4141992)
* Change prevent included py3 requests module failure on NZBGet systems that by default, run py2 with py2 requests
* Change prevent included py3 requests module failure on SABnzbd systems that by default, run py2 with py2 requests
* Change re-enable fetching metadata banners and posters
* Change add some missing network icons


### 3.26.1 (2023-02-08 20:50:00 UTC)

* Change forced show updates process during startup to prevent webUI blocking
* Change allow Python 3.11.2, 3.10.10


### 3.26.0 (2023-01-12 02:00:00 UTC)

* Change bump to major version 3.xx to signal that this branch supports Python3+ only
* Update Tornado Web Server 6.1.0 (2047e7a) to 6.2.0 (a4f08a3)
* Update Requests library 2.26.0 (b0e025a) to 2.28.1 (ec553c2)
* Update urllib3 1.26.2 (eae04d6) to 1.26.13 (25fbd5f)
* Update idna library 2.9 (1233a73) to 3.4 (37c7d9b)
* Add support for scene episode number to multiple episodes
* Add TMDB TV info source
* Change return unknown.png flag if a requested flag image file doesn't exist
* Change use regular cast from season as show cast
* Change prefer recent cast in cast order
* Change filter non-main appearance of main cast persons
* Add direct match to relative sort as first priority of search results
* Change improve memory management
* Add select2 control to view-show/Change show
* Add support or orjson, with fallback to simplejson then native json
* Change migrate Kodi addon to Kodi (Matrix), (Leia) and older can use repo source url /kodi-legacy
* Change ensure XML header in Kodi nfo files
* Change fix some typos


### 0.25.60 (2023-01-03 13:30:00 UTC)

* Fix search results sorting
* Change add windows and macOS GitHub unit test jobs
* Change update GitHub actions/setup-python v3 to v4
* Change fix typo on config providers view


### 0.25.59 (2023-01-03 00:10:00 UTC)

* Fix send mark=bad to NZBGet when minimum dir size test fails
* Change create Python Unit test workflow
* Fix ignore_and_require_words_tests.py
* Change revert scene_helpers_tests.py
* Change unit tests: force python to garbage collect all db connections


### 0.25.58 (2022-12-21 20:30:00 UTC)

* Fix improve data cleanse from TV info source
* Fix issue where actor data is None
* Fix update Black Lagoon scene helper test
* Remove Sick Beard Index, inactive for 16 months since Aug 2021


### 0.25.57 (2022-12-21 13:00:00 UTC)

* Fix replace dead predb.ovh with predb.de for provider scene filter


### 0.25.56 (2022-12-20 19:00:00 UTC)

* Fix webapi search
* Change add poster to webapi search results


### 0.25.55 (2022-12-19 11:30:00 UTC)

* Fix Trakt account error handling
* Change enable failure monitor for tv show search (Trakt)
* Change improve api/builder drop down colour to indicate sg vs sb endpoints


### 0.25.54 (2022-12-17 17:40:00 UTC)

* Fix Trakt API server error handler


### 0.25.53 (2022-12-17 15:50:00 UTC)

* Change update dateutil zoneinfo fallback to 2022g
* Change allow Python 3.11.1, 3.10.9, 3.9.16, 3.8.16, and 3.7.16
* Change remove unneeded old python-Levenshtein for py3
* Change add a pypi package repo
* Change update lxml for Windows to 4.9.2
* Change update pip to final supported version for py2


### 0.25.52 (2022-11-17 03:30:00 UTC)

* Fix process media


### 0.25.51 (2022-11-16 14:30:00 UTC)

* Fix process media with a date in parentheses
* Add rapid fuzz dependency
* Change add a deprecated message where SickBeard.py is still being used


### 0.25.50 (2022-10-31 14:30:00 UTC)

* Change improve the scope of auth dupe checker


### 0.25.49 (2022-10-30 17:30:00 UTC)

* Change update dateutil zoneinfo fallback to 2022f
* Change improve performance when fetching logs
* Change Cheetah3 min version to 3.3.0 on py3
* Fix Cryptography yanked module
* Change providers config page, add warning if duplicate api/pass keys exist at different providers
* Fix issue where apikey field can be invisible on /api/builder/
* Change view-log page, Logs command of /api/builder/ and starify auth data
* Fix log typo in NZBGet Mark Good/Success postprocess action
* Remove providers HDME, Torrentsdb, and Zooqle


### 0.25.48 (2022-10-18 01:40:00 UTC)

* Change allow Python 3.11
* Remove provider Grabtheinfo
* Fix TVChaosUK and Nebulance on py3.11


### 0.25.47 (2022-10-15 01:05:00 UTC)

* Change improve clarity of Telegram notification chat id field


### 0.25.46 (2022-10-12 17:10:00 UTC)

* Change allow Python 3.10.8, 3.9.15, 3.8.15, and 3.7.15
* Change update dateutil zoneinfo fallback to 2022e


### 0.25.45 (2022-10-11 16:20:00 UTC)

* Fix timeout on "Add from TV info source" 
* Update certifi 2021.10.08 to 2022.09.24
* Fix Torrentleech, a new session is required using the URL under the TL provider options/Cookies


### 0.25.44 (2022-10-09 10:45:00 UTC)

* Change add 4 digit episode name parsing


### 0.25.43 (2022-10-05 11:30:00 UTC)

* Change python-Levenshtein to Levenshtein for py3.7-py3.11
* Change allow regex for py3.11
* Change make genre list output consistent on search results


### 0.25.42 (2022-09-30 14:40:00 UTC)

* Change update dateutil zoneinfo fallback to 2022d
* Fix genre strings when converted to list to not contain leading/trailing empty items


### 0.25.41 (2022-09-23 01:25:00 UTC)

* Fix a particular date handling that resulted in a UI issue


### 0.25.40 (2022-09-09 11:20:00 UTC)

* Change allow Python 3.10.7, 3.9.14, 3.8.14, and 3.7.14


### 0.25.39 (2022-08-25 08:50:00 UTC)

* Fix recommended.txt for package updates


### 0.25.38 (2022-08-23 16:10:00 UTC)

* Change allow Python 3.10.6
* Change update fallback zoneinfo to 2022c
* Change handle invalid date strings in search results
* Change don't load entire file at once when calling download_file
* Change don't request cache images for CachedImages class
* Fix role(), if character_name is empty use 'unknown name'


### 0.25.37 (2022-06-23 13:40:00 UTC)

* Change try to auto add repo path to git `safe.directory` setting
* Change if auto adding git setting fails, post message to update section that SickGear path must be marked safe in git
* Change force English output for git runner
* Change about page, add more credits and a support link for TheTVDb


### 0.25.36 (2022-06-22 14:45:00 UTC)
 
* Fix if config file doesn't exist and git is installed try to find current hash or set dummy


### 0.25.35 (2022-06-08 00:28:00 UTC)

* Fix catch ShowDirNotFoundException during prostprocessing


### 0.25.34 (2022-06-06 23:00:00 UTC)

* Change allow Python 3.10.5


### 0.25.33 (2022-05-19 09:45:00 UTC)

* Change allow Python 3.9.13


### 0.25.32 (2022-05-15 23:00:00 UTC)

* Remove provider Baconbits


### 0.25.31 (2022-03-28 15:10:00 UTC)

* Change allow Python 3.10.4, 3.9.12, 3.8.13, and 3.7.13
* Update zoneinfo fallback to 2022a
* Change enable cryptography wheels on Windows amd64, Linux x86_64 or aarch64, and Darwin x86_64
* Change use cryptography <= 3.3.2 on systems that don't have prebuilt wheels to avoid rust requirement


### 0.25.30 (2022-03-11 14:55:00 UTC)

* Change improve onTxComplete shell compatibility
* Change bump onTxComplete Linux version 1.2 to 1.3


### 0.25.29 (2022-03-10 20:30:00 UTC)

* Fix onTxComplete Linux port omissions from the Windows original
* Change bump onTxComplete Linux version 1.1 to 1.2


### 0.25.28 (2022-03-04 23:55:00 UTC)

* Update UnRar x64 for Windows 6.02 to 6.11


### 0.25.27 (2022-03-03 11:50:00 UTC)

* Fix don't use invalid timestamps for episodes
* Update recommended modules


### 0.25.26 (2022-02-01 13:00:00 UTC)

* Remove ETTV provider
* Change add logging message when no season folder is set for path creation


### 0.25.25 (2022-01-18 14:55:00 UTC)

* Change allow Python 3.10.2 and 3.9.10


### 0.25.24 (2021-12-22 22:05:00 UTC)

* Fix person text spacing in regular layout


### 0.25.23 (2021-12-18 19:45:00 UTC)

* Fix handle bad data fetched from tvinfo source and passed to get_network_timezone


### 0.25.22 (2021-12-14 00:30:00 UTC)

* Fix recognition of unreadable media quality to type UNKNOWN


### 0.25.21 (2021-12-07 00:40:00 UTC)

* Change allow Python 3.10.1


### 0.25.20 (2021-11-21 16:25:00 UTC)

* Fix display show when IMDb returns no episodes or runtimes


### 0.25.19 (2021-11-15 23:00:00 UTC)

* Change allow Python 3.9.9


### 0.25.18 (2021-11-12 15:00:00 UTC)

* Change filter irrelevant Trakt API results


### 0.25.17 (2021-11-12 00:15:00 UTC)

* Fix daily schedule JavaScript error


### 0.25.16 (2021-11-10 19:00:00 UTC)

* Fix TVmaze search
* Fix comparison of episode name with numbers during parsing of multi episode releases
* Add name_parser unittest multi episode with episode name comparison


### 0.25.15 (2021-11-09 12:00:00 UTC)

* Fix tvc cards returning view


### 0.25.14 (2021-11-06 04:30:00 UTC)

* Change allow Python 3.9.8
* Update recommended modules cffi, lxml, and regex


### 0.25.13 (2021-11-05 12:25:00 UTC)

* Update zoneinfo fallback to 2021e
* Add episode number in api history results
* Change prevent backups when creating a new db
* Fix update only existing Kodi .nfo files during SG update
* Fix config/search "Test fs" button
* Add additional cleanup for cast


### 0.25.12 (2021-10-17 23:00:00 UTC)

* Fix large sickbeard db's that occurred from using subtitle settings
* Update zoneinfo fallback to 2021d


### 0.25.11 (2021-10-12 17:00:00 UTC)

* Fix edit-show alert "set master" malfunction on shows with no master to edit


### 0.25.10 (2021-10-12 11:55:00 UTC)

* Update certifi 2021.05.30 to 2021.10.08


### 0.25.9 (2021-10-11 13:45:00 UTC)

* Update zoneinfo fallback to 2021c
* Update regex for Python 3.10 on Windows
* Change deprecated anon redirect service


### 0.25.8 (2021-10-10 21:00:00 UTC)

* Fix add show and browse TVmaze cards on Solaris Hipster


### 0.25.7 (2021-09-29 18:40:00 UTC)

* Fix ignore entire show runtimes when getting runtimes from IMDb
* Change enable failure monitor for search_tvs
* Change thexem server


### 0.25.6 (2021-09-26 17:45:00 UTC)

* Fix view-show on new browsers
* Fix remove box in footer on certain setups
* Update zoneinfo fallback to 2021b


### 0.25.5 (2021-09-24 14:55:00 UTC)

* Change upgrade Snap unrar 5.6.8 to 6.0.2
* Fix workaround snap certificate failure to access rarlab server


### 0.25.4 (2021-09-24 10:30:00 UTC)

* Fix logging during media process where setting airdate is unavailable


### 0.25.3 (2021-09-21 22:00:00 UTC)

* Fix filter in history API endpoint
* Fix multiep magnets are not downloadable
* Change remove dead magnet cache services


### 0.25.2 (2021-09-20 20:00:00 UTC)

* Fix history API endpoint for all snatch and download statuses (including archived, failed)


### 0.25.1 (2021-09-18 00:06:00 UTC)

* Fix history API endpoint to respect clear history


### 0.25.0 (2021-09-15 00:05:00 UTC)

* Add ability to switch a TV info source for a show, initial support is for TheTVDb and TVMaze
* Add column on manage/Bulk Change for TV info source so that shows can be sorted to isolate by source for switching
* Add TV info source selection to manage/Bulk Change/Edit
* Add auto redirect from manage/Bulk Change/Edit/Submit to manage/show-tasks if a TV info source is tasked for change
* Add after a restart, auto resume switching shows that didn't finish the switch TV info source process
* Change improve loading speed of shows at startup
* Change improve main execution loop speed
* Add new sort option "Combine source" to add show search show results
* Add support list of names to search for in add show search
* Add support for more URLs in add show search
* Add ability to search tvid:prodid as found in URLs and at other UI places
* Add dynamic search examples to add show search
* Add placeholder syntax hints to add show search
* Add source provider images to add show search result items
* Fix add show search box width now that the other select is reinstated
* Fix add show search TVDb links only to contain lang arg, not all
* Change "exists in db" link on search results page to support any info source
* Change browse cards interface to new add show search
* Change assist user search terms when the actual title of a show is unknown
* Change remove problematic buffering of 20 items on search results
* Change remove year from add show search term ... year is still used for relevancy order
* Change "Import" title to "Path conflict" for clarity
* Add when a path conflict occurs during add show, users may enter a new show folder name
* Add parsing Kodi show.nfo so import existing page selects any known info source
* Change improve speed getting list in the import page
* Change refactor mass_add_table to improve performance, and code clarity
* Change improve find_show_by_id performance
* Add glide.js 3.4.0 (f7ff0dd)
* Add object fit image 3.2.4 (f951d2a)
* Update fancyBox 2.1.6 to 3.5.7 (c4fd903)
* Update jQ collapser 2.0 to 3.0.1 (c3f95ba)
* Add person/character glide slider to view-show
* Change replace swipe with move event to act on any input type event (e.g. keyboard) for glide on view-show
* Add a vertical dotted line indication to the final cast glide slide on view-show
* Add glide arrows to view-show
* Add click the glide number button on view-show to change slide times or pause the glider
* Add cast displayed on view-show is saved whenever the glide is paused
* Add restore view-show glide to the left-most image shown while ever the glide slider is in the pause state
* Fix layout of multiline genre labels on view-show
* Change view-show, during adding of a show, cast links will only become active when ready to be linked, otherwise, display as text
* Add third-person singular pronoun on view-show to a character who is portrayed by themselves
* Add force cast update to view-show
* Add person view link to view-show glider
* Add character view link to view-show glider
* Add to view-show a notification message if a show fails to switch master TV info source
* Add visual cue of master TV info source to view-show
* Add imdb miniseries average runtime to view-show
* Change improve ui glide panel generally and also on startup
* Add prevent user error on edit-show where "set master" is pending but Update or Cancel Edit is used instead of "Save Changes"
* Change add character relationship "Presenter" to "Host"
* Add where a character is in multiple shows to the character view
* Change display on ui when update cast is in progress and not just queued
* Rename from TVMaze to TVmaze in line with their branding
* Add 5 mins to Trakt failure retries times
* Change improve speed reading for many processes
* Change correct log messages grammar
* Change improve manage/Show Tasks template
* Change use proper section dividers on manage/Show Tasks
* Change replace inline styles with CSS classes to improve readability and load perf
* Add characters, person to clean-up cache (30 days)
* Add reload person, character images every 7 days
* Add suppress UI notification for scheduled people updates during show updates and during switching TV info source
* Add failed TV info source switches to manage/Show Tasks
* Add remove item from queue and clear queue test buttons to manage/Show Tasks and manage/Search Tasks
* Change improve show update logic
* Add check for existing show with new id pair before switching
* Change prioritize first episode start year over the start year set at the TV info source
* Change delete non-existing episodes when switching TV info source
* Add TMDB person pics as fallback
* Add use person fallback for character images
* Add logic to add start, end year in case of multiple characters per person
* Add spoken height to person view
* Add abort people cast update when show is deleted, also remove show from any queued show item or search item
* Add updating show.nfo when a cast changes
* Change use longest biography available for output
* Add UI requests of details for feb 28 will also return feb 29 in years without feb 29
* Add fetch extra data fallback from TMDB for persons
* Change fanart icon
* Add provider TorrentDB
* Add menu Shows/"TVmaze Cards"
* Add show name/networks card user input filter
* Change only auto refresh card view if a recoverable error occurs
* Update Requests library 2.25.1 (bdc00eb) to 2.26.0 (b0e025a)
* Fix handling of card filters and sort states
* Add view paused "Only" to Daily Schedule
* Add return paused "Only" to API
* Change Add shows/Search results first aired dates to UI date format setting
* Change improve the search progress text
* Add "Size" filter '<0' in history view to filter already deleted media
* Change swap `Episode` and `Label` columns in history view


### 0.24.17 (2021-08-31 01:00:00 UTC)

* Change allow Python 3.8.12, 3.9.7, and 3.10.0


### 0.24.16 (2021-08-28 16:05:00 UTC)

* Update Windows recommended modules lxml, pip, regex, setuptools, and add cffi, python-Levenshtein
* Change newznab provider add handler for http response code 401


### 0.24.15 (2021-08-05 11:45:00 UTC)

* Change media process move process method for *nix systems that don't support native move
* Fix do not display empty show name results returned from TVDb


### 0.24.14 (2021-07-31 08:50:00 UTC)

* Change add compatibility for Transmission 3.00 client with label support
* Change ensure cookies are split only into 2 parts at the lhs of multiple occurrences of '='
* Remove provider Skytorrents


### 0.24.13 (2021-07-27 02:20:00 UTC)

* Fix incorrect reporting of missing provider detail


### 0.24.12 (2021-07-17 08:10:00 UTC)

* Fix snap build


### 0.24.11 (2021-07-14 10:30:00 UTC)

* Fix handle a provider response when in error case
* Change use wider min width for left column on About page
* Fix misaligned columns when expanding/collapsing a show on Episode Overview


### 0.24.10 (2021-07-06 20:00:00 UTC)

* Fix package update detection
* Change add DSM 7 error messages


### 0.24.9 (2021-07-05 10:25:00 UTC)

* Change add Synology DSM 7 compatibility
* Fix exception when removing a show


### 0.24.8 (2021-06-30 23:05:00 UTC)

* Fix nameparser unit tests


### 0.24.7 (2021-06-30 22:10:00 UTC)

* Fix parse correct animes during recent and backlog search


### 0.24.6 (2021-06-28 23:59:00 UTC)

* Change allow Python 3.7.11, 3.8.11, and 3.9.6


### 0.24.5 (2021-06-26 16:45:00 UTC)

* Fix restart after "Update Now" is clicked on UI, must manually restart from 0.24.0 until this release


### 0.24.4 (2021-06-25 03:00:00 UTC)

* Fix issue on certain py2 setups that created mishandling of 404's
* Add SpeedApp torrent provider


### 0.24.3 (2021-06-17 23:00:00 UTC)

* Fix view-show poster click zoom area is only accessible from top of poster image
* Move view-show paused "II" indicator as it wasn't in a good spot anyway


### 0.24.2 (2021-06-14 13:50:00 UTC)

* Update UnRar x64 for Windows 6.01 to 6.02


### 0.24.1 (2021-06-10 11:30:00 UTC)

* Fix handle whitespaced queries


### 0.24.0 (2021-06-08 12:50:00 UTC)

* Change free up some screen real estate on manage/Bulk Change
* Change rotate column headers on manage/Bulk Change for supported browsers to reduce screen estate waste
* Add column to manage/Bulk Change to display the show folder location size
* Add media stats to manage/Bulk Change and view-show when hovering over folder size
* Add to manage/Bulk Change an icon where show location no longer exists and group the icon/non icon shows
* Add a hover tip to the edit column on manage/Bulk Change to remind about using multi-select
* Change add tooltips on manage/Bulk Change checkbox actions to display what each are used for
* Add to manage/Bulk Change confirm dialog before removing or deleting a show
* Change manage/Bulk Change add sort by size options to table, (Total, Largest, Smallest, Average)
* Change manage/Bulk Change add busy spinner for processing when changing size sort type
* Change manage/Bulk Change table make header stick when page is scrolled
* Change manage/Bulk Change table make footer stick when page is scrolled
* Change manage/Bulk Change add filter to table, showname, quality, and status
* Change number of shows listed after a filter is displayed at the bottom of Bulk Change
* Change edit and submit buttons are disabled when there is no selection on Bulk Change
* Change edit and submit buttons display number of selected items on Bulk Change
* Change tidy up html markup and JavaScript for manage/Bulk Change
* Change refactor to simplify bulk_change logic
* Add to config/General, "Package updates" and list packages, check packages by default on Windows, others must enable
* Change simplify section config/General/Updates
* Add check for package updates to menu item action "Check for Updates"
* Add known failures are cleared for a fresh check when "Check for Updates" is used
* Add FileSharingTalk nzb provider
* Change optimize .png images to improve file/transfer size
* Add tz version info to the about page
* Change auto-install Cheetah dependency on first time installations (tested on Win)
* Change add cryptography to recommended.txt
* Change add prebuilt AMD64 python-Levenshtein to recommended.txt
* Change add prebuilt Windows Python 3.10 lxml to recommended.txt
* Change add prebuilt Windows Python 3.10 regex to recommended.txt
* Change replace deprecated `currentThread` with `current_thread` calls
* Change initialise Manage/Media Process folder and method from Config/Media Process when no previous values are stored
* Change remember Manage/Media Process folder and method when button 'Process' is used
* Change abbreviate long titles under menu tab
* Change add fallback to unar if unrar binary is unavailable on Linux
* Update attr 20.2.0 (4f74fba) to 20.3.0 (f3762ba)
* Update diskcache_py3 5.0.1 (9670fbb) to 5.1.0 (40ce0de)
* Update diskcache_py2 4.1.0 (b0451e0) from 5.1.0 (40ce0de)
* Update humanize 3.1.0 (aec9dc2) to 3.5.0 (b6b0ea5)
* Update Rarfile 3.1 (a4202ca) to 4.0 (55fe778)
* Update Requests library 2.24.0 (2f70990) to 2.25.1 (bdc00eb)
* Update Six compatibility library 1.15.0 (c0be881) to 1.16.0 (b620447)
* Update urllib3 1.25.11 (00f1769) to 1.26.2 (eae04d6)
* Add menu Shows/"Next Episode Cards"
* Change improve SQL performance
* Add option "Add paused" to Options/"More Options" at the final step of adding a show
* Update certifi 2020.11.08 to 2021.05.30


### 0.23.22 (2021-05-27 00:10:00 UTC)

* Change officially move chat support to irc.libera.chat
* Change tweak NBL API tip


### 0.23.21 (2021-05-17 10:20:00 UTC)

* Fix provider Nebulance
* Fix provider MoreThan


### 0.23.20 (2021-05-13 18:35:00 UTC)

* Fix restart to release and free resources from previous run process
* Change fanart lib to get_url


### 0.23.19 (2021-05-05 21:40:00 UTC)

* Fix MoreThan provider and add provider option only allow releases that are site trusted
* Add Python 3.9 to Travis


### 0.23.18 (2021-05-03 23:10:00 UTC)

* Change allow Python 3.8.10 and 3.9.5
* Remove PiSexy provider
* Fix refresh_show, prevent another refresh of show if already in queue and not forced
* Fix webapi set scene season
* Fix set path in all_tests for py2
* Fix webapi exception if no backlog was done before (CMD_SickGearCheckScheduler)
* Change webapi don't allow setting of scene numbers when show hasn't activated scene numbering
* Add webapi unit tests


### 0.23.17 (2021-04-12 12:40:00 UTC)

* Update UnRar for Windows 6.00 to 6.01 x64


### 0.23.16 (2021-04-05 23:45:00 UTC)

* Change allow Python 3.9.4
* Change prevent use of Python 3.9.3 and alert users to upgrade to 3.9.4 due to a recall


### 0.23.15 (2021-04-03 10:05:00 UTC)

* Change allow Python 3.8.9 and 3.9.3


### 0.23.14 (2021-03-10 01:40:00 UTC)

* Add config/Search/Search Tasks/"Host running FlareSolverr" to handle CloudFlare providers
* Change the cf_clearance cookie to an undocumented optional config instead of a requirement
* Change where cf_clearance does not exist or expires, config/Search/Search Tasks/"Host running FlareSolverr" is required
* Fix saving magnet from PAs as files under py3
* Fix SkyTorrents provider
* Fix Torlock provider
* Fix TBP provider


### 0.23.13 (2021-02-26 19:05:00 UTC)

* Add Newznab providers can use API only or API + RSS cache fallback. Tip added to Newznab config/Media Providers/API key
* Add correct user entry mistakes for nzbs2go api url


### 0.23.12 (2021-02-19 17:00:00 UTC)

* Change allow Python 3.8.8 and 3.9.2


### 0.23.11 (2021-02-04 23:30:00 UTC)

* Fix report correct number of items found during nzb search
* Change recognise custom spotweb providers
  

### 0.23.10 (2021-01-30 11:20:00 UTC)

* Fix change file date on non Windows


### 0.23.9 (2021-01-28 19:45:00 UTC)

* Fix provider nCore
* Change update dateutil fallback zoneinfo to 2021a


### 0.23.8 (2020-12-31 20:40:00 UTC)

* Change update dateutil fallback zoneinfo to 2020f
* Fix notifiers Pushover and Boxcar2 under py3
* Fix need to restart SG for a change in TVChaosUK password to take effect


### 0.23.7 (2020-12-13 20:40:00 UTC)

* Fix remove need to page refresh after entering an anime scene absolute number on view-show
* Change add TVChaosUK custom name regulator to prevent a false trigger from the wordlist filter


### 0.23.6 (2020-12-11 01:50:00 UTC)

* Update UnRar for Windows 5.91 to 6.00 x64
* Fix providers BitHDTV, Blutopia, HDTorrents, Pretome, PrivateHD, PTFiles, SceneHD, TVChaosUK
* Change handle redirects from POST requests
* Change Kodi Addon 1.0.8


### 0.23.5 (2020-12-05 13:45:00 UTC)

* Change improve dark theme text legibility with green/gold background under "Downloads" in view-shows/simple layout


### 0.23.4 (2020-12-02 11:30:00 UTC)

* Change allow Python 3.9.1


### 0.23.3 (2020-11-30 17:20:00 UTC)

* Change remove use of native Py 7zip as compressor found to crash Python binary under Linux with low memory conditions


### 0.23.2 (2020-11-21 18:40:00 UTC)

* Change allow Python 3.8.7
* Change suppress py27 startup cryptography deprecation warning
* Fix filter out history items that don't qualify for status snatched/good


### 0.23.1 (2020-11-16 23:00:00 UTC)

* Fix image failure for a show that is force updated, removed, then readded


### 0.23.0 (2020-11-11 13:30:00 UTC)

* Change improve search performance for backlog, manual, failed, and proper
* Add overview of the last release age/date at each newznab provider to History/Layout "Connect fails"
* Add "History new..." to Shows menu by clicking the number
* Add db backup to the scheduled daily update
* Add display "Database backups" location at config/about if feature available
* Add option "Backup database plan" to config/general/advanced if feature available
* Add py7zr to recommended.txt for optional 7z compression
* Add `backup_db_path` setting to config.ini to customise backup db location
* Add `backup_db_max_count` to config.ini with range 0-90 where 0 = disable backup, 14 = default
* Change improve list performance for file/directory browser
* Change improve import shows listing performance
* Change improve performance during show rescan process
* Change improve performance during media processing
* Change improve scantree performance with regex params of what to include and/or exclude
* Change rename remove_file_failed to remove_file_perm and make it return an outcome
* Add config/General/Updates/Alias Process button, minimum interval for a fetch of custom names/numbering is 30 mins
* Add Export alternatives button to edit show
* Change season specific alt names now available not just for anime
* Change improve tooltip over show title in display show for multiple alternatives
* Add display season alternatives on hover over season titles in display show
* Change single digit season display to zero-padded double digits in edit show
* Change add note on edit show for season specific search rule
* Add mark next to season titles that have exceptions
* Add support for centralised sg alternative names and numbers
* Change sg alts can overwrite scene number field only if field value is blank
* Change add note on edit show for season specific search rule
* Change add has_season_exceptions to control newznab id search
* Change add season exceptions to torrent providers
* Change give remove_file functions time to process
* Add ignore folders that contain ".sickgearignore" flag file
* Change add 3 days cache for tmdb base info only
* Change `Discordapp` to `Discord` in line with company change
* Change remove `app` from URL when calling webhook
* Change remind user when testing Notifications config / Discord to update URL
* Change Trim/Clear history to hide items because the data is needed for core management
* Fix incorrect text for some drop down list items in the apiBuilder view that affected some browsers
* Fix connection skip error handling in tvdb_api
* Add client parameter to pp class and add it to API sg.postprocess
* Change API version to 14
* Change add a test for both require and ignore show specific words with partial match, both should fail
* Change expand to all providers, and season results, applying filters to .torrent content and not just search result...
  name for where a found torrent result `named.this` contains `name.that` and ignore `that` did not ignore `named.this`
* Change init showDict for all unit tests
* Change add error handling for zoneinfo update file parsing
* Change downgrade network conversions/timezone warnings on startup to debug level
* Add enum34 1.1.10
* Add humanize 3.1.0 (aec9dc2)
* Add Torrent file parse 0.3.0 (2a4eecb)
* Update included fallback timezone info file to 2020d
* Update attr 20.1.0.dev0 (4bd6827) to 20.2.0 (4f74fba)
* Update Beautiful Soup 4.8.2 (r559) to 4.9.3 (r593)
* Update cachecontrol library 0.12.5 (007e8ca) to 0.12.6 (167a605)
* Update certifi 2020.06.20 to 2020.11.08
* Update dateutil 2.8.1 (43b7838) to 2.8.1 (c496b4f)
* Change add diskcache_py3 5.0.1 (9670fbb)
* Change add diskcache_py2 4.1.0 (b0451e0)
* Update feedparser_py3 6.0.0b3 (7e255f0) to 6.0.1 (98d189fa)
* Update feedparser_py2 backport
* Update hachoir_py3 3.0a6 (5b9e05a) to 3.1.2 (f739b43)
* Update hachoir_py2 2.0a6 (5b9e05a) to 2.1.2
* Update Js2Py 0.70 (f297498) to 0.70 (92250a4)
* Update package resource API to 49.6.0 (3d404fd)
* Update profilehooks module 1.11.2 (d72cc2b) to 1.12.0 (3ee1f60)
* Update Requests library 2.24.0 (1b41763) to 2.24.0 (2f70990)
* Update soupsieve_py3 2.0.0.final (e66c311) to 2.0.2.dev (05086ef)
* Update soupsieve_py2 backport
* Update Tornado_py3 Web Server 6.0.4 (b4e39e5) to 6.1.0 (2047e7a)
* Update tmdbsimple 2.2.6 (310d933) to 2.6.6 (679e343)
* Update urllib3 1.25.9 (a5a45dc) to 1.25.11 (00f1769)
* Change add remove duplicates in newznab provider list based on name and url
* Change remove old provider dupe cleanup
* Change add response rate limit handling for generic providers
* Change add newznab retry handling
* Change add 2s interval fetch retry for GitHub as it can sometimes return no data
* Change rename misuse of terminology `frequency` to `interval`


### 0.22.16 (2020-11-10 20:15:00 UTC)

* Fix anime name parser tests failing on assumed season number 1
* Change increase number of IMDb ID digits parsed in TVDb lib
* Change add Trakt requested guidance to the log for locked user accounts


### 0.22.15 (2020-11-09 14:10:00 UTC)

* Fix IMDb cards not always displayed as `in library`


### 0.22.14 (2020-11-06 21:55:00 UTC)

* Fix RarBG in cases where home page cannot be reached


### 0.22.13 (2020-11-05 01:00:00 UTC)

* Fix SpeedCD provider
* Remove HorribleSubs provider


### 0.22.12 (2020-11-03 16:05:00 UTC)

* Fix IPTorrents


### 0.22.11 (2020-10-30 01:45:00 UTC)

* Fix an old and rare thread timing case that can change a show to the wrong type while fetching alternative names


### 0.22.10 (2020-10-28 14:10:00 UTC)

* Fix clear of old fail times for providers


### 0.22.9 (2020-10-21 11:55:00 UTC)

* Change remove DB file logging level from config/General and reduce DB levels to Debug to reduce log file noise
* Add Trakt rate-limiting http response code 429 handling to prevent request failure


### 0.22.8 (2020-10-19 13:45:00 UTC)

* Fix rare timing case on first-time startup with a network timezone update failure and an endless loop
* Change ensure `autoProcessTV/sabToSickGear.py` is set executable


### 0.22.7 (2020-10-19 10:15:00 UTC)

* Add `autoProcessTV/sabToSickGear.py` that works with SABnzbd under both py2 and py3


### 0.22.6 (2020-10-19 01:05:00 UTC)

* Fix libtrakt logging error that created a Trakt notifier issue during media process


### 0.22.5 (2020-10-16 00:45:00 UTC)

* Fix reading scene numbers from db
* Change improve clarity of notes when config/Media Process/Failed Download Handling is enabled


### 0.22.4 (2020-10-15 13:20:00 UTC)

* Fix enable "Perform search tasks" at config/Media Providers/Options for custom RSS
* Fix remove enable_scheduled_backlog as it is not appropriate for custom RSS
* Fix if no anime release group parsed, provider id is used to prevent skipping result
* Fix if no anime season is parsed, assume season 1 to prevent skipping result
* Change add some anime quality recognition to assist search


### 0.22.3 (2020-10-14 15:00:00 UTC)

* Fix use qualities saved as default during Add Show to set up qualities in Bulk Change
* Fix add manual indents to Quality dropdown select that browsers removed from CSS styles
* Change allow Python 3.9.0
* Fix English flag


### 0.22.2 (2020-09-25 09:00:00 UTC)

* Change allow Python 3.8.6
* Fix show saved require word list to require at least one word during search


### 0.22.1 (2020-09-24 13:00:00 UTC)

* Fix rare case with import existing shows where shows are not listed due to a corrupt `.nfo` file


### 0.22.0 (2020-09-19 20:50:00 UTC)

* Add menu Shows/"Metacritic Cards"
* Add menu Shows/"TV Calendar Cards"
* Add country and language to Shows/"Trakt Cards"
* Add persistence to views of Shows/Browse Cards
* Change make web UI calls async so that, for example, process media will not block page requests
* Change improve speed of backlog overview
* Fix the missing snatched low quality on backlog overview
* Fix print trace to webinterface
* Fix creating show list when there is no list at the cycle of backlog search spread
* Change improve Python performance of handling core objects
* Change improve performance for find_show_by_id
* Change episode overview, move pulldown from 'Set/Failed' to 'Override/Failed'
* Change add rarfile_py3 3.1 (a4202ca)
* Change backport rarfile_py2; Fixes for multivolume RAR3 with encrypted headers
* Update Apprise 0.8.0 (6aa52c3) to 0.8.5 (55a2edc)
* Update attr 19.2.0.dev0 (daf2bc8) to 20.1.0.dev0 (4bd6827)
* Update Beautiful Soup 4.8.1 (r540) to 4.8.2 (r559)
* Update Certifi 2019.06.16 (84dc766) to 2020.06.20 (f7e30d8)
* Update dateutil 2.8.1 (fc9b162) to 2.8.1 (43b7838)
* Update DiskCache library 4.0.0 (2c79bb9) to 4.1.0 (b0451e0)
* Update feedparser 6.0.0b1 (d12d3bd) to feedparser_py2 6.0.0b3 (7e255f0)
* Add feedparser_py3 6.0.0b3 (7e255f0)
* Update Fuzzywuzzy 0.17.0 (0cfb2c8) to 0.18.0 (2188520)
* Update html5lib 1.1-dev (4b22754) to 1.1 (f87487a)
* Update idna library 2.8 (032fc55) to 2.9 (1233a73)
* Update isotope library 3.0.1 (98ba374) to 3.0.6 (ad00807)
* Update functools_lru_cache 1.5 (21e85f5) to 1.6.1 (2dc65b5)
* Update MsgPack 0.6.1 (05ff11d) to 1.0.0 (fa7d744)
* Update profilehooks module 1.11.0 (e17f378) to 1.11.2 (d72cc2b)
* Update PySocks 1.7.0 (91dcdf0) to 1.7.1 (c2fa43c)
* Update Requests library 2.22.0 (3d968ff) to 2.24.0 (1b41763)
* Update Six compatibility library 1.13.0 (ec58185) to 1.15.0 (c0be881)
* Update soupsieve_py3 2.0.0.dev (69194a2) to 2.0.0.final (e66c311)
* Update soupsieve_py2 1.9.5 (6a38398) to 1.9.6 final (f9c96ec)
* Update tmdbsimple 2.2.0 (ff17893) to 2.2.6 (310d933)
* Update Tornado_py3 Web Server 6.0.3 (ff985fe) to 6.0.4 (b4e39e5)
* Update urllib3 release 1.25.6 (4a6c288) to 1.25.9 (a5a45dc)
* Add Telegram notifier
* Change enable image caching on browse pages
* Change update sceneNameCache after scene names are updated
* Change add core dedicated base class tvinfo_base to unify future info sources
* Add exclude ignore words and exclude required words to settings/Search, Edit and View show
* Add API response field `global exclude ignore` to sg.listignorewords endpoint
* Add API response field `global exclude require` to sg.listrequirewords endpoint
* Change improve Popen resource usage under py2
* Add overall failure monitoring to History/Connect fails (renamed from "Provider fails")
* Change log exception during update_cache in newznab
* Change make Py3.9 preparations
* Change anime "Available groups" to display "No groups listed..." when API is fine with no results instead of blank
* Change improve clarity of anime group lists by using terms Allow list and Block list
* Change add alternative locations for git.exe on Windows with a log warning
* Add link to the wiki setup guide for NZBGet and SABnzbd at Search Settings/"NZB Results"
* Change API version to 13


### 0.21.49 (2020-09-19 20:40:00 UTC)

* Change make make test_encrypt hardware independent
* Fix add `cf_clearance` to two providers that use CF IUAM, Scenetime and Torrenting
* Change convert Scenetime Quicktime SD release titles to formal SD quality title


### 0.21.48 (2020-09-18 21:00:00 UTC)

* Change typo on search_episode_subtitles when subtitles are disabled
* Fix enabled encrypt option on startup under py3


### 0.21.47 (2020-09-17 16:10:00 UTC)

* Change add warning to logs for enabled providers where `cf_clearance` cookie is missing
* Fix backlog search in season search mode
* Fix don't search if subtitles disabled


### 0.21.46 (2020-09-16 20:00:00 UTC)

* Fix TorrentDay and IPTorrents. Important: user must add browser cookie `cf_clearance` to provider 'Cookies' setting.
  If `cf_clearance` not found in browser, log out, delete site cookies, refresh browser, `cf_clearance` will be created.


### 0.21.45 (2020-09-11 16:25:00 UTC)

* Fix autoProcessTV.py to use `config.readfp` under py2 as `config.read_file` is py3.x+


### 0.21.44 (2020-09-11 10:10:00 UTC)

* Fix thesubdb subtitle service under py3
* Change autoProcessTV.py to remove bytestring identifiers that are printed under py3
* Fix saving nzb data to blackhole under py3


### 0.21.43 (2020-09-09 19:20:00 UTC)

* Add missing parameter 'failed' to sg.postprocess
* Change API rename sg.`listrequiedwords` typo endpoint to sg.`listrequirewords`
* Change API rename sg.`setrequiredwords` endpoint to sg.`setrequirewords`
* Change API responses of sg.listrequirewords and sg.setrequirewords to `require words` instead of `required words`
* Add API aliases for old endpoint names with old responses for backwards compatibility
* Fix legacy command help for `episode.search`
* Fix sg.show.ratefanart
* Fix `sg.logs` command wrongly mapped to legacy logs command
* Change return API data depending on old/new method call used for require words
* Change add missing parameter docs for CMD_SickGearSetDefaults
* Fix API CMD_SickGearSetDefaults save to config
* Change increase API version to 12
* Change remove whitespaces from parameter docu


### 0.21.42 (2020-08-04 15:45:00 UTC)

* Fix SickBeard search API compatibility issue


### 0.21.41 (2020-07-31 09:25:00 UTC)

* Update NZBGet extension 2.5 to 2.6


### 0.21.40 (2020-07-20 22:00:00 UTC)

* Change allow Python 3.8.5


### 0.21.39 (2020-07-14 01:15:00 UTC)

* Change allow Python 3.8.4


### 0.21.38 (2020-07-08 23:15:00 UTC)

* Change add handling for when a dev db is based on an older production db
* Update UnRar for Windows 5.90 to 5.91 x64
* Fix saving Trakt notification under py3


### 0.21.37 (2020-05-30 12:00:00 UTC)

* Fix Anime cards images
* Fix ETTV torrent provider


### 0.21.36 (2020-05-26 16:45:00 UTC)

* Change improve Cloudflare connectivity
* Change Cheetah3 min version to 3.2.5 (Admin user upgrade: `python.exe -m pip install --no-cache-dir --force-reinstall --upgrade Cheetah3`)


### 0.21.35 (2020-05-25 01:30:00 UTC)

* Fix RarBG under py2


### 0.21.34 (2020-05-21 14:50:00 UTC)

* Fix edit show "Upgrade once"


### 0.21.33 (2020-05-15 08:25:00 UTC)

* Change allow Python 3.8.3


### 0.21.32 (2020-05-14 15:00:00 UTC)

* Change improve Cloudflare connectivity


### 0.21.31 (2020-05-13 19:10:00 UTC)

* Fix correct type for hashlib call under py3
* Change improve loading logic, stop loop when reloading and only call location.reload(); once
* Fix RarBG under py3


### 0.21.30 (2020-04-30 10:20:00 UTC)

* Fix Milkie torrent provider breaking changes


### 0.21.29 (2020-04-29 02:10:00 UTC)

* Change update fallback timezone info file to 2020a
* Fix TVEpisodeSample to fix comparison on patterns with limited multi ep naming
* Update Js2Py 0.64 (7858d1d) to 0.70 (f297498)


### 0.21.28 (2020-04-24 09:40:00 UTC)

* Change improve Cloudflare connectivity


### 0.21.27 (2020-04-22 20:35:00 UTC)

* Update TZlocal 2.0.0b3 (410a838) to 2.1b1 (dd79171)
* Change Emby notifier to add unofficial support for Jellyfin
* Change Filelist torrent provider
* Fix regex references in sgmllib3k
* Fix settings/Notifications/Emby/"Discover" Emby/Jellyfin server in py3
* Change add allow_base to clean_host, clean_hosts to permit the base address format Jellyfin introduced at 10.4.0


### 0.21.26 (2020-04-13 00:30:00 UTC)

* Fix AttributeError in anime manager while editing show (part deux)
* Fix use lib logger instead of global logger


### 0.21.25 (2020-04-10 01:50:00 UTC)

* Fix Kodi uniqueid tag not validated during import
* Change slightly improve performance iterating metadata providers
* Fix AttributeError in anime manager while editing show
* Remove DigitalHive torrent provider
* Fix failure time reset of service URLs
* Change improve clarity of show update/refresh API failure message


### 0.21.24 (2020-04-04 00:30:00 UTC)

* Fix use release group for Propers check from history if status is snatched
* Change add provider filter fallbacks into Propers search flow


### 0.21.23 (2020-03-31 10:00:00 UTC)

* Update UnRar for Windows 5.80 to 5.90 x64
* Fix viewing Manage/"Bulk Change" page skews "Added last..." list


### 0.21.22 (2020-03-20 20:00:00 UTC)

* Fix Bulk Change/Edit for py3


### 0.21.21 (2020-03-11 21:15:00 UTC)

* Fix get_network_timezone


### 0.21.20 (2020-03-11 18:35:00 UTC)

* Fix timezone handling on Windows to correct timestamps related to file system and db episode management


### 0.21.19 (2020-03-08 15:45:00 UTC)

* Change update provider TL from v4/classic to V5
* Fix webapi (add show) wrong error message if show is not at info source


### 0.21.18 (2020-03-04 19:20:00 UTC)

* Fix NotifierFactory AttributeError on first run init


### 0.21.17 (2020-03-03 21:35:00 UTC)

* Fix do not process magnet links in search results
* Fix saving media process settings
* Add handler for Emby user access 'Enable access to all libraries', specifying folder access rights operate as normal


### 0.21.16 (2020-02-26 15:10:00 UTC)

* Change alert users of Python 3.8.1 or 3.7.6 to change Python version due to a known critical issue parsing URLs


### 0.21.15 (2020-02-25 08:50:00 UTC)

* Fix disable Media Process/Extra Scripts due to security alert
* Fix missing __hash__ for tvshow/tvepisode obj's


### 0.21.14 (2020-02-22 17:55:00 UTC)

* Fix manual search status change on display show
* Fix encoding issue in Boxcar2, Pushbullet, and Pushover notifiers
* Fix ParseResult logging during Process Media
* Fix subtitle providers that don't use auth
* Fix rTorrent exception handling


### 0.21.13 (2020-02-08 20:55:00 UTC)

* Fix Windows Kodi episode library update


### 0.21.12 (2020-02-02 00:40:00 UTC)

* Fix handling the error when failing to remove a file


### 0.21.11 (2020-02-01 21:40:00 UTC)

* Change ended show mark "[ ! ]" of view-show/"Change show" pull down because Chromium removed the CSS method
* Fix creating show list when there is no list at the cycle of backlog search spread


### 0.21.10 (2020-01-30 21:00:00 UTC)

* Fix init of custom newznab categories
* Change improve clarity of custom newznab category selection with "+/-" and usage text


### 0.21.9 (2020-01-28 01:00:00 UTC)

* Fix reading service.py under Docker
* Fix a particular case with Add show for imported shows
* Change enforce reading text files as utf8 on environments that don't e.g. Docker


### 0.21.8 (2020-01-27 09:00:00 UTC)

* Fix issue processing files with no quality parsed
* Change remove nonsense text that quality of pp item is from snatch history given that it may not be
* Fix update NameCache in case show name changes


### 0.21.7 (2020-01-24 15:05:00 UTC)

* Fix rTorrent py3 compat
* Fix edit show with multiple list values under py3
* Change improve search performance of some providers
* Change cache control of static files sent to browser to ensure page content is updated


### 0.21.6 (2020-01-21 22:30:00 UTC)

* Fix Kodi service addon + bump to 1.0.7 (select "Check for updates" on menu of "SickGear Add-on repository")
* Change Kodi Add-on/"What's new" list order to be the latest version info at top
* Add output to SG log when a new Kodi Add-on version is available for upgrade
* Fix a rare media processing issue that created `dictionary changed size` error
* Fix ensure PySocks is available for Requests/urllib3
* Fix fanart image update issue
* Change add examples that show scheme and authentication usage to config/general/advanced/"Proxy host"
* Change add warning that Kodi Add-on requires IP to setting config/general/"Allow IP use for connections"
* Change About page version string


### 0.21.5 (2020-01-15 02:25:00 UTC)

* Update Fuzzywuzzy 0.17.0 (778162c) to 0.17.0 (0cfb2c8)
* Fix multi-episode .nfo files


### 0.21.4 (2020-01-12 17:40:00 UTC)

* Change try to integrity verify episode .nfo files even if tvshow.nfo can't be parsed


### 0.21.3 (2020-01-12 17:11:00 UTC)

* Fix gracefully handle tvshow.nfo files that fail to be xml parsed


### 0.21.2 (2020-01-12 14:00:00 UTC)

* Fix Kodi meta Nfo files to work around a Kodi library update crash bug that may occur on particular systems


### 0.21.1 (2020-01-10 14:45:00 UTC)

* Fix viewing a show added before any application configuration is saved (very rare under normal use)


### 0.21.0 (2020-01-10 00:40:00 UTC)

* Change core system to improve performance and facilitate multi TV info sources
* Change migrate core objects TVShow and TVEpisode and everywhere that these objects affect.
* Add message to logs and disable ui backlog buttons when no media provider has active and/or scheduled searching enabled
* Change views for py3 compat
* Change set default runtime of 5 mins if none is given for layout Day by Day
* Change if no qualities are wanted, exit manual search thread
* Change add case-insensitive ordering to anime black/whitelist
* Fix anime groups list not excluding whitelisted stuff
* Add OpenSubtitles authentication support to config/Subtitles/Subtitles Plugin
* Add "Enforce media hash match" to config/Subtitles Plugin/Opensubtitles for accurate subs if enabled, but if disabled,
  search failures will fall back to use less reliable subtitle results
* Update NZBGet Process Media extension, SickGear-NG 1.7 to 2.4
* Update Kodi addon to 1.0.3 to 1.0.4
* Change requirements.txt for Cheetah3 to minimum 3.2.4
* Change update SABnzbd sabToSickBeard
* Change update autoProcessTV
* Add Apprise 0.8.0 (6aa52c3)
* Change use GNTP (Growl Notification Transport Protocol) from Apprise
* Change add multi host support to Growl notifier
* Fix Growl notifier when using empty password
* Change update links for Growl notifications
* Change config/Notifications/Growl links and guidance
* Change deprecate confg/Notifications/Growl password field as these are now stored with host setting
* Add hachoir_py3 3.0a6 (5b9e05a)
* Add sgmllib3k 1.0.0
* Update soupsieve 1.9.1 (24859cc) to soupsieve_py2 1.9.5 (6a38398)
* Add soupsieve_py3 2.0.0.dev (69194a2)
* Add Tornado_py3 Web Server 6.0.3 (ff985fe)
* Add xmlrpclib_to 0.1.1 (c37db9e)
* Remove ancient Growl lib 0.1
* Change remove Twitter notifier
* Remove redundant httplib2 
* Remove redundant oauth2
* Fix prevent infinite memoryError from a particular jpg data structure
* Change browser_ua for py3
* Change feedparser for py3
* Change Subliminal for py3
* Change Enzyme for py3
* Fix Guessit
* Fix parse_xml for py3
* Fix name parser with multi eps for py3
* Fix tvdb_api fixes for py3 (search show)
* Fix config/media process to only display "pattern is invalid" qtip on "Episode naming" tab if the associated field is
  actually visible. Also, if the field becomes hidden due to a setting change, hide any previously displayed qtip.
* Remove xmltodict library
* Update ADBA for py3
* Add ability to use multiple SG apikeys 
* Add UI for multiple apikeys to config/General/Web Interface
* Add jquery-qrcode 0.17.0
* Change add apikey name to ERROR log messages
* Change add logging of errors from api
* Change add remote ip to error message
* Change add print command name for api in debug log
* Change add warning message to log if old Sick-Beard api call is used
* Change add an api call mapping helper for name changed functions (for printed warnings)
* Change ui typo in apiBuilder
* Fix display of fanart in apibuilder
* Add help command to apiBuilder and fix help call
* Fix api add shows
* Change fix api sg.searchqueue output
* Add missing api sg.show.delete parameter "full"
* Add missing api sg.setdefaults and `sg.shutdown` methods
* Change increase api version because missing sg.* methods are added
* Change add some extra checks for Sick-Beard call add (existing) show
* Change patch imdbpie to add cachedir folder and set imdbpie cachedir in SG
* Fix force search return values
* Update attr 19.2.0.dev0 (154b4e5) to 19.2.0.dev0 (daf2bc8)
* Update Beautiful Soup 4.7.1 (r497) to 4.8.1 (r540)
* Update bencode to 2.1.0 (e8290df)
* Update cachecontrol library 0.12.4 (bd94f7e) to 0.12.5 (007e8ca)
* Update Certifi 2019.03.09 (401100f) to 2019.06.16 (84dc766)
* Update ConfigObj 5.1.0 (a68530a) to 5.1.0 (45fbf1b)
* Update dateutil 2.8.0 (c90a30c) to 2.8.1 (fc9b162)
* Update DiskCache library 3.1.1 (2649ac9) to 4.0.0 (2c79bb9)
* Update feedparser 5.2.1 (2b11c80) to 6.0.0b1 (d12d3bd)
* Update Fuzzywuzzy 0.15.1 to 0.17.0 (778162c)
* Update Hachoir library 2.0a6 (c102cc7) to 2.0a6 (5b9e05a)
* Update Js2Py 0.64 (efbfcca) to 0.64 (7858d1d)
* Update MsgPack 0.6.1 (737f08a) to 0.6.1 (05ff11d)
* Update rarfile 3.0 (2704344) to 3.1 (1b14c85)
* Update Requests library 2.22.0 (0b6c110) to 2.22.0 (3d968ff)
* Update Send2Trash 1.3.0 (a568370) to 1.5.0 (66afce7)
* Update Six compatibility library 1.12.0 (8da94b8) to 1.13.0 (ec58185)
* Update tmdb_api to tmdbsimple 2.2.0 (ff17893)
* Update TZlocal 2.0.0.dev0 (b73a692) to 2.0.0b3 (410a838)
* Update unidecode module 1.0.22 (a5045ab) to 1.1.1 (632af82)
* Update urllib3 release 1.25.2 (49eea80) to 1.25.6 (4a6c288)
* Change simplify parsing TVDB images
* Fix setting episodes wanted when adding show
* Fix _get_wanted and add test for case when all episodes are unaired
* Change add a once a month update of tvinfo show mappings to the daily updater
* Change autocorrect ids of new shows by updating from -8 to 31 days of the airdate of episode one
* Add next run time to Manage/Show Tasks/Daily show update
* Change when fetching imdb data, if imdb id is an episode id then try to find and use real show id
* Change delete diskcache db in imdbpie when value error (due to change in Python version)
* Change during startup, cleanup any cleaner.pyc/o to prevent issues when switching python versions
* Add .pyc cleaner if python version is switched
* Change rebrand "SickGear PostProcessing script" to "SickGear Process Media extension"
* Change improve setup guide to use the NZBGet version to minimise displayed text based on version
* Change NZBGet versions prior to v17 now told to upgrade as those version are no longer supported - code has actually
  exit on start up for some time but docs were outdated
* Change comment out code and unused option sg_base_path
* Change supported Python version 2.7.9-2.7.18 inclusive expanded to 3.7.1-3.8.1 inclusive
* Change pidfile creation under Linux 0o644
* Fix long path issues with Windows process media
* Fix search result priority for nzbget
* Change move priority property to SearchResult base class
* Add new test for wanted whole first season (add show)
* Change SickGear-NG version
* Add persistent meta language selection to first step of add show + flag images to the drop-down
* Change Kodi show nfo tag 'episodeguide' to use v2.0 format
* Change Kodi show nfo add tag show/premiered and use a full date
* Change Kodi show nfo add tag uniqueid and add missing attributes for episode nfo
* Change use Kodi metadata.tvdb.com repo api_key for requests that the addon will make
* Change Kodi show nfo remove tags 'episodeguideurl', 'indexer', and 'year' as deprecated
* Change Kodi show nfo remove tags 'id'
* Change output non-valid xml that Kodi will accept
* Change remove redundant py26 version check
* Fix reduce quote usage to optional
* Change improve Scenetime + SkyTorrent provider recent search performance to process new items since the previous cycle


### 0.20.18 (2019-12-30 12:15:00 UTC)

* Update UnRar for Windows 5.71 to 5.80 x64


### 0.20.17 (2019-12-25 01:40:00 UTC)

* Fix Synology DownloadStation test dev mode


### 0.20.16 (2019-12-25 00:40:00 UTC)

* Fix SkyTorrents provider
* Fix download link quote url process
* Fix remove Synology DownloadStation test dev mode


### 0.20.15 (2019-12-23 22:40:00 UTC)

* Change overhaul qBittorrent 4.2.1 client to add compatibility for breaking API 2.4
* Add search setting for qBittorrent client "Start torrent paused"
* Add search setting for qBittorrent client "Add release at top priority"
* Add option choose custom variable to use for label in rTorrent Torrent Results
* Add warning to rTorrent users not to use space in label
* Change overhaul DiskStation client to add compatibility for latest API
* Change improve Synology DownloadStation functions
* Add search setting for DiskStation client "Start torrent paused"
* Fix the priority set for snatched items is now also set for episodes without air date
* Change NZBGet client to use property .priority of SearchResult


### 0.20.14 (2019-12-20 00:15:00 UTC)

* Fix fetching static files for Kodi repo


### 0.20.13 (2019-12-16 04:00:00 UTC)

* Fix TL provider - replace user/pass with digest auth method
* Change improve TL and IPT provider recent search performance to process new items since the previous cycle
* Change log a tip for TL and IPT users who have not improved on the default site setting "Torrents per page"
* Add recommended.txt file with recommended libs that can be installed via: python -m pip install -r recommended.txt
* Fix saving .nfo metadata where the file name contains unicode on certain Linux OS configurations


### 0.20.12 (2019-12-09 16:30:00 UTC)

* Fix using multiple hostnames with config General/Interface/"Allowed browser hostnames"
* Add config General/Interface/"Allow IP use for connections"
* Change add WrongHostWebHandler to handle a bad hostname request with a 404 response
* Fix Shazbat torrent provider backlog issue


### 0.20.11 (2019-11-30 02:45:00 UTC)

* Remove redundant tvdb_api v1
* Remove xmltodict and etreetodict
* Change update Emby api
* Fix update CF IUAM handler


### 0.20.10 (2019-11-25 23:45:00 UTC)

* Fix history activity hits when there are no stats
* Fix 401 authentication issues caused by Requests lib using Linux environment vars


### 0.20.9 (2019-11-24 21:35:00 UTC)

* Change improve handling of poster/banner thumb URLs


### 0.20.8 (2019-11-14 09:40:00 UTC)

* Change improve TD provider recent search performance to process new items since the previous cycle
* Change log a tip for TD users who have not improved on the default site setting "Torrents per page" 
* Change tweak hoverover highlight on menu item Shows/History for when History is the home page
* Change update tvdb_api to 3.0.0
* Change improve fetching TVDB thumbnails
* Change add new 'banner_thumb' and 'poster_thumb' direct links
* Change artwork domain to new artwork domain with fallback URLs
* Change improve handling of Plex auth failure

                                                                                                                
### 0.20.7 (2019-11-10 14:40:00 UTC)

* Fix configured Plex notification hosts that don't start with "http"
* Add exclude "Specials" when pruning with option edit show/Other/"Keep up to"


### 0.20.6 (2019-11-04 22:15:00 UTC)

* Change move config migrator earlier up in the startup phase and add capability to gracefully downgrade config file
* Remove POTuk torrent provider
* Remove WOP torrent provider


### 0.20.5 (2019-10-18 00:01:00 UTC)

* Fix order for option edit show/Other/"Keep up to"


### 0.20.4 (2019-09-10 16:30:00 UTC)

* Change improve TVChaosUK search range, and also to recognise more of its random release names in results


### 0.20.3 (2019-08-27 18:50:00 UTC)

* Fix provider LimeTorrents


### 0.20.2 (2019-08-10 00:25:00 UTC)

* Fix some missing reference issues in webserve
* Add a link 'FAQ: Episode not found / Snatch failed' to 'View Log File'
* Fix Shazbat torrent provider


### 0.20.1 (2019-08-02 20:45:00 UTC)

* Change ensure TVDb statuses display as "Continuing" on home page where applicable
* Change improve handling an enabled Emby server that becomes unreachable
* Change improve performance of parsing provider search results


### 0.20.0 (2019-07-15 21:25:00 UTC)

* Change if episode name is not known at point of rename, then use 'tba'
* Add "Use dots in show.name path" to config/General/Misc, this will only affect newly added shows
* Change displayed folder on add show page to update based on "Use dots in show.name path" setting
* Update attr 18.3.0.dev0 (55642b3) to 19.2.0.dev0 (de84609) 
* Update Beautiful Soup 4.6.3 (r475) to 4.7.1 (r497)
* Add soupsieve 1.9.1 (24859cc)
* Add functools_lru_cache (soupsieve dep) 1.5 (21e85f5)
* Update CacheControl library 0.12.5 (0fedbba) to 0.12.5 (007e8ca)    
* Update Certifi 2018.11.29 (10a1f8a) to 2019.03.09 (401100f)
* Update dateutil 2.7.5 (e954819) to 2.8.0 (c90a30c)
* Update DiskCache library 3.1.1 (05cac6a) to 3.1.1 (2649ac9)
* Update Hachoir library 2.0a3 to 2.0a6 (c102cc7)
* Update html5lib 1.1-dev (4f92357) to 1.1-dev (4b22754)
* Update IMDb-pie 5.6.3 (4220e83) to 5.6.4 (f695e87)
* Update MsgPack 0.6.0 (197e307) to 0.6.1 (737f08a)
* Update profilehooks module 1.10.1 (fdbf19d) to 1.11.0 (e17f378)
* Update pyjsparser 2.4.5 (39b468e) to 2.7.1 (5465d03)
* Update PySocks 1.6.8 (b687a34) to 1.7.0 (91dcdf0)
* Update Requests library 2.21.0 (e52932c) to 2.22.0 (aeda65b)
* Update scandir 1.9.0 (9ab3d1f) to 1.10.0 (982e6ba)
* Update Six compatibility library 1.12.0 (d927b9e) to 1.12.0 (8da94b8)
* Update Tornado Web Server 5.1.1 (cc2cf07) to 5.1.1 (a99f1471)
* Update TZlocal 1.4 to 2.0.0.dev0 (b73a692)
* Update unidecode module 1.0.22 (578cdb9) to 1.0.22 (a5045ab)
* Update urllib3 release 1.24.3 (324e47a) to 1.25.2 (49eea80)
* Update win_inet_pton 1.0.1 (934a852) to 1.1.0 (57e3558)
* Update xmltodict library 0.11.0 (79ac9a4) to 0.12.0 (f3ab7e1)
* Change sickgear.py can now be run as start up instead of SickBeard.py
* Change refactor startup functions to prevent possible latency issues with systemd
* Add startup loading page
* Change restart to use loading page
* Add upgrade messages for sickbeard, cache, and failed db upgrade processes to loading page
* Change add WorkingDirectory to systemd startup prevents startup git issue
* Change improve MagnetDLProvider the latest releases search
* Add option to TVChaosUK settings, 'Send "Say thanks!"'


### 0.19.10 (2019-07-10 17:42:00 UTC)

* Fix catch error on systems with no local timezone


### 0.19.9 (2019-07-05 23:30:00 UTC)

* Change Anonymous redirect misuse of dereferer.org (was removed from SG in 2015) to nullrefer.com service


### 0.19.8 (2019-07-01 12:00:00 UTC)

* Fix the develop branch Travis build badge on GitHub homepage


### 0.19.7 (2019-06-27 12:05:00 UTC)

* Fix FF/WF display images on viewing show list


### 0.19.6 (2019-06-24 00:15:00 UTC)

* Change add rTorrent 0.9.7 compatibility
* Change improve Cloudflare connectivity


### 0.19.5 (2019-06-13 18:25:00 UTC)

* Update Js2Py 0.43 (da310bb) to 0.64 (efbfcca)
* Change update Cloudflare anti-bot handler
* Fix force reload all images and don't force reload all images for ended shows during show update


### 0.19.4 (2019-06-09 02:30:00 UTC)

* Change improve media processing checks for complete folder names


### 0.19.3 (2019-06-07 21:40:00 UTC)

* Fix "too many SQL variables" with over 999 shows when updating name cache


### 0.19.2 (2019-06-07 11:55:00 UTC)

* Change prevent media processing under a parent (or show root) folder


### 0.19.1 (2019-06-06 00:00:00 UTC)

* Change ignore word "Spanish" to not match Spanish Princess
* Remove BeyondHD torrent provider (API nuked)
* Change TVDb mappings


### 0.19.0 (2019-05-08 01:10:00 UTC)

* Update attrs 18.2.0.dev0 (c2bc831) to 18.3.0.dev0 (55642b3)
* Update CacheControl library 0.12.5 (cd91309) to 0.12.5 (0fedbba)
* Update Certifi 2018.10.15 (a462d21) to 2018.11.29 (10a1f8a)
* Update dateutil 2.7.2 (49690ee) to 2.7.5 (e954819)
* Update DiskCache library 3.0.6 (6397269) to 3.1.1 (05cac6a)
* Update html5lib 1.1-dev (e9ef538) to 1.1-dev (4f92357)
* Update idna library 2.7 (0f50bdc) to 2.8 (032fc55)
* Update MsgPack 0.5.6 (d4675be) to 0.6.0 (197e307)
* Update Requests library 2.21.0 (c452e3b) to 2.21.0 (e52932c)
* Update SimpleJSON 3.16.0 (e2a54f7) to 3.16.1 (ce75e60)
* Update Six compatibility library 1.11.0 (0b4265e) to 1.12.0 (d927b9e)
* Update urllib3 release 1.24.1 (a6ec68a) to 1.24.3 (324e47a)
* Change suppress logging false positive of bad Emby request


### 0.18.23 (2019-05-07 12:15:00 UTC)

* Fix Milkie torrent provider


### 0.18.22 (2019-05-06 19:25:00 UTC)

* Update UnRar for Windows 5.70 to 5.71 x64
* Change improve clarity for media provider search task
* Add Milkie torrent provider
* Change check manual search of illegal UNKNOWN status and change it to SKIPPED
* Change set status for shows without location
* Change set status to SKIPPED/UNAIRED when update is exited early


### 0.18.21 (2019-04-26 09:35:00 UTC)

* Change torrent client post process script to be compatible with Dash (tested with Ubuntu 18.04 LTS)


### 0.18.20 (2019-04-23 23:10:00 UTC)

* Add NinjaCentral usenet provider
* Remove Nzb.org usenet provider (r.i.p)
* Remove Milkie torrent provider (last activity > 3 months)
* Fix setting ignore/require words in webapi
* Change handle TVDb api returns None for some shows as 'seriesName'


### 0.18.19 (2019-04-19 02:00:00 UTC)

* Fix season search at provider ETTV
* Change improve IMDb id parsing


### 0.18.18 (2019-03-25 16:45:00 UTC)

* Fix "Search now" under reverse proxy configurations (credit: nojp)


### 0.18.17 (2019-03-17 08:50:00 UTC)

* Fix Cloudflare issue (affects TorrentDay and others)
* Fix provider Blutopia
* Change keep ignored status even when file exists during show update
* Change improve TVDb invalid show detection


### 0.18.16 (2019-02-26 21:15:00 UTC)

* Update UnRar for Windows 5.61 to 5.70
* Fix provider WOP 


### 0.18.15 (2019-02-21 15:30:00 UTC)

* Change improve Zooqle
* Change log bad torrent data
* Change search HorribleSubs without fansub groups
* Remove provider Anizb
* Change improve handling Trakt API response errors with watchlists
* Fix TV info source locked id check


### 0.18.14 (2019-02-11 15:10:00 UTC)

* Fix ETTV provider cache search
* Fix Snowfl provider
* Fix HorribleSubs provider single digit episode search 
* Change TokyoToshokan provider to prefer magnets and ignore invalid nyaa links
* Fix saving duplicate filename extension .nzb and .torrent


### 0.18.13 (2019-02-09 16:00:00 UTC)

* Fix Nyaa provider
* Fix HorribleSubs provider


### 0.18.12 (2019-02-07 03:55:00 UTC)

* Change improve DiskStation 6.2 connectivity and error logging
* Fix TokyoToshokan


### 0.18.11 (2019-02-03 13:50:00 UTC)

* Add hd/sd quality detection for x265 hevc (to use; remove x265 and hevc from global ignore list)
* Add prefer x265/hevc releases over x264 at equal qualities
* Fix EpisodeView Webcal link for proxy use
* Fix UI issue with /api/builder -> SickGear.Episode.SetStatus
* Change provider Rarbg


### 0.18.10 (2019-01-11 14:00:00 UTC)

* Fix using ampersand with find show search input


### 0.18.9 (2019-01-08 01:00:00 UTC)

* Change ensure utf-8 locale for Ubuntu snap
* Change remove non-release group stuff from newnab results
* Add detection of NZBHydra and NZBHydra 2 to config providers
* Remove Torrentz2


### 0.18.8 (2018-12-18 21:00:00 UTC)

* Change first run GUI defaults to enable fanart and episode view as home
* Fix an issue in the Travis CI test system used by GitHub
* Fix potential issue parsing IMDb response
* Update IMDb-pie 5.6.3 (df7411d1) to 5.6.3 (4220e83)


### 0.18.7 (2018-12-14 01:00:00 UTC)

* Fix saving NZBGet priority to Normal
* Change hide "More results" between add show searches


### 0.18.6 (2018-12-12 19:30:00 UTC)

* Change to public IMDb lists is now handled when adding a list
* Change IMDb cards view to feedback when a list has no TV shows
* Change IMDb cards view to include TV Mini Series
* Change add "list more" to list choices on IMDb cards view
* Change IMDb requests to be https


### 0.18.5 (2018-12-10 12:15:00 UTC)

* Change all nzb provider requests to 60s timeout
* Fix encode str to unicode for get_UWRatio
* Fix decode given show in add show as 'utf-8' into unicode
* Change improve UI to account for docker/snap installations
* Fix snap startup permissions issue
* Change providers on first run to be alphabetically listed and grouped usenet, torrent, anime
* Change suppress the redundant first run dateutil zoneinfo warning
* Update CFScrape 1.6.8 (be0a536) to custom 1.9.5 (be0a536)
* Update pyjsparser 2.4.5 (cd5b829) to 2.4.5 (39b468e)
* Update Js2Py 0.43 (c1442f1) to 0.43 (da310bb)
* Change it's the time of year to wear a fluffy hat


### 0.18.4 (2018-12-04 15:45:00 UTC)

* Fix "Test Emby" notifications output when there are not enough API keys for hosts
* Change About page to include current base @ version number
* Change handle when a known season is deleted from indexer but ep data is not deletable locally


### 0.18.3 (2018-12-01 17:35:00 UTC)

* Add Milkie torrent provider


### 0.18.2 (2018-11-30 21:15:00 UTC)

* Remove AlphaReign torrent provider
* Change minimise library update calls to Kodi and Plex


### 0.18.1 (2018-11-28 15:35:00 UTC)

* Fix manual search button on Daily Schedule


### 0.18.0 (2018-11-26 19:30:00 UTC)

* Update Beautiful Soup 4.6.0 (r449) to 4.6.3 (r475)
* Update CacheControl library 0.12.4 (bd94f7e) to 0.12.5 (cd91309)
* Update Certifi 2018.01.18 (e225253) to 2018.08.24 (8be9f89)
* Update dateutil module 2.7.2 (ff03c0f) to 2.7.2 (49690ee)
* Update feedparser 5.2.1 (5646f4c) to 5.2.1 (2b11c80)
* Update profilehooks module 1.10.0 (0ce1e29) to 1.10.1 (fdbf19d)
* Update PySocks 1.6.8 (524ceb4) to 1.6.8 (b687a34)
* Update Requests library 2.15.1 (282b01a) to 2.19.1 (2c6a842)
* Update scandir module 1.6 (c3592ee) to 1.9.0 (9ab3d1f)
* Update SimpleJSON 3.13.2 (6ffddbe) to 3.16.0 (e2a54f7)
* Update Tornado Web Server 5.0.1 (2b2a220a) to 5.1.1 (cc2cf07)
* Update unidecode module 1.0.22 (81f938d) to 1.0.22 (578cdb9)
* Update UnRar for Windows 5.60 to 5.61
* Add idna library 2.7 (0f50bdc)
* Add urllib3 release 1.23 (7c216f4)
* Change if old scandir binary module is installed, fallback to slow Python module and inform user to upgrade binary
* Change site services tester to fall back to http if error with SSL
* Change postprocessor try to use folder name when filename does not contain show name
* Change force redirects in TVMaze API to be https
* Add display first 20 results in "Add show" view with a link to display more
* Add search results sort by Z to A to "Add show" view
* Add search results sort by newest aired to "Add show" view
* Add search results sort by oldest aired to "Add show" view
* Change requirements.txt Cheetah >= 3.1.0
* Add bB torrent provider
* Add Snowfl torrent provider
* Fix manual search button on displayShow and episode view page
* Change feedback result of manual search on the clicked button image/tooltip
* Change reduce browser I/O on displayShow
* Fix displayShow bug where click holding on a season btn and then dragging away leaves 50% white
* Change Show List text "Search Show Name" to "Filter Show Name", and "Reset Search" to "Reset Filter" for clarity
* Change when getting a non-existing folder, add the failed location to log messages
* Change add pulsing effect to warning indicators in navbar
* Add show search ability to menu Shows/"Add show"
* Change simplify options on final step of Add show
* Add quick set suggestion statuses in Episode Status Manager. Helpful for orphan "Snatches", or changes to "Skipped" etc.
* Change DisplayShow manual search button busy animation
* Add history view layouts to "Shows" menu
* Add a current layout indicator to "Shows"/"History" menu item
* Add the five last added shows to "Shows" menu under item "[1/2]"
* Change relabel ui "Episode Schedule" and "Episode View" to "Daily Schedule"
* Change displayShow, move table header sorting chevron images from right side of column to before text
* Change displayShow, move plotinfo from right side of name column to before the episode text
* Fix use correct columns for sorting on displayShow
* Fix sort by episode number on displayShow
* Change add images for manual search finished on displayShow to indicate completed fully (green) or low quality (bronze)
* Change improve image sizes to reduce page overhead
* Fix make release group comparison for proper/repack search case-insensitive


### 0.17.15 (2018-11-24 20:30:00 UTC)

* Fix pruning large watch lists
* Add Ubuntu snap installer


### 0.17.14 (2018-11-15 08:00:00 UTC)

* Change remove required restart of SickGear after changing label or path settings for rTorrent and qBittorrent


### 0.17.13 (2018-11-08 21:12:00 UTC)

* Fix add filter to data used for alternative scene episode numbers
* Change don't enable "Scene numbering" for shows without alternative scene episode numbers
* Change label/summary of editShow/Search/"Scene numbering" to "Editable episode numbers" to improve clarity for its use
* Change improve summary of addShow/Finally/"Scene numbering"
* Change improve displayShow tooltips for editable episode number fields


### 0.17.12 (2018-10-23 19:50:00 UTC)

* Change add text search as default for old newznab without supportedParams caps parameter


### 0.17.11 (2018-10-14 18:43:00 UTC)

* Fix post process "Permission denied" caused by removing the !sync file too early in onTxComplete
* Change onTxComplete copy files logic to mitigate potential issues
* Change bump onTxComplete version to 1.1
* Change onTxComplete supported qBittorrent version is 4.13 and newer
* Change onTxComplete supported uTorrent is 2.2.1
* Add onTxComplete.bat logging to onTxComplete.log
* Fix issue with TVChaosUK


### 0.17.10 (2018-10-05 20:15:00 UTC)

* Change improve log stats for rejected items at torrent providers
* Change when a TVChaosUK response is invalid, wait then retry


### 0.17.9 (2018-10-04 15:40:00 UTC)

* Change improve TVChaosUK


### 0.17.8 (2018-10-02 13:15:00 UTC)

* Fix executing addshow form prematurely


### 0.17.7 (2018-09-26 18:30:00 UTC)

* Fix conflicting chars search with RarBG torrent provider
* Change improve Zooqle search
* Fix saving a nzb and a couple of notifs settings as disabled whose defaults were enabled


### 0.17.6 (2018-09-22 09:45:00 UTC)

* Fix propers search for Xspeeds torrent provider
* Remove BTScene and BitMeTV torrent providers


### 0.17.5 (2018-09-08 13:20:00 UTC)

* Fix error updating shows with certain paths
* Fix getting XEM absolute numbers for show
* Fix IMDb info load for redirected ids
* Fix flags on displayShow (under Linux)
* Change refactor scene numbering
* Change update LimeTorrents icon


### 0.17.4 (2018-09-01 03:00:00 UTC)

* Fix typo


### 0.17.3 (2018-09-01 02:10:00 UTC)

* Fix issue with tvdb response data


### 0.17.2 (2018-08-30 15:06:00 UTC)

* Fix Blutopia, Skytorrents, and SpeedCD torrent providers


### 0.17.1 (2018-08-29 17:37:00 UTC)

* Change replace imdb lib with imdb-pie 5.6.3 (df7411d1)
* Change handle if BTS returns no data
* Change improve hachoir error handling with bad source metadata


### 0.17.0 (2018-08-24 23:40:00 UTC)

* Add ability to set episodes to suggested statuses in Episode Status Manager. Useful for orphaned "Snatches" or to undo
  change to "Skipped", "Ignored", or "Wanted" to a previously known quality
* Change save config values only where reqd. reduces file by up to 75%
* Add 'Map an NZBGet "DestDir"' setting to config/Search/NZB Results tab (select NZBGet)
* Add TVDB, TheXem, and GitHub buttons to page History/Layout "Provider fails" that fetches a site Up/Down report
* Add bubble links to History/Provider fails when more than one provider has failures
* Add "Keep up to x most recent downloads" to Edit Show/Other
* Add "Keep up to x most recent downloads" to Manage/Bulk Change/Edit
* Change append number of downloads to keep to the number of file(s) at Display Show
* Add "Keep up to x most recent downloads" to add show finally step
* Add prune to refreshDir/rescan
* Update Tornado Web Server 5.0.1 (35a538f) to 5.0.1 (2b2a220a)
* Add HDME torrent provider
* Add HorribleSubs torrent provider
* Add ImmortalSeed torrent provider
* Add Xspeeds torrent provider
* Change consolidate provider filters into 'Only allow releases that are'
* Add provider filters, Only allow releases that are ...
  'scene releases (srrDB/predb listed)', 'or contain' text or regex,
  'non scene if no recent search results', 'non scene if no active search results',
  'not scene nuked', and 'nuked if no active search results'
* Change improve tvdb_api performance; remember if episodes are cached and reload show if not and episodes are requested
* Change remove redundant torrent URLs and improve provider loader


### 0.16.23 (2018-08-21 21:00:00 UTC)

* Fix detection of existing files
* Change add sanitize 'imdbid' field in tvdb_api v2
* Change indexer_id in imdb_info (switchIndexer)


### 0.16.22 (2018-08-18 12:30:00 UTC)

* Change TVDB data parsing for gueststars, writers and genre


### 0.16.21 (2018-07-28 14:15:00 UTC)

* Change TorrentDay
* Change TVDB API 2 to version 2.2.0


### 0.16.20 (2018-07-17 14:30:00 UTC)

* Change TorrentDay
* Fix for Emby updater when no folders are returned from API


### 0.16.19 (2018-07-05 18:10:00 UTC)

* Fix Uuid1 Python Bug, add fallback to uuid4 when uuid1 fails with ValueError https://bugs.python.org/issue32502


### 0.16.18 (2018-07-05 14:45:00 UTC)

* Fix Scenetime torrent provider
* Change disable search torrents on first installation


### 0.16.17 (2018-07-01 01:00:00 UTC)

* Update UnRar for Windows 5.50 to 5.60
* Fix API save show paused state and API exception raised when no indexer results


### 0.16.16 (2018-06-09 12:13:00 UTC)

* Fix metadata mediabrowser when no actors
* Add 'vp9' and 'av1' to ignore word list


### 0.16.15 (2018-06-03 21:24:00 UTC)

* Change garbage_name regex


### 0.16.14 (2018-06-01 15:55:00 UTC)

* Change improve IPT and RarBG providers


### 0.16.13 (2018-05-26 17:00:00 UTC)

* Change add blacklog search terms for anime PROPERS
* Fix rare case recovery after a server has been down


### 0.16.12 (2018-05-25 00:40:00 UTC)

* Fix anime parser and anime PROPER level


### 0.16.11 (2018-05-22 00:00:00 UTC)

* Fix SickGear-NG.py media processing script


### 0.16.10 (2018-05-21 23:30:00 UTC)

* Fix importing TV shows with utf8 characters in parent folders on Windows
* Fix utf8 in folders for SickGear-NG.py media processing script, script version bumped 1.5 to 1.6
* Fix incorrect logic mixing seasons
* Remove NMA notifier


### 0.16.9 (2018-05-17 15:30:00 UTC)

* Fix authorisation issue affecting some providers


### 0.16.8 (2018-05-17 02:00:00 UTC)

* Fix changing master id via search method


### 0.16.7 (2018-05-14 02:40:00 UTC)

* Fix name_parser_tests for test_extra_info_no_name


### 0.16.6 (2018-05-14 01:00:00 UTC)

* Change improve tolerance to parse a release title with a badly placed episode name
* Change improve handling tvdb_api data when adding upcoming shows with unfilled data
* Change search only once per cycle for shows with multiple episodes that air on the same day
* Fix SpeedCD


### 0.16.5 (2018-05-07 21:15:00 UTC)

* Fix HTTP 422 error when using Plex Username and Password
* Change how show URLs are made for TV info sources


### 0.16.4 (2018-05-03 12:00:00 UTC)

* Fix PiSexy torrent provider


### 0.16.3 (2018-05-02 13:55:00 UTC)

* Fix issue on displayShow


### 0.16.2 (2018-05-02 00:25:00 UTC)

* Change use copy of showObj for UI to preserve original object structs


### 0.16.1 (2018-05-01 13:20:00 UTC)

* Fix IMDb links to older shows on displayshow and editshow page


### 0.16.0 (2018-04-26 17:10:00 UTC)

* Change search show result 'exists in db' text into a link to display show page
* Change increase namecache size and fix deleting items from it when at capacity
* Change improve security with cross-site request forgery (xsrf) protection on web forms
* Change improve security by sending header flags httponly and secure with cookies
* Change improve security with DNS rebinding prevention, set "Allowed browser hostnames" at config/General/Web Interface
* Change improve test for creating self-signed SSL cert
* Change force restart when switching SSL on/off
* Change disable SSL cert verification for logins in pp-scripts
* Change hachoir targa and mpeg_ts mime parser tags so they validate
* Update backports/ssl_match_hostname 3.5.0.1 (r18) to 3.7.0.1 (r28)
* Update cachecontrol library 0.12.3 (db54c40) to 0.12.4 (bd94f7e)
* Update chardet packages 3.0.4 (9b8c5c2) to 4.0.0 (b3d867a)
* Update dateutil library 2.6.1 (2f3a160) to 2.7.2 (ff03c0f)
* Update feedparser library 5.2.1 (f1dd1bb) to 5.2.1 (5646f4c) - Uses the faster cchardet if installed
* Change Hachoir can't support PY2 so backport their PY3 to prevent a need for system dependent external binaries like mediainfo
* Update html5lib 0.99999999/1.0b9 (1a28d72) to 1.1-dev (e9ef538)
* Update IMDb 5.1 (r907) to 5.2.1dev20171113 (f640595)
* Update jquery.form plugin 3.51.0 to 4.2.2
* Update moment.js 2.17.1 to 2.21.0
* Update profilehooks 1.9.0 (de7d59b) to 1.10.0 (0ce1e29)
* Update Certifi 2017.07.27 (f808089) to 2018.01.18 (e225253)
* Update PySocks 1.6.5 (b4323df) to 1.6.8 (524ceb4)
* Update rarfile 3.0 (3e54b22) to 3.0 (2704344)
* Update Requests library 2.13.0 (fc54869) to 2.15.1 (282b01a)
* Update scandir 1.3 to 1.6 (c3592ee)
* Update SimpleJSON library 3.10.0 (c52efea) to 3.13.2 (6ffddbe)
* Update Six compatibility library 1.10.0 (r433) to 1.11.0 (68112f3)
* Update Tornado Web Server 5.0.1 (35a538f) to 5.1.dev1 (415f453)
* Update unidecode library 0.04.21 (e99b0e3) to 1.0.22 (81f938d)
* Update webencodings 0.5 (3970651) to 0.5.1 (fa2cb5d)
* Update xmltodict library 0.10.2 (375d3a6) to 0.11.0 (79ac9a4)


### 0.15.14 (2018-04-20 12:00:00 UTC)

* Change prefer modern html5lib over old to prevent display show issue on systems that fail to clean libs
* Change add un/pw for cookie support to improve SpeedCD torrent provider
* Change improve handling faults when downloading .torrent files
* Remove TorrentBytes provider
* Change remove redundant log messages for releases never to be cached removing <30% log spam
* Change remove redundant log messages for items not found in cache removing <10% log spam
* Fix marking episodes wanted due to parsing malformed non-anime release name as an anime season pack
* Change speed optimization, compile static name parser regexes once, instead of for every NameParser instance
* Change remove redundant create regexs log messages removing <10% log spam


### 0.15.13 (2018-04-18 13:50:00 UTC)

* Fix API endpoints for `sg.exceptions` and exceptions
* Change improve searching torrent provider BTScene


### 0.15.12 (2018-04-17 14:10:00 UTC)

* Fix ETTV torrent provider


### 0.15.11 (2018-04-16 03:20:00 UTC)

* Fix issue creating xml metadata files
* Change improve searching torrent providers AReign, EZTV, HDB, SkyT, and SCD


### 0.15.10 (2018-04-13 12:10:00 UTC)

* Change accept theTVDB Url in addshow search field
* Change Nzb.org usenet provider add config scene only/nuked
* Change SpeedCD torrent provider improve copy/paste cookie support
* Change BTScene, LimeTorrents, SkyTorrents, Torlock, Torrentz, TPB torrent providers
* Add AlphaReign, EZTV torrent providers


### 0.15.9 (2018-04-07 20:45:00 UTC)

* Fix metadata show not found
* Change when adding a show, display show title instead of '[]'


### 0.15.8 (2018-04-07 00:14:00 UTC)

* Change improve tvinfo source meta handling for cases where server is either down, or no results are returned


### 0.15.7 (2018-04-06 13:30:00 UTC)

* Change improve metadata handler during postprocessing when tvinfo source is down
* Fix Torrentz2 filter spam


### 0.15.6 (2018-04-05 01:20:00 UTC)

* Fix cf algorithm


### 0.15.5 (2018-04-04 21:10:00 UTC)

* Remove GFT torrent provider


### 0.15.4 (2018-04-03 16:10:00 UTC)

* Fix Torrentleech provider


### 0.15.3 (2018-03-28 16:55:00 UTC)

* Fix clicking next and previous show buttons on macOS Safari


### 0.15.2 (2018-03-28 01:45:00 UTC)

* Fix search for wanted when adding new show


### 0.15.1 (2018-03-23 22:30:00 UTC)

* Fix overwriting repack where renamed filename has '-' in title
* Fix Growl display correct message on test notification success + change notification icon


### 0.15.0 (2018-03-22 00:00:00 UTC)

* Add showRSS torrent provider
* Add choice to delete watched episodes from a list of played media at Kodi, Emby, and/or Plex,
  instructions at Shows/History/Layout/"Watched"
* Add installable SickGear Kodi repository containing addon "SickGear Watched State Updater"
* Change add Emby setting for watched state scheduler at Config/Notifications/Emby/"Update watched interval"
* Change add Plex setting for watched state scheduler at Config/Notifications/Plex/"Update watched interval"
* Change add map parent folder setting at Notifications for Emby, Kodi, and Plex
* Add API cmd=sg.updatewatchedstate, instructions for use are linked to in layout "Watched" at /history
* Change history page table filter input values are saved across page refreshes
* Change history page table filter inputs, accept values like "dvd or web" to only display both
* Change history page table filter inputs, press 'ESC' key inside a filter input to reset it
* Add provider activity stats to Shows/History/Layout/ drop down
* Change move provider failures table from Manage/Media Search to Shows/History/Layout/Provider fails
* Change sort provider failures by most recent failure, and with paused providers at the top
* Add SickGear-NZBGet dedicated media processing script, see.. \autoProcessTV\SickGear-NG\INSTALL.txt
* Add non-standard multi episode name parsing e.g. S01E02and03 and 1x02and03and04
* Change overhaul and add API functions
* Change API version... start with 10
* Change set application response header to 'SickGear' + add API version
* Change return timezone (of network) in API
* Add indexer to calls
* Add SickGear Command tip for old SickBeard commands
* Add warning old sickbeard API calls only support tvdb shows
* Add "tvdbid" fallback only for sickbeard calls
* Add listcommands
* Add list of all commands (old + new) in listcommand page at the beginning
* Change hide 'listcommands' command from commands list, since it needs the API builder CSS + is html not json
* Add missing help in webapi
* Add episode info: absolute_number, scene_season, scene_episode, scene_absolute_number
* Add fork to SB command
* Add sg
* Add sg.activatescenenumbering
* Add sg.addrootdir
* Add sg.checkscheduler
* Add sg.deleterootdir
* Add sg.episode
* Add sg.episode.search
* Add sg.episode.setstatus
* Add sg.episode.subtitlesearch
* Add sg.exceptions
* Add sg.forcesearch
* Add sg.future
* Add sg.getdefaults
* Add sg.getindexericon
* Add sg.getindexers to list all indexers
* Add sg.getmessages
* Add sg.getnetworkicon
* Add sg.getrootdirs
* Add sg.getqualities
* Add sg.getqualitystrings
* Add sg.history
* Add sg.history.clear
* Add sg.history.trim
* Add sg.listtraktaccounts
* Add sg.listignorewords
* Add sg.listrequiedwords
* Add sg.logs
* Add sg.pausebacklog
* Add sg.postprocess
* Add sg.ping
* Add sg.restart
* Add sg.searchqueue
* Add sg.searchtv to search all indexers
* Add sg.setexceptions
* Add sg.setignorewords
* Add sg.setrequiredwords
* Add sg.setscenenumber
* Add sg.show
* Add sg.show.addexisting
* Add sg.show.addnew
* Add sg.show.cache
* Add sg.show.delete
* Add sg.show.getbanner
* Add sg.show.getfanart
* Add sg.show.getposter
* Add sg.show.getquality
* Add sg.show.listfanart
* Add sg.show.ratefanart
* Add sg.show.seasonlist
* Add sg.show.seasons
* Add sg.show.setquality
* Add sg.show.stats
* Add sg.show.refresh
* Add sg.show.pause
* Add sg.show.update
* Add sg.shows
* Add sg.shows.browsetrakt
* Add sg.shows.forceupdate
* Add sg.shows.queue
* Add sg.shows.stats
* Change sickbeard to sickgear
* Change sickbeard_call to property
* Change sg.episode.setstatus allow setting of quality
* Change sg.history, history command output
* Change sg.searchtv to list of indexers
* Add uhd4kweb to qualities
* Add upgrade_once to add existing shows
* Add upgrade_once to add new show
* Add upgrade_once to show quality settings (get/set)
* Add 'ids' to Show + Shows
* Add ids to coming eps + get tvdb id from ids
* Add 'status_str' to coming eps
* Add 'local_datetime' to coming eps + runtime
* Add X-Filename response header to getbanner, getposter
* Add X-Fanartname response header for sg.show.getfanart
* Change remove some non-release group stuff from newnab results


### 0.14.9 (2018-03-19 13:10:00 UTC)

* Change remove dead tor caches and stop searching episodes that have a magnet saved
* Change AlphaRatio provider freeleech mode; prevent spoiling user ratio from ambiguous filtered results


### 0.14.8 (2018-03-13 22:00:00 UTC)

* Fix changing status from "Skipped" to "Wanted" in Manage/Episode Status


### 0.14.7 (2018-03-12 21:30:00 UTC)

* Add DrunkenSlug usenet provider
* Fix PiSexy torrent provider


### 0.14.6 (2018-03-05 15:40:00 UTC)

* Fix config/notifications Trakt "inactive" status not displayed when it should be
* Fix saving multiple account "Update collection" selection at config/notifications Trakt


### 0.14.5 (2018-02-23 22:15:00 UTC)

* Remove NZB.is usenet provider
* Remove HD4Free torrent provider
* Fix config/notifications/Pushover priority selector
* Fix sending notification on snatch or download to Kodi/Emby


### 0.14.4 (2018-02-18 23:55:00 UTC)

* Change relax strict mode from subtitle languages and show unknown.png flag for 'Undetermined' subtitle languages
* Add Paramount Network icon


### 0.14.3 (2018-02-13 13:00:00 UTC)

* Change improve thetvdb api response handling


### 0.14.2 (2018-02-07 16:00:00 UTC)

* Change add handling for where requesting disk freespace is denied permission on some Linux distros


### 0.14.1 (2018-02-03 22:40:00 UTC)

* Change terminology around the custom quality selection to improve clarity
* Change restrict changing custom download qualities to reasonable selections
* Add upgrade to quality selections on Add show page and Import existing show page


### 0.14.0 (2018-02-01 02:30:00 UTC)

* Change improve core scheduler logic
* Change improve media process to parse anime format 'Show Name 123 - 001 - Ep 1 name'
* Add free space stat (if obtainable) of parent folder(s) to footer
* Add option "Display disk free" to general config/interface page (default enabled)
* Add a provider error table to page Manage/Media Search
* Add failure handling, skip provider for x hour(s) depending on count of failures
* Add detection of Too Many Requests (Supporting providers UC and BTN)
* Add footer icon button to switch time layouts
* Add performance gains for proper search by integrating it into recent search
* Add the once per day proper finder time to footer, this process catches any propers missed during recent searches
* Add ability to differentiate webdl/rip sources so overwriting propers is always done from the same source (e.g. AMZN)
* Change layout of quality custom to improve clarity
* Change tweak text of SD DVD to include BD/BR
* Change TBy prov add UHD cat


### 0.13.15 (2018-01-26 10:30:00 UTC)

* Fix save on config general


### 0.13.14 (2018-01-25 16:20:00 UTC)

* Add config/general/web interface/send security headers (default enabled)
* Fix usenet_crawler cache mode results
* Fix omgwtf test of invalid auth, issue when enabling propers, and updating cache
* Fix unicode shownames when searching
* Add season specific naming exceptions to nzb + btn


### 0.13.13 (2018-01-19 00:45:00 UTC)

* Fix setting episode status when testing for if it should be deleted
* Restrict setting newly added old episodes to WANTED to the last 90 days, older are set to SKIPPED


### 0.13.12 (2018-01-16 01:10:00 UTC)

* Remove provider TorrentVault


### 0.13.11 (2018-01-15 17:35:00 UTC)

* Fix issue fetching data in a rare case


### 0.13.10 (2018-01-08 17:20:00 UTC)

* Fix "Upgrade once" for wanted qualities


### 0.13.9 (2018-01-02 15:45:00 UTC)

* Fix marking episode as to upgrade


### 0.13.8 (2017-12-27 15:45:00 UTC)

* Fix HD4Free provider


### 0.13.7 (2017-12-27 03:00:00 UTC)

* Add log message for not found on indexer when adding a new show
* Fix upgrade once ARCHIVED setting by postProcessor
* Fix determination of is_first_best_match
* Fix BTScene and Lime
* Add ETTV torrent provider
* Add PotUK torrent provider


### 0.13.6 (2017-12-13 01:50:00 UTC)

* Change improve multi episode release search
* Change improve usage of the optional regex library


### 0.13.5 (2017-12-11 21:45:00 UTC)

* Change delete unused html5lib files that can cause issue with search providers


### 0.13.4 (2017-12-11 16:45:00 UTC)

* Fix MediaBrowser Season##\metadata


### 0.13.3 (2017-12-10 20:30:00 UTC)

* Fix metadata Season Posters and Banners
* Change restore fetching metadata episode thumbs


### 0.13.2 (2017-12-08 19:00:00 UTC)

* Fix tools menu on Chrome mobile browser


### 0.13.1 (2017-12-07 15:30:00 UTC)

* Fix wanted episodes


### 0.13.0 (2017-12-06 12:40:00 UTC)

* Change don't fetch caps for disabled nzb providers
* Change recent search to use centralised title and URL parser for newznab
* Add display unaired season 1 episodes of a new show in regular and pro I view modes
* Change improve page load time when loading images
* Update isotope library 2.2.2 to 3.0.1
* Add lazyload package 3.0.0 (2e318b1)
* Add webencodings 0.5 (3970651) to assist parsing legacy web content
* Change improve add show search results by comparing search term to an additional unidecoded result set
* Change webserver startup to correctly use xheaders in reverse proxy or load balance set-ups
* Update backports_abc 0.4 to 0.5
* Update Beautiful Soup 4.4.0 (r397) to 4.6.0 (r449)
* Update cachecontrol library 0.11.5 to 0.12.3 (db54c40)
* Update Certifi 2015.11.20.1 (385476b) to 2017.07.27 (f808089)
* Update chardet packages 2.3.0 (d7fae98) to 3.0.4 (9b8c5c2)
* Update dateutil library 2.4.2 (d4baf97) to 2.6.1 (2f3a160)
* Update feedparser library 5.2.0 (8c62940) to 5.2.1 (f1dd1bb)
* Update html5lib 0.99999999/1.0b9 (46dae3d) to (1a28d72)
* Update IMDb 5.1dev20160106 to 5.1 (r907)
* Update moment.js 2.15.1 to 2.17.1
* Update PNotify library 2.1.0 to 3.0.0 (175af26)
* Update profilehooks 1.8.2.dev0 (ee3f1a8) to 1.9.0 (de7d59b)
* Update rarfile to 3.0 (3e54b22)
* Update Requests library 2.9.1 (a1c9b84) to 2.13.0 (fc54869)
* Update SimpleJSON library 3.8.1 (6022794) to 3.10.0 (c52efea)
* Update Six compatibility library 1.10.0 (r405) to 1.10.0 (r433)
* Update socks from SocksiPy 1.0 to PySocks 1.6.5 (b4323df)
* Update Tornado Web Server 4.5.dev1 (92f29b8) to 4.5.1 (79b2683)
* Update unidecode library 0.04.18 to 0.04.21 (e99b0e3)
* Update xmltodict library 0.9.2 (eac0031) to 0.10.2 (375d3a6)
* Update Bootstrap 3.2.0 to 3.3.7
* Update Bootstrap Hover Dropdown 2.0.11 to 2.2.1
* Update imagesloaded 3.1.8 to 4.1.1
* Update jquery.cookie 1.0 (21349d9) to JS-Cookie 2.1.3 (c1aa987)
* Update jquery.cookiejar 1.0.1 to 1.0.2
* Update jQuery JSON 2.2 (c908771) to 2.6 (2339804)
* Update jquery.form plugin 3.35.0 to 3.51.0 (6bf24a5)
* Update jQuery SelectBoxes 2.2.4 to 2.2.6
* Update jquery-tokeninput 1.60 to 1.62 (9c36e19)
* Update jQuery-UI 1.10.4 to 1.12.1 - minimum supported IE is 8
* Update jQuery UI Touch Punch 0.2.2 to 0.2.3
* Update qTip 2.2.1 to 2.2.2
* Update tablesorter 2.17.7 to 2.28.5
* Update jQuery 1.8.3 to 2.2.4
* Add one time run to start up that deletes troublemaking compiled files
* Fix reload of homepage after restart in some browsers
* Add detection of '1080p Remux' releases as fullhdbluray
* Add "Perform search tasks" to Config/Media Providers/Options
* Change improve clarity of enabled providers on Config/Media Providers
* Add option to limit WebDL propers to original release group under Config/Search/Media Search
* Change add IPv4 config option when enabling IPv6.
* Add autoProcessTV/onTxComplete.bat to improve Windows clients Deluge, qBittorrent, Transmission, and uTorrent
* Add Blutopia torrent provider
* Add MagnetDL torrent provider
* Add SceneHD torrent provider
* Add Skytorrents torrent provider
* Add TorrentVault torrent provider
* Add WorldOfP2P torrent provider
* Change do not have shows checked by default on import page. To re-enable import shows checked by default,
  1) On config page 'Save' 2) Stop SG 3) Find 'import_default_checked_shows' in config.ini and set '1' 4) Start SG
* Add Nyaa (.si) torrent provider
* Add Trakt watchlist to Add show/Trakt Cards
* Change revoke application access at Trakt when account is deleted in SG
* Add persistent hide/unhide cards to Add show/Trakt and Add show/IMDb Cards
* Change simplify dropdowns at all Add show/Cards
* Change cosmetic title on shutdown
* Change use TVDb API v2
* Change improve search for PROPERS
* Change catch show update task errors
* Change simplify and update FreeBSD init script
* Change only use newznab Api key if needed
* Change editshow saving empty scene exceptions
* Change improve TVDB data handling
* Change improve media processing by using more snatch history data
* Change show update, don't delete any ep in DB if eps are not returned from indexer
* Change prevent unneeded error message during show update
* Change improve performance, don't fetch episode list when retrieving a show image
* Change don't remove episodes from DB with status: SNATCHED, SNATCHED_PROPER, SNATCHED_BEST, DOWNLOADED, ARCHIVED, IGNORED
* Change add additional episode removal protections for TVDb_api v2
* Change filter SKIPPED items from episode view
* Change improve clarity of various error message by including relevant show name
* Change extend WEB PROPER release group check to ignore SD releases
* Change increase performance by reducing TVDb API requests with a global token
* Change make indexer lookup optional in NameParser, and deactivate during searches
* Change improve newnab autoselect categories
* Change add nzb.org BoxSD and BoxHD categories
* Change post processor, ignore symlinks found in process_dir
* Change file modify date of episodes older than 1970 can be changed to airdate, log warning on set fail
* Add new parameter 'poster' to indexer api
* Add optional tvdb_api load season image: lINDEXER_API_PARMS['seasons'] = True
* Add optional tvdb_api load season wide image: lINDEXER_API_PARMS['seasonwides'] = True
* Add Fuzzywuzzy 0.15.1 to sort search results
* Change remove search results filtering from tv info source
* Change suppress startup warnings for Fuzzywuzzy and Cheetah libs
* Change show search, add options to choose order of search results
* Add option to sort search results by 'A to Z' or 'First aired'
* Add option to sort search results by 'Relevancy' using Fuzzywuzzy lib
* Change search result anchor text uses SORT_ARTICLE setting for display
* Change existing shows in DB are no longer selectable in result list
* Change add image to search result item hover over
* Change improve image load speed on browse Trakt/IMDb/AniDB pages
* Add a changeable master Show ID when show no longer found at TV info source due to an ID change
* Add guiding links to assist user to change TV Info Source ID
* Add "Shows with abandoned master IDs" to Manage/Show Processes Page to link shows that can have their show IDs
  adjusted in order to sustain TV info updates
* Add "Shows from defunct TV info sources" to Manage/Show Processes page to link shows that can be switched to a
  different default TV info source
* Add shows not found at a TV info source for over 7 days will only be retried once a week
* Change prevent showing 'Mark download as bad and retry?' dialog when status doesn't require it
* Add warn icon indicator of abandoned IDs to "Manage" menu bar and "Manage/Show Processes" menu item
* Add shows that have no replacement ID can be ignored at "Manage/Show Processes", the menu bar warn icon hides if all are ignored
* Change FreeBSD initscript to use command_interpreter
* Add Slack notifier to Notifications config/Social
* Change allow Cheetah template engine version 2 and newer
* Change improve handling of relative download links from providers
* Change enable TorrentBytes provider
* Change after SG is updated, don't attempt to send a Plex client notifications if there is no client host set
* Add file name to possible names in history lookup media processing
* Add garbage name handling to name parser
* Change overhaul Notifications, add Notifier Factory and DRY refactoring
* Notifiers are now loaded into memory on demand
* Add bubble links to Notifications config tabs
* Add Discordapp notifier to Notifications config/Social
* Add Gitter notifier to Notifications config/Social
* Change order of notifiers in Notifications config tabs
* Remove Pushalot notifier
* Remove XBMC notifier
* Change a link to include webroot for "plot overview for this ended show"
* Change Bulk Changes and Notifications save to be web_root setting aware
* Change subtitle addons no longer need to be saved before Search Subtitles is enabled as a
  forbidden action to reuse an exited FindSubtitles thread is no longer attempted
* Fix tools menu not opening for some browsers
* Change overhaul handling of PROPERS/REPACKS/REAL
* Add restriction to allow only same release group for repacks
* Change try all episode names with 'real', 'repack', 'proper'
* Add tip to search settings/media search about improved matching with optional regex library
* Change use value of "Update shows during hour" in General Settings straight after it is saved instead of after restart
* Change add tips for what to use for Growl notifications on Windows
* Change if a newly added show is not found on indexer, remove already created empty folder
* Change parse 1080p Bluray AVC/VC1 to a quality instead of unknown
* Add quality tag to archived items, improve displayShow/"Change selected episodes to"
* Use to prevent "Update to" on those select episodes while preserving the downloaded quality
* Change group "Downloaded" status qualities into one section
* Add "Downloaded/with archived quality" to set shows as downloaded using quality of archived status
* Add "Archived with/downloaded quality" to set shows as archived using quality of downloaded status
* Add "Archived with/default (min. initial quality of show here)"
* Change when settings/Post Processing/File Handling/Status of removed episodes/Set Archived is enabled, set status and quality accordingly
* Add downloaded and archived statuses to Manage/Episode Status
* Add quality pills to Manage/Episode Status
* Change Manage/Episode Status season output format to be more readable


### 0.12.37 (2017-11-12 10:35:00 UTC)

* Change improve .nzb handling


### 0.12.36 (2017-11-01 11:45:00 UTC)

* Change qBittorent to handle the change to its API success/fail response


### 0.12.35 (2017-10-27 20:30:00 UTC)

* Change and add some network logos


### 0.12.34 (2017-10-25 15:20:00 UTC)

* Change improve TVChaos parser


### 0.12.33 (2017-10-12 13:00:00 UTC)

* Change improve handling of torrent auth failures


### 0.12.32 (2017-10-11 02:05:00 UTC)

* Change improve PA torrent access


### 0.12.31 (2017-10-06 22:30:00 UTC)

* Change improve handling of connection failures for metadata during media processing


### 0.12.30 (2017-09-29 00:20:00 UTC)

* Fix Media Providers/Custom Newznab tab action 'Delete' then 'Save Changes'
* Fix enforce value API expects for paused show flag


### 0.12.29 (2017-09-17 09:00:00 UTC)

* Fix provider nCore
* Change .torrent checker due to files created with qB 3.3.16 (affects nCore and NBL)


### 0.12.28 (2017-08-26 18:15:00 UTC)

* Change prevent indexer specific release name parts from fudging search logic


### 0.12.27 (2017-08-22 19:00:00 UTC)

* Update to UnRar 5.50 release


### 0.12.26 (2017-08-20 13:05:00 UTC)

* Fix infinite loop loading network_timezones
* Change add optional "stack_size" setting as integer to config.ini under "General" stanza
* Change prevent too many retries when loading network timezones, conversions, and zoneinfo in a short time
* Update to UnRar 5.50 beta 6


### 0.12.25 (2017-06-19 23:35:00 UTC)

* Remove provider SceneAccess


### 0.12.24 (2017-07-31 20:42:00 UTC)

* Fix copy post process method on posix


### 0.12.23 (2017-07-18 16:55:00 UTC)

* Remove obsolete tvrage_api lib


### 0.12.22 (2017-07-13 20:20:00 UTC)

* Fix "Server failed to return anything useful" when should be using cached .torrent file
* Fix displayShow 'Unaired' episode rows change state where appropriate
* Change displayShow to stop requiring an airdate for checkboxes


### 0.12.21 (2017-06-19 23:35:00 UTC)

* Change provider Bit-HDTV user/pass to cookie


### 0.12.20 (2017-06-14 22:00:00 UTC)

* Change send info now required by qBittorrent 3.13+ clients


### 0.12.19 (2017-05-20 10:30:00 UTC)

* Remove provider Freshon.tv


### 0.12.18 (2017-05-15 23:00:00 UTC)

* Change thexem, remove tvrage from xem


### 0.12.17 (2017-05-15 22:10:00 UTC)

* Remove provider ExtraTorrent
* Change thexem tvrage mappings are deprecated, data fetch disabled


### 0.12.16 (2017-05-05 16:40:00 UTC)

* Fix multiple SpeedCD cookie


### 0.12.15 (2017-05-04 00:40:00 UTC)

* Remove provider Nyaa
* Change improve RSS validation (particularly for anime)
* Change improve support for legacy magnet encoding


### 0.12.14 (2017-05-02 17:10:00 UTC)

* Change provider Transmithe.net is now Nebulance


### 0.12.13 (2017-04-23 18:50:00 UTC)

* Change add filter for thetvdb show overview
* Change remove SpeedCD 'inspeed_uid' cookie requirement


### 0.12.12 (2017-03-30 03:15:00 UTC)

* Change search of SpeedCD, TVChaos and parse of TorrentDay


### 0.12.11 (2017-03-17 02:00:00 UTC)

* Change SpeedCD to cookie auth as username/password is not reliable
* Change Usenet-Crawler media provider icon


### 0.12.10 (2017-03-12 16:00:00 UTC)

* Change refactor client for Deluge 1.3.14 compatibility
* Change ensure IPT authentication is valid before use


### 0.12.9 (2017-02-24 18:40:00 UTC)

* Fix issue saving custom NewznabProviders


### 0.12.8 (2017-02-19 13:50:00 UTC)

* Change BTN API hostname


### 0.12.7 (2017-02-17 15:00:00 UTC)

* Change accept lists in JSON responses
* Change do not log error for empty BTN un/pw in most cases
* Change BTN to only try API once when doing alternative name searches
* Change when API fails, warn users as a tip that they can configure un/pw


### 0.12.6 (2017-02-17 03:48:00 UTC)

* Change skip episodes that have no wanted qualities
* Change download picked .nzb file on demand and not before
* Change improve provider title processing
* Change improve handling erroneous JSON responses
* Change improve find show with unicode characters
* Change improve results for providers Omgwtf, SpeedCD, Transmithenet, Zoogle
* Change validate .torrent files that contain optional header data
* Fix case where an episode status was not restored on failure
* Add raise log error if no wanted qualities are found
* Change add un/pw to Config/Media providers/Options for BTN API graceful fallback (can remove Api key for security)
* Change only download torrent once when using blackhole
* Add Cloudflare module 1.6.8 (be0a536) to handle specific CF connections
* Add Js2Py 0.43 (c1442f1) Cloudflare dependency
* Add pyjsparser 2.4.5 (cd5b829) Js2Py dependency
* Remove Torrentshack


### 0.12.5 (2017-01-16 16:22:00 UTC)

* Change TD search URL
* Fix saving Media Providers when either Search NZBs/Torrents is disabled


### 0.12.4 (2016-12-31 00:50:00 UTC)

* Remove Wombles nzb provider


### 0.12.3 (2016-12-27 15:20:00 UTC)

* Add UK date format handling to name parser


### 0.12.2 (2016-12-20 16:00:00 UTC)

* Change Rarbg and IPT urls


### 0.12.1 (2016-12-19 12:00:00 UTC)

* Fix image scan log for show titles that contain "%"


### 0.12.0 (2016-12-19 03:00:00 UTC)

* Add strict Python version check (equal to, or higher than 2.7.9 and less than 3.0), **exit** if incorrect version
* Update unidecode library 0.04.11 to 0.04.18 (fd57cbf)
* Update xmltodict library 0.9.2 (579a005) to 0.9.2 (eac0031)
* Update Tornado Web Server 4.3.dev1 (1b6157d) to 4.5.dev1 (92f29b8)
* Update change to suppress reporting of Tornado exception error 1 to updated package (ref:hacks.txt)
* Change API response header for JSON content type and the return of JSONP data
* Remove redundant MultipartPostHandler
* Update Beautiful Soup 4.4.0 (r390) to 4.4.0 (r397)
* Update backports/ssl_match_hostname 3.4.0.2 to 3.5.0.1 (r18)
* Update cachecontrol library 0.11.2 to 0.11.5
* Update Certifi to 2015.11.20.1 (385476b)
* Update chardet packages 2.3.0 (26982c5) to 2.3.0 (d7fae98)
* Update dateutil library 2.4.2 (083f666) to 2.4.2 (d4baf97)
* Update Hachoir library 1.3.4 (r1383) to 1.3.4 (r1435)
* Update html5lib 0.999 to 0.99999999/1.0b9 (46dae3d)
* Update IMDb 5.0 to 5.1dev20160106
* Update moment.js 2.6 to 2.15.1
* Update PNotify library 2.0.1 to 2.1.0
* Update profilehooks 1.4 to 1.8.2.dev0 (ee3f1a8)
* Update Requests library 2.7.0 (5d6d1bc) to 2.9.1 (a1c9b84)
* Update SimpleJSON library 3.8.0 (a37a9bd) to 3.8.1 (6022794)
* Update Six compatibility library 1.9.0 (r400) to 1.10.0 (r405)
* Add backports_abc 0.4
* Add singledispatch 3.4.0.3
* Change refactor email notifier
* Change emails to Unicode aware
* Add force episode recent search to API
* Change process episodes with utf8 dir and nzb names, handle failed episodes without a dir, add log output streaming
* Change move dateutil-zoneinfo.tar.gz file to data files /cache
* Change handle all Hachoir library parser errors and replace its Unicode enforcement
* Allow episode status "Skipped" to be changed to "Downloaded"
* Allow "Skipped" marked episode files to be set "Unknown" quality
* Add CPU throttling preset "Disabled" to config/General/Advanced Settings
* Change overhaul Kodi notifier and tidy up config/notification/KodiNotifier ui
* Add passthru of param "post_json" to Requests() "json" in helpers.getURL
* Add search show Name to Show List Layout: Poster
* Change indicate when not sorting with article by dimming ("The", "A", "An") on Show List, Episode, History,
  Bulk Change, Add with Browse and from Existing views
* Add Emby notifier to config/Notifications
* Use a subprocess and cp for copying files on posix systems to preserve file metadata
* Fix alternative unicode show names from breaking search
* Change show update, set shows with newly added airdate or existing episodes with future or never dates, to "Wanted"
* Fix rare NameParser case where numeric episode name was parsed as episode number
* Change improve management of Transmission config/Search/Torrent Search "Downloaded files location"
* Add network logos ABC News 24 and Chiller
* Update network logos to their current logo
* Remove redundant Adult Swim logos
* Add scene qualities WEB.h264 to SDTV, 720p.WEB.h264 to WEB DL 720p, and 1080p.WEB.h264 to WEB DL 1080p
* Change improve handling when provider PiSexy is missing expected data
* Change Show List second level sort criteria
* Change Show List sort Next Ep, and restore sort on Downloads
* Add sort by quality to Poster layout
* Change +n snatches to links on all Show List layouts
* Change adding show processing to be the highest priority
* Use timezones to check unaired status during show update/adding
* Fix syntax error causing renamer to error out
* Change storing metadata nfo vars from int to strings to resolve lxml type exceptions that don't occur with etree
* Add visual indicator for upcoming or started shows on Add Browse Shows
* Add IMDb Watchlists to 'View' drop down on the 'Add from IMDb' page
* Add 5 decades of 'IMDb Popular' selections to 'View' drop down on 'Add from... Browse Shows'
* Add 'Other Services' to 'View' drop down on 'Add from... Browse Shows'
* Add enable, disable and delete public IMDb watchlists to Config/General/Interface with a default 'SickGear' list
* Change ensure English data from IMDb
* Change prevent duplicate show ids from presenting items on 'Add from... Browse Shows'
* Change add 'nocache' kwarg to helpers.getURL to facilitate non-cached requests
* Change instantly use saved value from Search Settings/Episode Search/"Check propers every" instead of after a restart
* Change include OSError system messages in file system failure logs during post process
* Fix find associated meta files to prevent orphan episode images
* Add HD4Free torrent provider
* Change validate and improve specific Torrent provider connections, IPT, SCC, TPB, TB, TD, TT
* Change refactor cache for torrent providers to reduce code
* Change improve search category selection BMTV, FSH, FF, TB
* Change identify more SD release qualities
* Change update SpeedCD, MoreThan, TVChaosuk
* Change only create threads for providers needing a recent search instead of for all enabled
* Add 4489 as experimental value to "Recent search frequency" to use provider freqs instead of fixed width for all
* Change remove some logging cruft
* Fix media processing "Force already processed" processing only the first of multiple files
* Add FileList torrent provider
* Add provider Anizb
* Change TorrentDay to use its 2.x interface
* Add button 'Discover' Emby server to notifications
* Add Bit-HDTV torrent provider
* Add PrivateHD torrent provider
* Add Zooqle torrent provider
* Add 2160p UHD 4K WEB quality
* Add DigitalHive torrent provider
* Add RevTT torrent provider
* Add PTF torrent provider
* Add Fano torrent provider
* Add BTScene torrent provider
* Add Extratorrent provider
* Add Limetorrents provider
* Add HD-Torrents provider
* Add nCore torrent provider
* Add TorLock provider
* Add Torrentz2 provider
* Add freeleech options to fano, freshon, hdspace, phd, ptf providers
* Change SceneTime to cookie auth
* Change improve parser tolerance for torrent providers
* Change disable TorrentBytes provider, over 90s for a response is not good
* Remove Usenet-Crawler provider
* Change CPU throttling on General Config/Advanced to "Disabled" by default for new installs
* Change provider OMGWTFNZBS api url and auto reject nuked releases
* Change Search Provider page to load torrent settings only when Search torrents is enabled in Search Settings
* Add "Order" table column and list failed from newest to oldest wherever possible on Manage Failed Downloads
* Add number of items shown to Manage Failed Downloads table footer and indicate if number of shown items is limited
* Add sorting to "Provider" column and fix sorting of "Remove" column on Manage Failed Downloads
* Fix "Limit" drop down on Manage Failed Downloads
* Change nzbs.org anime search category and fix newznab anime backlog search
* Change improve nzbgeek search response
* Change use query search at 6box (id search fails)
* Change "Add New Show" results sorted newest show to oldest from top
* Change add show genre, network, and overview to "Add New Show" results
* Change improve highlight of shows found in database in "Add New Show" results
* Change use a full first aired date where available in "Add New Show" results
* Change prevent duplicate results in "Add New Show"
* Add qBitTorrent to Search Settings/Torrent Search
* Add "Test NZBGet" client to Search Settings/NZB Search/NZBGet
* Change include x265 category when searching IPT provider
* Change init.systemd to use python2 binary and recommended installation paths
* Change improve handling of SIGINT CTRL+C, SIGINT CTRL+BREAK(Windows) and SIGTERM
* Change add three IPTorrents fallback urls
* Change remove one dead and add three fallback magnet torcaches for blackhole use
* Change increase delay between requests to nnab servers to over 2 seconds
* Change set Specials to status "Skipped" not "Wanted" during show updates
* Change improve debug log message for CloudFlare response that indicate website is offline
* Add handling for 'part' numbered new releases and also for specific existing 'part' numbered releases
* Add detection of password protected rars with config/Post Processing/'Unpack downloads' enabled
* Change post process to clean up filenames with config/Post Processing/'Unpack downloads' enabled
* Change post process to join incrementally named (i.e. file.001 to file.nnn) split files
* Change replace unrar2 lib with rarfile 3.0 and UnRAR.exe 5.40 freeware
* Change post process "Copy" to delete redundant files after use
* Add indicator for public access media providers
* Change improve probability selecting most seeded release
* Change add the TorrentDay x265 category to search
* Add smart logic to reduce api hits to newznab server types and improve how nzbs are downloaded
* Add newznab smart logic to avoid missing releases when there are a great many recent releases
* Change improve performance by using newznab server advertised capabilities
* Change config/providers newznab to display only non-default categories
* Change use scene season for wanted segment in backlog if show is scene numbering
* Change combine Media Search / Backlog Search / Limited and Full to Force
* Change consolidate limited and full backlog
* Change config / Search / Backlog search frequency to instead spread backlog searches over a number of days
* Change migrate minimum used value for search frequency into new minimum 7 for search spread
* Change restrict nzb providers to 1 backlog batch run per day
* Add to Config/Search/Unaired episodes/Allow episodes that are released early
* Add to Config/Search/Unaired episodes/Use specific api requests to search for early episode releases
* Add use related ids for newznab searches to increase search efficiency
* Add periodic update of related show ids
* Change terminology Edit Show/"Post processing" tab name to "Other"
* Add advanced feature "Related show IDs" to Edit Show/Other used for finding episodes and TV info
* Add search info source image links to those that have zero id under Edit Show/Other/"Related show IDs"
* Add "set master" button to Edit Show/Other/"Related show IDs" for info source that can be changed
* Change displayShow terminology "Indexers" to "Links" to cover internal and web links
* Change add related show info sources on displayShow page
* Change don't display "temporarily" defunct TVRage image link on displayShow pages unless it is master info source
* Change if a defunct info source is the master of a show then present a link on displayShow to edit related show IDs
* Change simplify the next backlog search run time display in the page footer
* Change try ssl when fetching data thetvdb, imdb, trakt, scene exception
* Change improve reliability to Trakt notifier by using show related id support
* Change improve config/providers newznab categories layout
* Change show loaded log message at start up and include info source
* Change if episode has no airdate then set status to unaired (was skipped)
* Fix only replace initial quality releases from the upgrade to list
* Change optimise TheTVDB processes, 40% to 66% saved adding new and existing shows, 40% to 50% saved per show update
* Change improve shows with more episodes gain the largest reductions in time spent processing
* Change when using "Add new show" reduce search time-outs
* Change always allow incomplete show data
* Remove redundant config/general/"Allow incomplete show data"
* Fix status reset of a snatched, downloaded, or archived episode when its date is set to never (no date) on the info
  source and there is no media file
* Change only show unaired episodes on Manage/Backlog Overview and Manage/Episode Status where relevant
* Change locally cache Trakt/IMDb/Anime show cards
* Change allow pp to replace files with a "repack" or "proper" of same quality
* Fix ensure downloaded eps are not shown on episode view
* Fix allow propers to pp when show marked upgrade once
* Fix never set episodes without airdate to wanted
* Change improve getting the local timezone information
* Change hachoir_parser to close input stream if no parser is found e.g. due to file corruption
* Change improve fault tolerance of Hachoir jpeg parser
* Change reduce time taken to parse avi RIFF metadata during media processing and other times
* Change avi metadata extraction is more fault-tolerant and the chance of hanging due to corrupt avi files is reduced
* Change fuzzyMoment to handle air dates before ~1970 on display show page
* Change limit availability of fuzzy date functions on General Config/Interface to English locale systems
* Add Plex notifications secure connect where available (PMS 1.1.4.2757 and newer with username and password)
* Add if all torrent caches fail, save magnets from RARBG and TPB as files for clients (or plugins) that now support it
* Add advice to logs if all caches fail to switch to direct client connect instead of the basic blackhole method
* Add search setting "Disable auto full backlog"
* Change improve performance and reduce start up time
* Fix button "Checkout branch" when stuck on disabled
* Add 'Download Log' to 'Logs & Errors' page
* Change consolidate shutdown with restart, improve systemd support, bring order to on-init globals
* Change speed improvement in finding needed categories/qualities (sd, hd, uhd)
* Change add guidance when using the "unknown" quality selection
* Change prevent browser auto completing password fields on config pages
* Change refresh page when torrent providers are enabled/disabled
* Change only display Search Settings/"Usenet retention" if Search NZBs is enabled
* Change sab API request to prevent naming mismatch
* Change update rTorrent systems
* Change logger to properly cleanup used resources
* Add fanart to Episodes View, Display Show, and Edit Show page
* Add path used for fanart images <Cache Dir>/images/fanart (<Cache Dir> value on Help page)
* Add populate images when the daily show updater is run with default maximum 3 images per show
* Change force full update in a show will replace existing images with new
* Add "Maximum fanart image files per show to cache" to config General/Interface
* Add fanart livepanel to lower right of Episodes View and Display Show page
* Add highlight panel red on Episodes view until button is clicked a few times
* Add flick through multiple background images on Episodes View and Display Show page
* Add persistent move poster image to right hand side or hide on Display Show page (multi-click the eye)
* Add persistent translucency of background images on Episodes View and Display Show page
* Add persistent fanart rating to avoid art completely, random display, random from a group, or display fave always
* Add persistent views of the show detail on Display Show page
* Add persistent views on Episodes View
* Add persistent button to collapse and expand card images on Episode View/Layout daybyday
* Add non-persistent "Open gear" and "Backart only" image views to Episodes View and Display Show page
* Add "smart" selection of fanart image to display on Episode view
* Change insert [!] and change text shade of ended shows in drop down show list on Display Show page
* Change button graphic for next and previous show of show list on Display Show page
* Add logic to hide some livepanel buttons until artwork becomes available or in other circumstances
* Add "(Ended)" where appropriate to show title on Display Show page
* Change use tense for label "Airs" or "Aired" depending on if show ended
* Change display "No files" instead of "0 files" and "Upgrade once" instead of "End upgrade on first match"
* Add persistent button to the newest season to "Show all" episodes
* Add persistent button to all shown seasons to "Hide most" episodes
* Add button to older seasons to toggle "Show Season n" or "Show Specials" with "Hide..." episodes
* Add season level status counts next to each season header on display show page
* Add sorting to season table headers on display show page
* Add filename and size to quality badge on display show page, removed its redundant "downloaded" text
* Remove redundant "Add show" buttons
* Change combine the NFO and TBN columns into a single Meta column
* Change reduce screen estate used by episode numbers columns
* Change improve clarity of text on Add Show page
* Change rename Edit show/"Post-Processing" tab to "Other"
* Add "Reset fanart ratings" to show Edit/Other tab
* Add fanart keys guide to show Edit/Other tab
* Change add placeholder tip to "Alternative release name(s)" on show Edit
* Change add placeholder tip to search box on shows Search
* Change hide Anime tips on show Edit when selecting its mutually exclusive options
* Change label "End upgrade on first match" to "Upgrade once" on show Edit
* Change improve performance rendering displayShow
* Add total episodes to start of show description (excludes specials if those are hidden)
* Add "Add show" actions i.e. "Search", "Trakt cards", "IMDb cards", and "Anime" to Shows menu
* Add "Import (existing)" action to Tools menu
* Change SD quality from red to dark green, 2160p UHD 4K is red
* Change relocate the functions of Logs & Errors to the right side Tools menu -> View Log File
* Add warning indicator to the Tools menu in different colour depending on error count (green through red)
* Change View Log error item output from reversed to natural order
* Change View Log File add a typeface and some colour to improve readability
* Change View Log File/Errors only display "Clear Errors" button when there are errors to clear
* Change improve performance of View Log File
* Change fanart images to not use cache as cache is not required
* Change rename "Manual Post-Processing" menu item to "Process Media"
* Change rename "Search Providers" -> "Media Providers"
* Change rename "Manage Searches" -> "Media Search"
* Change rename "Episode Status Management" -> "Episode Status"
* Change rename "Mass Update" -> "Bulk Change"
* Change indicate default home on "Shows Menu"
* Change relocate "Episodes" menu to "Shows"/"Episode Schedule"
* Change relocate "History" menu to "Shows"/"History"
* Change remove restart/shutdown buttons from "Show List"
* Change remove superfluous buttons from all submenus


### 0.11.16 (2016-10-16 17:30:00 UTC)

* Change ensure a cache.db table does exist on migration


### 0.11.15 (2016-09-13 19:50:00 UTC)

* Add rollback capability to undo database changes made during tests


### 0.11.14 (2016-07-25 03:10:00 UTC)

* Fix BeyondHD torrent provider


### 0.11.13 (2016-07-21 20:30:00 UTC)

* Remove KAT torrent provider


### 0.11.12 (2016-06-20 02:20:00 UTC)

* Change improve importing show list sickbeard.db files


### 0.11.11 (2016-04-05 19:20:00 UTC)

* Add support for SD mkv container


### 0.11.10 (2016-03-17 19:00:00 UTC)

* Fix dbs that should not have been imported to work


### 0.11.9 (2016-03-17 12:30:00 UTC)

* Fix for import of very rare db structure


### 0.11.8 (2016-03-16 12:50:00 UTC)

* Fix ensures internal buffer of a downloaded file is written to disk


### 0.11.7 (2016-03-06 12:30:00 UTC)

* Fix Torrenting provider


### 0.11.6 (2016-02-18 23:10:00 UTC)

* Fix saving config General/Interface/Date style (save again to repopulate blank dates on the Showlist view)


### 0.11.5 (2016-02-01 19:40:00 UTC)

* Fix refresh handling of Skipped and Ignored items
* Fix issue entering scene numbers


### 0.11.4 (2016-01-31 11:30:00 UTC)

* Fix issue setting some custom name patterns on the "Config/Post Processing/Episode Naming" tab
* Remove Strike torrent provider
* Add network icons


### 0.11.3 (2016-01-16 20:00:00 UTC)

* Fix Search Settings display fail
* Add Audience, Channel 5 (UK), Five US, Fox Channel, FreeForm, Global, HBO Canada, Keshet, More4, Rooster Teeth, TF1,
  Toon Disney, WE tv, XBox Video
* Change BET network logo
* Change provider TB icon
* Delete 3fm and redundant network logo


### 0.11.2 (2016-01-14 21:10:00 UTC)

* Fix issue with "Add Existing Shows" on new installations


### 0.11.1 (2016-01-12 22:20:00 UTC)

* Fix handling non-numeric IMDb popular ratings


### 0.11.0 (2016-01-10 22:30:00 UTC)

* Change to only refresh scene exception data for shows that need it
* Change reduce aggressive use of scene numbering that was overriding user preference where not needed
* Change set "Scene numbering" checkbox and add text to the label tip in third step of add "New Show" if scene numbers
  are found for the selected show in the search results of the first step
* Change label text on edit show page to highlight when manual numbering and scene numbers are available
* Fix disabling "Scene numbering" of step three in add "New Show" was ignored when scene episode number mappings exist
* Fix don't use scene episode number mappings everywhere when "Scene numbering" is disabled for a show
* Fix width of legend underlining on the third step used to bring other display elements into alignment
* Change when downloading magnet or nzb files, verify the file in cache dir and then move to blackhole
* Fix small cosmetic issue to correctly display "full backlog" date
* Add search crawler exclusions
* Fix saving default show list group on add new show options page
* Remove legacy anime split home option from anime settings tab (new option located in general/interface tab)
* Remove "Manage Torrents"
* Update Beautiful Soup 4.3.2 to 4.4.0 (r390)
* Update dateutil library to 2.4.2 (083f666)
* Update chardet packages to 2.3.0 (26982c5)
* Update Hachoir library 1.3.3 to 1.3.4 (r1383)
* Change configure quiet option in Hachoir to suppress warnings (add ref:hacks.txt)
* Add parse media content to determine quality before making final assumptions during re-scan, update, pp
* Add a postprocess folder name validation
* Update Requests library to 2.7.0 (5d6d1bc)
* Update SimpleJSON library 3.7.3 to 3.8.0 (a37a9bd)
* Update Tornado Web Server 4.2 to 4.3.dev1 (1b6157d)
* Update isotope library 2.0.1 to 2.2.2
* Update change to suppress reporting of Tornado exception error 1 to updated package (ref:hacks.txt)
* Update fix for API response header for JSON content type and the return of JSONP data to updated package (ref:hacks.txt)
* Update TvDB API library 1.09 with changes up to (35732c9) and some pep8 and code cleanups
* Fix media processing season pack folders
* Fix saving torrent provider option "Seed until ratio" after recent refactor
* Change white text in light theme on Manage / Episode Status Management page to black for better readability
* Change displayShow page episode colours when a minimum quality is met with "Upgrade once"
* Add seed time per provider for torrent clients that support seed time per torrent, i.e. currently only uTorrent
* Remove seed time display for Transmission in config/Torrent Search page because the torrent client doesn't support it
* Add PreToMe torrent provider
* Add SceneTime torrent provider
* Change TtN provider to parse new layout
* Improve recognition of SD quality
* Fix halting in mid-flow of Add Existing Show which resulted in failure to scan statuses and filesizes
* Change default de-referrer url to blank
* Change javascript urls in templates to allow proper caching
* Change downloads to prevent cache misfiring with "Result is not a valid torrent file"
* Add BitMeTV torrent provider
* Add Torrenting provider
* Add FunFile torrent provider
* Add TVChaosUK torrent provider
* Add HD-Space torrent provider
* Add Shazbat torrent provider
* Remove unnecessary call to indexers during nameparsing
* Change disable ToTV due to non-deletable yet reported hacker BTC inbox scam and also little to no new content listings
* Fix Episode View KeyError: 'state-title' failure for shows without a runtime
* Update py-unrar2 library 99.3 to 99.6 (2fe1e98)
* Fix py-unrar2 on unix to handle different date formats output by different unrar command line versions
* Fix Add and Edit show quality selection when Quality 'Custom' is used
* Fix add existing shows from folders that contain a plus char
* Fix post process issue where items in history were processed out of turn
* Change increase frequency of updating show data
* Remove Animenzb provider
* Change increase the scope and number of non release group text that is identified and removed
* Add general config setting to allow adding incomplete show data
* Change to throttle connection rate on thread initiation for adba library
* Change default manage episodes selector to Snatched episodes if items exist else Wanted on Episode Status Manage page
* Change snatched row colour on Episode Status Manage page to match colour used on the show details page
* Change replace trakt with libtrakt for API v2
* Change improve robustness of Trakt communications
* Change Trakt notification config to use PIN authentication with the service
* Add multiple Trakt account support to Config/Notifications/Social
* Add setting to Trakt notification to update collection with downloaded episode info
* Change trakt notifier logo
* Remove all other Trakt deprecated API V1 service features pending reconsideration
* Change increase show search capability when using plain text and also add TVDB id, IMDb id and IMDb url search
* Change improve existing show page and the handling when an attempt to add a show to an existing location
* Change consolidate Trakt Trending and Recommended views into an "Add From Trakt" view which defaults to trending
* Change Add from Trakt/"Shows:" with Anticipated, New Seasons, New Shows, Popular, Recommendations, and Trending views
* Change Add from Trakt/"Shows:" with Most Watched, Played, and Collected during the last month and year on Trakt
* Change add season info to "Show: Trakt New Seasons" view on the Add from Trakt page
* Change increase number of displayed Trakt shows to 100
* Add genres and rating to all Trakt shows
* Add AniDb Random and Hot to Add Show page
* Add IMDb Popular to Add Show page
* Add version to anime renaming pattern
* Add Code Climate configuration files
* Change move init-scripts to single folder
* Change sickbeard variables to sickgear variables in init-scripts
* Change improve the use of multiple plex servers
* Change move JS code out of home template and into dedicated file
* Change remove branch from window title
* Change move JS code out of inc_top template and into dedicated file
* Change cleanup torrent providers
* Change utilise tvdbid for searching usenet providers
* Add setting to provider BTN to Reject Blu-ray M2TS releases
* Remove jsonrpclib library
* Change consolidate global and per show ignore and require words functions
* Change "Require word" title and notes on Config Search page to properly describe its functional logic
* Add regular expression capability to ignore and require words by starting wordlist with "regex:"
* Add list shows with custom ignore and require words under the global counterparts on the Search Settings page
* Fix failure to search for more than one selected wanted episode
* Add notice for users with Python 2.7.8 or below to update to the latest Python
* Change position of parsed qualities to the start of log lines
* Change to always display branch and commit hash on 'Help & Info' page
* Add option to create season search exceptions from editShow page
* Change sab to use requests library
* Add "View Changes" to tools menu
* Change disable connection attempts and remove UI references to the TVRage info source
* Change to simplify xem id fetching
* Fix issue on Add Existing Shows page where shows were listed that should not have been
* Change get_size helper to also handle files
* Change improve handling of a bad email notify setting
* Fix provider MTV download URL
* Change give provider OMGWTFNZBS more time to respond
* Change file browser to permit manually entering a path
* Fix updating Trakt collection from Unix


### 0.10.0 (2015-08-06 11:05:00 UTC)

* Remove EZRSS provider
* Update Tornado Web Server to 4.2 (fdfaf3d)
* Update change to suppress reporting of Tornado exception error 1 to updated package (ref:hacks.txt)
* Update fix for API response header for JSON content type and the return of JSONP data to updated package (ref:hacks.txt)
* Update Requests library 2.6.2 to 2.7.0 (8b5e457)
* Update change to suppress HTTPS verification InsecureRequestWarning to updated package (ref:hacks.txt)
* Change to consolidate cache database migration code
* Change to only rebuild namecache on show update instead of on every search
* Change to allow file moving across partition
* Add removal of old entries from namecache on show deletion
* Add Hallmark and specific ITV logos, remove logo of non-english Comedy Central Family
* Fix provider TD failing to find episodes of air by date shows
* Fix provider SCC failing to find episodes of air by date shows
* Fix provider SCC searching propers
* Fix provider SCC stop snatching releases for episodes already completed
* Fix provider SCC handle null server responses
* Change provider SCC remove 1 of 3 requests per search to save 30% time
* Change provider SCC login process to use General Config/Advanced/Proxy host setting
* Change provider SCD PEP8 and code convention cleanup
* Change provider HDB code simplify and PEP8
* Change provider IPT only decode unicode search strings
* Change provider IPT login process to use General Config/Advanced/Proxy host setting
* Change provider TB logo icon used on Config/Search Providers
* Change provider TB PEP8 and code convention cleanup
* Change provider TB login process to use General Config/Advanced/Proxy host setting
* Remove useless webproxies from provider TPB as they fail for one reason or another
* Change provider TPB to use mediaExtensions from common instead of hard-coded private list
* Add new tld variants to provider TPB
* Add test for authenticity to provider TPB to notify of 3rd party block
* Change provider TD logo icon used on Config/Search Providers
* Change provider TD login process to use General Config/Advanced/Proxy host setting
* Change provider BTN code simplify and PEP8
* Change provider BTS login process to use General Config/Advanced/Proxy host setting
* Change provider FSH login process to use General Config/Advanced/Proxy host setting
* Change provider RSS torrent code to use General Config/Advanced/Proxy host setting, simplify and PEP8
* Change provider Wombles's PEP8 and code convention cleanup
* Change provider Womble's use SSL
* Change provider KAT remove dead url
* Change provider KAT to use mediaExtensions from common instead of private list
* Change provider KAT provider PEP8 and code convention cleanup
* Change refactor and code simplification for torrent and newznab providers
* Change refactor SCC to use torrent provider simplification and PEP8
* Change refactor SCD to use torrent provider simplification
* Change refactor TB to use torrent provider simplification and PEP8
* Change refactor TBP to use torrent provider simplification and PEP8
* Change refactor TD to use torrent provider simplification and PEP8
* Change refactor TL to use torrent provider simplification and PEP8
* Change refactor BTS to use torrent provider simplification and PEP8
* Change refactor FSH to use torrent provider simplification and PEP8
* Change refactor IPT to use torrent provider simplification and PEP8
* Change refactor KAT to use torrent provider simplification and PEP8
* Change refactor TOTV to use torrent provider simplification and PEP8
* Remove HDTorrents torrent provider
* Remove NextGen torrent provider
* Add Rarbg torrent provider
* Add MoreThan torrent provider
* Add AlphaRatio torrent provider
* Add PiSexy torrent provider
* Add Strike torrent provider
* Add TorrentShack torrent provider
* Add BeyondHD torrent provider
* Add GFTracker torrent provider
* Add TtN torrent provider
* Add GTI torrent provider
* Fix getManualSearchStatus: object has no attribute 'segment'
* Change handling of general HTTP error response codes to prevent issues
* Add handling for CloudFlare custom HTTP response codes
* Fix to correctly load local libraries instead of system installed libraries
* Update PyNMA to hybrid v1.0
* Change first run after install to set up the main db to the current schema instead of upgrading
* Change don't create a backup from an initial zero byte main database file, PEP8 and code tidy up
* Fix show list view when no shows exist and "Group show lists shows into" is set to anything other than "One Show List"
* Fix fault matching air by date shows by using correct episode/season strings in find search results
* Change add 'hevc', 'x265' and some langs to Config Search/Episode Search/Ignore result with any word
* Change NotifyMyAndroid to its new web location
* Update feedparser library 5.1.3 to 5.2.0 (8c62940)
* Remove feedcache implementation and library
* Add coverage testing and coveralls support
* Add py2/3 regression testing for exception clauses
* Change py2 exception clauses to py2/3 compatible clauses
* Change py2 print statements to py2/3 compatible functions
* Change py2 octal literals into the new py2/3 syntax
* Change py2 iteritems to py2/3 compatible statements using six library
* Change py2 queue, httplib, cookielib and xmlrpclib to py2/3 compatible calls using six
* Change py2 file and reload functions to py2/3 compatible open and reload_module functions
* Change Kodi notifier to use requests as opposed to urllib
* Change to consolidate scene exceptions and name cache code
* Change check_url function to use requests instead of httplib library
* Update Six compatibility library 1.5.2 to 1.9.0 (8a545f4)
* Update SimpleJSON library 2.0.9 to 3.7.3 (0bcdf20)
* Update xmltodict library 0.9.0 to 0.9.2 (579a005)
* Update dateutil library 2.2 to 2.4.2 (a6b8925)
* Update ConfigObj library 4.6.0 to 5.1.0 (a68530a)
* Update Beautiful Soup to 4.3.2 (r353)
* Update jsonrpclib library r20 to (b59217c)
* Change cachecontrol library to ensure cache file exists before attempting delete
* Fix saving root dirs
* Change pushbullet from urllib2 to requests
* Change to make pushbullet error messages clearer
* Change pyNMA use of urllib to requests (ref:hacks.txt)
* Change Trakt url to fix baseline uses (e.g. add from trending)
* Fix edit on show page for shows that have anime enabled in mass edit
* Fix issue parsing items in ToktoToshokan provider
* Change to only show option "Upgrade once" on edit show page if quality custom is selected
* Change label "Show is grouped in" in edit show page to "Show is in group" and move the section higher
* Fix media processing of anime with version tags
* Change accept SD titles that contain audio quality
* Change readme.md


### 0.9.1 (2015-05-25 03:03:00 UTC)

* Fix erroneous multiple downloads of torrent files which causes snatches to fail under certain conditions


### 0.9.0 (2015-05-18 14:33:00 UTC)

* Update Tornado Web Server to 4.2.dev1 (609dbb9)
* Update change to suppress reporting of Tornado exception error 1 to updated package as listed in hacks.txt
* Update fix for API response header for JSON content type and the return of JSONP data to updated package as listed in hacks.txt
* Change network names to only display on top line of Day by Day layout on Episode View
* Reposition country part of network name into the hover over in Day by Day layout
* Update Requests library 2.4.3 to 2.6.2 (ff71b25)
* Update change to suppress HTTPS verification InsecureRequestWarning to updated package as listed in hacks.txt
* Remove listed hacks.txt record for check that SSLv3 is available because issue was addressed by vendor
* Update chardet packages 2.2.1 to 2.3.0 (ff40135)
* Update cachecontrol library 0.9.3 to 0.11.2
* Change prevent wasted API hit where show and exception names create a duplicate sanitised year
* Add FAILED status indication to Snatched column of History compact
* Add ARCHIVED status release groups to Downloaded column of History compact
* Update root certificates to release dated 2015.04.28
* Add ToTV provider
* Fix poster URL on Add Show/Add From Trending page
* Fix Backlog scheduler initialization and change backlog frequency from minutes to days
* Change to consolidate and tidy some provider code
* Fix restore table row colours on the Manage/Episode Status Management page
* Add option "Unaired episodes" to config/Search Settings/Episode Search
* Change reduce time to search recent result list by searching only once for the best result
* Fix replacing episodes that have a lower quality than what is selected in the initial and archive quality list
* Fix to include episodes marked Failed in the recent and backlog search processes
* Fix display of search status for an alternative release after episode is manually set to "Failed" on the Display Show page
* Change handle more varieties of media quality
* Change to prevent another scheduled search when one of the same type is already running
* Change travis to new container builds for faster unit testing
* Add handling for shows that do not have a total number of episodes
* Add support for country network image files to the Show List view
* Add General Config/Interface/"Group show list shows into:"... to divide shows into groups on the Show List page
* Change Show List progress bar code, smaller page load, efficient use of js render engine
* Change values used for date sorting on home page and episode view for improved compatibility with posix systems
* Change response handling in downloaders to simplify logic
* Change reduce html payload across page template files
* Change to post process files ordered largest to smallest and tidied PP logging output
* Add "then trash subdirs and files" to the Process method "Move" on the manual post process page
* Add using show scene exceptions with media processing
* Change URL of scene exceptions file for TVRage indexer
* Change overhaul processTV into a thread safe class
* Change postProcessor and processTV to PEP8 standards
* Change overhaul Manual Post-Processing page in line with layout style and improve texts
* Change Force Processes enabled, only the largest video file of many will be processed instead of all files
* Change visual ui of Postprocessing results to match the logs and errors view
* Change remove ugly printing of episode object during PP seen in external apps like sabnzbd
* Change to streamline output toward actual work done instead of showing all vars
* Change pp report items from describing actions about to happen to instead detail the actual outcome of actions
* Add clarity to the output of a successful post process but with some issues rather than "there were problems"
* Add a conclusive bottom line to the pp result report
* Change helpers doctests to unittests
* Add Search Queue Overview page
* Add expandable search queue details on the Manage Searches page
* Fix failed status episodes not included in next_episode search function
* Change prevent another show update from running if one is already running
* Change split Force backlog button on the Manage Searches page into: Force Limited, Force Full
* Change refactor properFinder to be part of the search
* Change improve threading of generic_queue, show_queue and search_queue
* Change disable the Force buttons on the Manage Searches page while a search is running
* Change staggered periods of testing and updating of all shows "ended" status up to 460 days
* Change "Archive" to "Upgrade to" in Edit show and other places and improve related texts for clarity
* Fix history consolidation to only update an episode status if the history disagrees with the status


### 0.8.3 (2015-04-25 08:48:00 UTC)

* Fix clearing of the provider cache


### 0.8.2 (2015-04-19 06:45:00 UTC)

* Fix IPTorrents provider search strings and URL for new site changes


### 0.8.1 (2015-04-15 04:16:00 UTC)

* Fix season pack search errors


### 0.8.0 (2015-04-13 14:00:00 UTC)

* Change Wombles to use tv-dvd section
* Add requirements file for pip (port from midgetspy/sick-beard)
* Remove unused libraries fuzzywuzzy and pysrt
* Change webserve code to a logical layout and PEP8
* Add text to explain params passed to extra scripts on Config/Post Processing
* Remove unused SickBeardURLOpener and AuthURLOpener classes
* Update Pushbullet notifier (port from midgetspy/sickbeard)
* Change startup code cleanup and PEP8
* Change authentication credentials to display more securely on config pages
* Add a "Use as default home page" selector to General Config/Interface/User Interface
* Add option to the third step of "Add Show" to set episodes as wanted from the first and latest season, this triggers
  a backlog search on those episodes after the show is added
* Change to improve the integrity of the already post processed video checker
* Add Kodi notifier and metadata
* Add priority, device, and sound support to Pushover notifier (port from midgetspy/sickbeard)
* Fix updating of pull requests
* Add hidden cache debug page
* Change autoProcessTV scripts python code quotes from " -> '
* Add expand all button to Episode Status Management
* Add Unknown status query to Episode Status Management
* Fix Episode Status Management error popup from coming up when show is selected without expanding
* Add BET network logo
* Change "Force Backlog" button for paused shows on Backlog Overview page to "Paused" indicator
* Remove unused force variable from code and PEP8
* Change browser, bs4 parser and classes code to PEP8 standards
* Change common and config code to PEP8 standards
* Change database code to PEP8 standards
* Change general config's branches and pull request list generation for faster page loading
* Add PlayStation Network logo
* Change layout of Recent Search code
* Change naming of SEARCHQUEUE threads for shorter log lines
* Fix Recent Search running status on Manage Searches page
* Change to no longer require restart with the "Scan and post process" option on page config/Post Processing
* Add validation when using Release Group token on page config Post Processing/Episode Naming/Name pattern/Custom
* Change to simplify and reduce logging output of Recent-Search and Backlog processes
* Hide year, runtime, genre tags, country flag, or status if lacking valid data to display
* Remove redundant CSS color use (all browsers treat 3 identical digits as 6, except for possibly in gradients)
* Remove whitespace and semicolon redundancy from CSS shedding 4.5kb
* Add show names to items listed during startup in the loading from database phase
* Add "Enable IMDb info" option to config/General/Interface
* Change to not display IMDb info on UI when "Enable IMDb info" is disabled
* Change genre tags on displayShow page to link to IMDb instead of Trakt
* Change to reduce the time taken to "Update shows" with show data
* Change to stop updating the IMDb info on edit, and during the scheduled daily update for every show
* Change to update the IMDb info for a show after snatching an episode for it
* Add IMDb lookup to "Update" action on Manage/Mass Update page
* Fix updating of scene exception name cache after adding exceptions on Editshow page
* Change log rotation to occur at midnight
* Change to keep a maximum of 7 log files
* Add automatic compression of old log files
* Change overhaul menu and button icons
* Add "Status of removed episodes" to apply (or not) a preferred status to episodes whose files are detected as removed.
  "Archived" can now be set so that removed episodes still count toward download completion stats. See setting on page
  config/Post Processing/File Handling
* Remove redundant "Skip remove detection" from the config/Post Processing/File Handling page
* Change to highlight the current selected item in combos on page config/Post Processing
* Change the episodes downloaded stat to display e.g. 2843 / 2844 as 99.9% instead of rounding to 100%
* Change 'never' episode row color away from blue on Display Show page when indexer airdate is not defined
* Add tint to archived episode row colour to differentiate it from downloaded episodes on the Display Show page
* Add indication of shows with never aired episodes on Episode Overview page
* Add "Collapse" button and visuals for Expanding... and Collapsing... states
* Add the number of episodes marked with the status being queried to Episode Overview page
* Add indication of shows with never aired episodes on Episode Overview page
* Change to separate "Set as wanted" to prevent disaster selection on Episode Overview page
* Remove restriction to not display snatched eps link in footer on Episode Overview page
* Change the shows episodes count text colour to visually separate from year numbers at the end of show names
* Change to add clarity to the subtitle and other columns on the Mass Update page
* Change to improve clarity with "Recent search" and "Limited backlog" on the Config/Search Settings page
* Change vertical alignment of input fields to be inline with text
* Add tooltips to explain why any the 6 action columns are disabled when required on the Mass Update page
* Change to reclaimed screen estate by hiding unused columns on the Mass Update page
* Change order of option on Mass Edit page to be inline with show edit page
* Fix release group not recognised from manually downloaded filename
* Change to gracefully handle some "key not found" failures when TVDB or TVRage return "Not Found" during show updates
* Change no longer stamp files where airdates are never
* Change overhaul displayShow to ready for new features
* Add section for show plot to displayShow
* Add option to view show background on displayShow (transparent and opaque) for when background downloading is added (disabled)
* Add option to collapse seasons and leave current season open on displayShow (disabled)
* Add filesize to episode location qtip on displayShow
* Change selected options from editShow will only show when enabled now on displayShow
* Change some label tags to fit with edit show page on displayShow
* Fix handle when a show in db has all episodes removed from indexer on displayShow
* Add the name of show that will be displayed to the hover of the Prev/Next show buttons on displayShow
* Add hover tooltips for nfo and tbn columns for browsers that use the title attr on displayShow
* Change Special link moved from "Season" line to "Specials" line on displayShow
* Change code re-factored in readiness for live option switching, clean up and add closures of html tables
* Add show overview from indexers to the database
* Fix case where start year or runtime is not available to display show
* Add "File logging level" to General Config/Advanced Settings
* Fix saving of Sort By/Next Episode in Layout Poster on Show List page
* Change improve backlog search
* Change only add valid items to save to DB
* Change provider cache storage structure
* Add handling for failed cache database upgrades
* Fix XEM Exceptions in case of bad data from XEM
* Change order of snatched provider images to chronological on History layout compact and add ordinal indicators in the tooltips


### 0.7.2 (2015-03-10 17:05:00 UTC)

* Fix Add From Trending page (indexer_id can be "None" which causes white screen when clicking "Add Show")


### 0.7.1 (2015-03-10 17:00:00 UTC)

* Fix error page when clicking "Add Recommended"
* Remove failed Anime options from "Add Existing Show"


### 0.7.0 (2015-03-04 06:00:00 UTC)

* Fix slow database operations (port from midgetspy/sickbeard)
* Add TVRage network name standardization
* Remove recent and backlog search at start up options from GUI
* Change recent and backlog search at start up default value to false
* Change recent search to occur 5 minutes after start up
* Change backlog search to occur 10 minutes after start up
* Change UI footer to display time left until a backlog search
* Remove obsolete tvtorrents search provider
* Change light and dark theme css to only hold color information
* Fix incorrect class names in a couple of templates
* Change anime release groups to in memory storage for lowered latency
* Change adjust menu delay and hover styling
* Fix provider list color
* Add handling of exceptional case with missing network name (NoneType) in Episode View
* Fix black and white list initialization on new show creation
* Add select all and clear all buttons to testRename template
* Fix displayShow topmenu variable to point to a valid menu item
* Change displayShow scene exception separator to a comma for neater appearance
* Remove non english subtitle providers
* Fix rename of excluded metadata
* Change corrected spelling & better clarified various log messages
* Change minor PEP8 tweaks in sab.py
* Add api disabled error code for newznab providers
* Add support for a proxy host PAC url on the General Config/Advanced Settings page
* Add proxy request url parsing to enforce netloc only matching which prevents false positives when url query parts contain FQDNs
* Add scroll into view buttons when overdues shows are available on the Episodes page/DayByDay layout
* Add scroll into view buttons when future shows are available on the Episodes page/DayByDay layout
* Add qTips to episode names on the Episodes page/DayByDay layout
* Change Episodes page/List layout qtips to prepend show title to episode plot
* Change Episodes page/DayByDay layout qtips to prepend show title to episode plot
* Change Episodes page/DayByDay layout cards to display show title in a qtip when there is no plot
* Change position of "[paused]" text to top right of a card on the Episodes page/DayByDay layout
* Add "On Air until" text and overdue/on air colour bars to show episode states on the Episodes page/DayByDay layout
* Change The Pirate Bay url back as it's now back up and oldpiratebay hasn't been updated for weeks
* Remove duplicate thepiratebay icon
* Change to ensure uTorrent API parameters are ordered for uT 2.2.1 compatibility
* Remove defunct boxcar notifier
* Add sound selection for boxcar2 notifier
* Change boxcar2 notifier to use updated api scheme
* Update the Plex notifier from a port at midgetspy/sickbeard
* Add support for multiple server hosts to the updated Plex server notifier
* Change Plex Media Server settings section for multiserver(s) and improve the layout in the config/notifications page
* Add logic to Plex notifier to update a single server where its TV section path matches the downloaded show. All server
  libraries are updated if no single server has a download path match.
* Change the ui notifications to show the Plex Media Server(s) actioned for library updating
* Fix issue where PMS text wasn't initialised on the config/notifications page and added info about Plex clients
* Add ability to test Plex Server(s) on config/notifications page
* Add percentage of episodes downloaded to footer and remove double spaces in text
* Fix SSL authentication on Synology stations
* Change IPT urls to reduce 301 redirection
* Add detection of file-system having no support for link creation (e.g. Unraid shares)
* Add catch exceptions when unable to cache a requests response
* Update PNotify to the latest master (2014-12-25) for desktop notifications
* Add desktop notifications
* Change the AniDB provider image for a sharper looking version
* Change to streamline iCal function and make it handle missing network names
* Change when picking the best result to only test items that have a size specifier against the failed history
* Add anime release groups to add new show options page
* Add setting "Update shows during hour" to General Config/Misc
* Add max-width to prevent ui glitch on Pull request and Branch Version selectors on config/General/Advanced and change <input> tags to html5
* Change order of some settings on Config/General/Interface/Web Interface and tweak texts
* Change overhaul UI of editShow and anime release groups, refactor and simplify code
* Change list order of option on the right of the displayShow page to be mostly inline with the order of options on editShow
* Change legend wording and text colour on the displayShow page
* Add output message if no release group results are available
* Add cleansing of text used in the processes to add a show
* Add sorting of AniDB available group results
* Add error handling and related UI feedback to reflect result of AniDB communications
* Change replace HTTP auth with a login page
* Change to improve webserve code
* Add logout menu item with confirmation
* Add 404 error page
* Change SCC URLs to remove redirection overhead
* Change TorrentBytes login parameter in line with site change
* Change FreshOnTv login parameter and use secure URLs, add logging of Cloudflare blocking and prevent vacant cookie tracebacks
* Change TPB webproxy list and add SSL variants
* Add YTV network logo
* Remove defunct Fanzub provider


### 0.6.4 (2015-02-10 20:20:00 UTC)

* Fix issue where setting the status for an episode that doesn't need a db update fails


### 0.6.3 (2015-02-10 05:30:00 UTC)

* Change KickAssTorrents URL


### 0.6.2 (2015-01-21 23:35:00 UTC)

* Fix invalid addition of trailing slash to custom torrent RSS URLs


### 0.6.1 (2015-01-20 14:00:00 UTC)

* Fix snatching from TorrentBytes provider


### 0.6.0 (2015-01-18 05:05:00 UTC)

* Add network logos BBC Canada, Crackle, El Rey Network, SKY Atlantic, and Watch
* Change Yahoo! screen network logo
* Add and update Discovery Network's channel logos
* Add A&E Network International/Scripps Networks International channel logos
* Remove non required duplicate network logos
* Add lowercase PM to the General Config/Interface/Time style selection
* Change General Config/Interface/Trim zero padding to Trim date and time, now handles 2:00 pm > 2 pm
* Fix trim zero of military time hour to not use 12 hr time
* Change ThePirateBay to use oldpiratebay as a temporary fix
* Change Search Settings/Torrent/Deluge option texts for improved understanding
* Fix Womble's Index searching (ssl disabled for now, old categories are the new active ones again)
* Fix Add From Trending Show page to work with Trakt changes
* Add anime unit test cases (port from lad1337/sickbeard)
* Fix normal tv show regex (port from midgetspy/sickbeard)
* Fix anime regex (port from lad1337/sickbeard)
* Add pull request checkout option to General Config/Advanced Settings
* Add BTN api call parameter debug logging
* Fix anime searches on BTN provider
* Change replace "Daily-Search" with "Recent-Search"
* Add daily search to recent search renaming to config migration code
* Fix 'NoneType' object is not iterable in trakt module
* Add log message for when trakt does not return a watchlist
* Change Coming Episodes calendar view to a fluid layout, change episode layout design, and add day and month in column headers
* Add isotope plug-in to Coming Episodes calendar view to enable sort columns by Date, Network, and Show name
* Add imagesLoaded plug-in to prevent layout breakage by calling isotope to update content after a page auto-refresh
* Change Coming Episodes to "Episodes" page (API endpoint is not renamed)
* Add coming episodes to episode view renaming to config migration code
* Change Layout term "Calendar" to "Day by Day" on Episodes page
* Fix saving of sort modes to config file on Episodes page
* Add qTip episode plots to "Day by Day" on Episodes page
* Add article sorting to networks on Episodes page
* Add toggle sort direction and multidimensional sort to isotope on Episodes page
* Add text "[paused]" where appropriate to shows on layout Day by Day on Episodes page
* Change Epsiodes page auto refresh from 10 to 30 mins
* Add UI tweaks
* Fix progress bars disappearing on home page


### 0.5.0 (2014-12-21 11:40:00 UTC)

* Fix searches freezing due to unescaped ignored or required words
* Add failed database to unit tests tear down function
* Fix purging of database files in tear down function during unit tests
* Add ability to autofocus Search Show box on Home page and control this option via General Config/Interface
* Change some provider images. Add a few new images
* Remove redundant Coming Eps template code used in the old UI
* Change update Plex notifier (port from SickBeard)
* Change Plex notifications to allow authenticated library updates (port from mmccurdy07/Sick-Beard)
* Change Config/Notifications/Plex logo and description (adapted port from mmccurdy07/Sick-Beard)
* Add ability for CSS/JS to target a specific page and layout
* Remove legacy sickbeard updater and build automation code
* Fix multiple instances of SG being able to start
* Fix garbled text appearing during startup in console
* Fix startup code order and general re-factoring (adapted from midgetspy/Sick-Beard)
* Add database migration code
* Change KickassTorrents provider URLs
* Fix missing Content-Type headers for posters and banners
* Remove config Backup & Restore
* Fix article removal for sorting on Display Show, and API pages
* Fix visual positioning of sprites on Config page
* Fix missing navbar gradients for all browsers
* Update qTip2 to v2.2.1
* Overhaul all Add Show pages
* Fix Display Show next/previous when show list is split
* Change Display Show next/previous when show list is not split to loop around
* Fix SQL statements that have dynamic table names to use proper syntax
* Fix port checking code preventing startup directly after an SG restart
* Add a link from the footer number of snatched to episode snatched overview page. The link to the
  Episode Overview page is available on all pages except on the Episode Overview page
* Change the default state for all check boxes on the Episode Overview page to not checked
* Add validation to Go button to ensure at least one item is checked on Episode Overview page
* Add highlight to current status text in header on Episode Overview page
* Fix table alignment on homepage
* Fix duplicate entries in cache database
* Fix network sorting on home page
* Fix restart issue
* Fix to use new TorrentDay URLs
* Fix typo in menu item Manage/Update XBMC


### 0.4.0 (2014-12-04 10:50:00 UTC)

* Change footer stats to not add newlines when copy/pasting from them
* Remove redundant references from Config/Help & Info
* Fix poster preview on small poster layout
* Change overhaul Config/Anime to be in line with General Configuration
* Change descriptions and layout on Config/Anime page
* Remove output of source code line when warnings highlight libraries not used with IMDb
* Add dropdown on Add Trending Shows to display all shows, shows not in library, or shows in library
* Change Help and Info icon sprites to color and text of Arguments if unused
* Change sharper looking heart image on the Add Show page
* Change Add Show on Add Trending Show page to use the full Add New Show flow
* Fix adding shows with titles that contain "&" on Add Trending Show page
* Fix unset vars on Add New Shows page used in the Add Existing Shows context
* Remove unneeded datetime convert from Coming Episodes page
* Fix the log output of the limited backlog search for episodes missed
* Remove unsupported t411 search provider
* Remove obsolete Animezb search provider
* Add option to treat anime releases that lack a quality tag as HDTV instead of "unknown"
* Remove old version checking code that no longer applies to SickGear's release system
* Fix pnotify notifications going full page
* Change overhaul Config Post Processing to be in line with General Configuration
* Change rearrange Config Post Processing items into sections for easier use
* Fix CSS overriding link colors on config pages
* Change Config Post Processing texts and descriptions throughout
* Fix Config Post Processing info icons in "Naming Legends"
* Change Config Post Processing naming sample lines to be more available
* Add Config Post Processing failed downloads Sabnzbd setup guide
* Fix Config Post Processing "Anime name pattern" custom javascript validation
* Add check that SSLv3 is available before use by requests lib
* Update Requests library 2.3.0 to 2.4.3 (9dc6602)
* Change suppress HTTPS verification InsecureRequestWarning as many sites use self-certified certificates
* Fix API endpoint Episode.SetStatus to "Wanted"
* Change airdateModifyStamp to handle hour that is "00:00"
* Fix a handler when ShowData is not available in TVDB and TVRage APIs
* Fix a handler when EpisodeData is not available in TVDB and TVRage APIs
* Add TVRage "Canceled/Ended" as "Ended" status to sort on Simple Layout of Show List page
* Fix qtips on Display Show and Config Post Processing
* Fix glitch above rating stars on Display Show page
* Change overhaul Config/Search Providers
* Change Config/Search Providers texts and descriptions
* Fix display when no providers are visible on Config/Search Providers
* Fix failing "Search Settings" link that is shown on Config/Search Providers when Torrents Search is not enabled
* Fix failing "Providers" link on Config/Search Settings/Episode Search
* Change case of labels in General Config/Interface/Timezone
* Split enabled from not enabled providers in the Configure Provider drop down on the Providers Options tab
* Fix typo on General Config/Misc
* Fix Add Trending Shows "Not In library" now filters tvrage added shows
* Add a hover over text "In library" on Add Trending Shows to display tv database show was added from
* Fix reduces time API endpoint Shows takes to return results
* Fix Coming Eps Page to include shows +/- 1 day for time zone corrections
* Fix season jumping dropdown menu for shows with over 15 seasons on Display Show
* Fix article sorting for Coming Eps, Manage, Show List, Display Show, API, and Trending Shows pages


### 0.3.1 (2014-11-19 16:40:00 UTC)

* Fix failing travis test


### 0.3.0 (2014-11-12 14:30:00 UTC)

* Change logos, text etc. branding to SickGear
* Add Bootstrap for UI features
* Change UI to resize fluidly on different display sizes, fixes the issue where top menu items would disappear on smaller screens
* Add date formats "dd/mm/yy", "dd/mm/yyyy", "day, dd/mm/yy" and "day, dd/mm/yyyy"
* Remove imdb watchlist feature from General Configuration/"Misc" tab as it wasn't ready for prime time
* Change rename tab General Configuration/"Web Interface" to "Interface"
* Add "User Interface" section to the General Configuration/"Interface" tab
* Change combine "Date and Time" and "Theme" tab content to "User Interface" section
* Add field in Advanced setting for a custom remote name used to populate branch versions
* Change theme name "original" to "light"
* Change text wording on all UI options under General Configuration
* Change reduce over use of capitals on all General Configuration tabs
* Change streamline UI layout, mark-up and some CSS styling on General Configuration tabs
* Fix imdb and three other images rejected by IExplorer because they were corrupt. Turns out that they were .ico files renamed to either .gif or .png instead of being properly converted
* Change cleanup Subtitles Search settings text, correct quotations, use spaces for code lines, tabs for html
* Add save sorting options automatically on Show List/Layout Poster
* Change clarify description for backlog searches option on provider settings page
* Fix sort mode "Next Episode" on Show List/Layout:Poster with show statuses that are Paused, Ended, and Continuing as they were random
* Fix sort of tvrage show statuses "New" and "Returning" on Show List/Layout:Simple by changing status column text to "Continuing"
* Add dark spinner to "Add New Show" (searching indexers), "Add existing shows" (Loading Folders), Coming Eps and all config pages (when saving)
* Change Config/Notifications test buttons to stop and highlight input fields that lack required values
* Change Test Plex Media Server to Test Plex Client as it only tests the client and not the server
* Change style config_notifications to match new config_general styling
* Change style config_providers to match new config_general styling
* Change move Providers Priorities qtip options to a new Search Providers/Provider Options tab
* Remove superfish-1.4.8.js and supersubs-0.2b.js as they are no longer required with new UI
* Change overhaul Config Search Settings in line with General Configuration
* Fix error when a show folder is deleted outside SickGear
* Change combine the delete button function into the remove button on the display show page
* Change other small UI tweaks
* Fix keyerrors on backlog overview preventing the page to load
* Fix exception raised when converting 12pm to 24hr format and handle 12am when setting file modify time (e.g. used during PP)
* Fix proxy_indexers setting not loading from config file
* Add subtitle information to the cmd show and cmd shows api output
* Remove http login requirement for API when an API key is provided
* Change API now uses Timezone setting at General Config/Interface/User Interface at relevant endpoints
* Fix changing root dirs on the mass edit page
* Add use trash (or Recycle Bin) for selected actions on General Config/Misc/Send to trash
* Add handling for when deleting a show and the show folder no longer exists
* Fix Coming Episodes/Layout Calendar/View Paused and tweak its UI text
* Made all init scripts executable
* Fix invalid responses when using sickbeard.searchtvdb api command
* Fixes unicode issues during searches on newznab providers when rid mapping occur
* Fix white screen of death when trying to add a show that is already in library on Add Show/Add Trending Show page
* Add show sorting options to Add Show/Add Trending Show page
* Add handler for when Trakt returns no results for Add Show/Add Trending Show page
* Fix image links when anchor child images are not found at Trakt on Add Show/Add Trending Show page
* Add image to be used when Trakt posters are void on Add Show/Add Trending Show page
* Fix growl registration not sending SickGear an update notification registration
* Add an anonymous redirect builder for external links
* Update xbmc link to Kodi at Config Notifications
* Fix missing url for kickasstorrents in config_providers
* Fix media processing when using tvrage indexer and mediabrowser metadata generation
* Change reporting failed network_timezones.txt updates from an error to a warning
* Fix missing header and "on <missing text>" when network is none and Layout "Poster" with Sort By "Network" on coming episodes page
* Change how the "local/network" setting is handled to address some issues
* Remove browser player from Config General and Display Shows page


### 0.2.2 (2014-11-12 08:25:00 UTC)

* Change updater URLs to reflect new repository location


### 0.2.1 (2014-10-22 06:41:00 UTC)

* Fix HDtorrents provider screen scraping


### 0.2.0 (2014-10-21 12:36:50 UTC)

* Fix for failed episodes not counted in total
* Fix for custom newznab providers with leading integer in name
* Add checkbox to control proxying of indexers
* Fix crash on general settings page when git output is None
* Add subcentre subtitle provider
* Add return code from hardlinking error to log
* Fix ABD regex for certain filenames
* Change miscellaneous UI fixes
* Update Tornado Web Server to 4.1dev1 and add the certifi lib dependency
* Fix trending shows page from loading full size poster images
* Add "Archive on first match" to Manage, Mass Update, Edit Selected page
* Fix searching IPTorrentsProvider
* Remove travisci python 2.5 build testing


### 0.1.0 (2014-10-16 12:35:15 UTC)

* Initial release<|MERGE_RESOLUTION|>--- conflicted
+++ resolved
@@ -1,4 +1,3 @@
-<<<<<<< HEAD
 ﻿### 3.33.0 (2024-0x-xx xx:xx:00 UTC)
 
 * Update certifi 2024.06.02 to 2024.08.30
@@ -13,11 +12,11 @@
 * Change add parsing of 2160p releases that don't have a source tag
 * Change twitter.com to x.com and Twitter to X (Twitter) branding
 * Fix credits in Kodi episode nfo writer
-=======
-﻿### 3.32.12 (2024-11-29 19:20:00 UTC)
+
+
+### 3.32.12 (2024-11-29 19:20:00 UTC)
 
 * Fix split_result to return a list in the case of an internal exception
->>>>>>> cfee451d
 
 
 ### 3.32.11 (2024-11-26 20:15:00 UTC)
