--- conflicted
+++ resolved
@@ -1,15 +1,14 @@
-<<<<<<< HEAD
 ﻿### 3.28.0 (2023-xx-xx xx:xx:00 UTC)
 
 * Update package resource API 63.2.0 (3ae44cd) to 67.3.2 (b9bf2ec)
 * Change remove calls to legacy py2 fix encoding function
 * Change requirements for pure py3
 * Change codebase cleanups
-=======
-﻿### 3.27.11 (2023-03-06 23:40:00 UTC)
+
+
+### 3.27.11 (2023-03-06 23:40:00 UTC)
 
 * Fix "Change File Date" not using timestamp of episode if available
->>>>>>> 93af172f
 
 
 ### 3.27.10 (2023-03-05 00:20:00 UTC)
