<<<<<<< HEAD
﻿### 3.30.0 (2023-0x-xx xx:xx:00 UTC)

* Update Beautiful Soup 4.11.1 (r642) to 4.12.2
* Update certifi 2023.05.07 to 2023.07.22
* Update feedparser 6.0.10 (859ac57) to 6.0.10 (9865dec)
* Update soupsieve 2.3.2.post1 (792d566) to 2.4.1 (2e66beb)
* Update Tornado Web Server 6.3.2 (e3aa6c5) to 6.3.3 (e4d6984)
* Fix regex that was not using py312 notation
* Change sort backlog and manual segment search results episode number
* Change sort episodes when set to wanted on display show page
=======
﻿### 3.29.7 (2023-09-06 09:40:00 UTC)

* Fix view show to handle "unknown name" on cast
* Update UnRar x64 for Windows 6.22 to 6.23
>>>>>>> 7b800779


### 3.29.6 (2023-09-06 00:54:00 UTC)

* Fix banner url validation for TheTVDb api v3 lib
* Fix mock data for CI tests


### 3.29.5 (2023-09-05 23:40:00 UTC)

* Change allow Python 3.11.5, 3.10.13, 3.9.18, and 3.8.18


### 3.29.4 (2023-06-07 13:45:00 UTC)

* Change allow Python 3.8.17, 3.9.17, 3.10.12
* Fix setting airtime timezone for "Wanted" episodes during auto search


### 3.29.3 (2023-05-31 13:30:00 UTC)

* Update UnRar x64 for Windows 6.21 to 6.22
* Change allow Python 3.11.4
* Change minimum required Python to version 3.8.2
* Change remove Python 2 references from init-scripts
* Remove provider Rarbg


### 3.29.2 (2023-05-28 07:45:00 UTC)

* Fix find show results returned as newest/oldest that are then sorted z to a
* Fix add show "TheTVDB via Trakt"


### 3.29.1 (2023-05-26 06:10:00 UTC)

* Fix IMDB fetch from TheTVDb API


### 3.29.0 (2023-05-22 00:25:00 UTC)

* Change minimum required Python to version 3.8
* Update Apprise 1.2.1 (3d07004) to 1.3.0 (6458ab0)
* Update attr 22.2.0 (a9960de) to 22.2.0 (683d056)
* Update certifi 2022.12.07 to 2023.05.07
* Update diskcache 5.4.0 (1cb1425) to 5.6.1 (4d30686)
* Update feedparser 6.0.10 (5fcb3ae) to 6.0.10 (6d032b8)
* Update filelock 3.9.0 (ce3e891) to 3.12.0 (b4713c9)
* Update Msgpack 1.0.4 (b5acfd5) to 1.0.5 (0516c2c)
* Update Pytvmaze library 2.0.8 (16ed096) to 2.0.8 (81888a5)
* Update Requests library 2.28.1 (ec553c2) to 2.29.0 (87d63de)
* Update Send2Trash 1.8.1b0 (0ef9b32) to 1.8.2 (0244f53)
* Update SimpleJSON 3.18.1 (c891b95) to 3.19.1 (aeb63ee)
* Update Tornado Web Server 6.3.0 (7186b86) to 6.3.2 (e3aa6c5)
* Update urllib3 1.26.14 (a06c05c) to 1.26.15 (25cca389)
* Remove singledispatch
* Change allow rapidfuzz update from 2.x.x to 3.x.x
* Change remove redundant py2 import futures
* Change add jobs to centralise scheduler activities
* Change refactor scene_exceptions
* Add to config/media-process/File Handling, "Rename TBA" and "Rename any"
* Add config to change media process log message if there is no media to process
* Change view-show text "invalid timeformat" to "time unknown"
* Add menu Shows/"TMDB Cards"
* Add a persons available socials (Youtube, LinkedIn, Reddit, Fansite, TikTok, Wikidata)
* Change use TVDb genres on view-show if config/General/Interface/"Enable IMDb info" is disabled
* Fix TVDb api episode issues
* Change remove Python 3.7 from CI


### 3.28.0 (2023-04-12 13:05:00 UTC)

* Update html5lib 1.1 (f87487a) to 1.2-dev (3e500bb)
* Update package resource API 63.2.0 (3ae44cd) to 67.5.1 (f51eccd)
* Update Tornado Web Server 6.2.0 (a4f08a3) to 6.3.0 (7186b86)
* Update urllib3 1.26.13 (25fbd5f) to 1.26.14 (a06c05c)
* Change remove calls to legacy py2 fix encoding function
* Change requirements for pure py3
* Change codebase cleanups
* Change improve perf by using generators with `any`
* Change deprecate processEpisode used by nzbToMedia to advise how to configure API instead
* Change optionally add disk free space in response to three Web API endpoints
* Change increase API version number to 15
* Add actually use mount points to get disk free space
* Add optional "freespace" parameter to endpoints: sg.getrootdirs, sg.addrootdir, sg.deleterootdir
* Change update help of affected endpoints
* Fix explicitly save rootdirs after adding or deleting via Web API
* Change add Rarbg UHD search category


### 3.27.13 (2023-04-12 10:15:00 UTC)

* Change fix show id log output
* Change handle exceptions thrown from pkg_resources parsing newly extended working set modules not even used by SG
* Fix parsing shows where multiple same names are in SG and show_obj is set for parser
* Change update fallback zoneinfo to 2023c
* Change allow Python 3.11.3, 3.10.11


### 3.27.12 (2023-03-08 23:30:00 UTC)

* Change meta providers to new TVInfoAPI get_show to make sure language is used


### 3.27.11 (2023-03-06 23:40:00 UTC)

* Fix "Change File Date" not using timestamp of episode if available


### 3.27.10 (2023-03-05 00:20:00 UTC)

* Add UHD Bluray
* Change an error text for Cheetah module availability


### 3.27.9 (2023-02-27 01:10:00 UTC)

* Fix remove incorrectly displayed NZBGet tip


### 3.27.8 (2023-02-20 23:30:00 UTC)

* Update UnRar x64 for Windows 6.20 to 6.21


### 3.27.7 (2023-02-18 22:40:00 UTC)

* Fix using recently updated torrent parser for py3 bytes


### 3.27.6 (2023-02-18 20:10:00 UTC)

* Fix show view edit language
* Fix TVDb image parsing


### 3.27.5 (2023-02-16 18:30:00 UTC)

* Fix network for persons


### 3.27.4 (2023-02-15 13:30:00 UTC)

* Fix updating with running virtualenv


### 3.27.3 (2023-02-15 02:00:00 UTC)

* Fix reading legacy autoProcessTV.cfg


### 3.27.2 (2023-02-10 19:25:00 UTC)

* Fix revert update
* Fix installations that don't have previously saved cleanup lock files 


### 3.27.1 (2023-02-10 15:25:00 UTC)

* Change display show status in Change show header
* Fix TMDB language caching


### 3.27.0 (2023-02-09 15:00:00 UTC)

* Update Apprise 0.8.5 (55a2edc) to 1.2.1 (3d07004)
* Update attr 20.3.0 (f3762ba) to 22.2.0 (a9960de)
* Update Beautiful Soup 4.9.3 (r593) to 4.11.1 (r642)
* Update cachecontrol 0.12.6 (167a605) to 0.12.11 (c05ef9e)
* Add filelock 3.9.0 (ce3e891)
* Remove lockfile no longer used by cachecontrol
* Update Msgpack 1.0.0 (fa7d744) to 1.0.4 (b5acfd5)
* Update certifi 2022.09.24 to 2022.12.07
* Update chardet packages 4.0.0 (b3d867a) to 5.1.0 (8087f00)
* Update dateutil 2.8.1 (c496b4f) to 2.8.2 (28da62d)
* Update diskcache 5.1.0 (40ce0de) to 5.4.0 (1cb1425)
* Update feedparser 6.0.1 (98d189fa) to 6.0.10 (5fcb3ae)
* Update functools_lru_cache 1.6.1 (2dc65b5) to 1.6.2 (2405ed1)
* Update humanize 3.5.0 (b6b0ea5) to 4.0.0 (a1514eb)
* Update Js2Py 0.70 (92250a4) to 0.74 (2e017b8)
* Update package resource API 49.6.0 (3d404fd) to 63.2.0 (3ae44cd)
* Update pyjsparser 2.7.1 (5465d03) to 2.7.1 (cbd1e05)
* Update profilehooks module 1.12.0 (3ee1f60) to 1.12.1 (c3fc078)
* Update pytz 2016.6.1/2016f to 2022.7.1/2022g (d38ff47)
* Update Rarfile 4.0 (55fe778) to 4.1a1 (8a72967)
* Update UnRar x64 for Windows 6.11 to 6.20
* Update Send2Trash 1.5.0 (66afce7) to 1.8.1b0 (0ef9b32)
* Update SimpleJSON 3.16.1 (ce75e60) to 3.18.1 (c891b95)
* Update soupsieve 2.0.2.dev (05086ef) to 2.3.2.post1 (792d566)
* Update tmdbsimple 2.6.6 (679e343) to 2.9.1 (9da400a)
* Update torrent_parser 0.3.0 (2a4eecb) to 0.4.0 (23b9e11)
* Update unidecode module 1.1.1 (632af82) to 1.3.6 (4141992)
* Change prevent included py3 requests module failure on NZBGet systems that by default, run py2 with py2 requests
* Change prevent included py3 requests module failure on SABnzbd systems that by default, run py2 with py2 requests
* Change re-enable fetching metadata banners and posters
* Change add some missing network icons


### 3.26.1 (2023-02-08 20:50:00 UTC)

* Change forced show updates process during startup to prevent webUI blocking
* Change allow Python 3.11.2, 3.10.10


### 3.26.0 (2023-01-12 02:00:00 UTC)

* Change bump to major version 3.xx to signal that this branch supports Python3+ only
* Update Tornado Web Server 6.1.0 (2047e7a) to 6.2.0 (a4f08a3)
* Update Requests library 2.26.0 (b0e025a) to 2.28.1 (ec553c2)
* Update urllib3 1.26.2 (eae04d6) to 1.26.13 (25fbd5f)
* Update idna library 2.9 (1233a73) to 3.4 (37c7d9b)
* Add support for scene episode number to multiple episodes
* Add TMDB TV info source
* Change return unknown.png flag if a requested flag image file doesn't exist
* Change use regular cast from season as show cast
* Change prefer recent cast in cast order
* Change filter non-main appearance of main cast persons
* Add direct match to relative sort as first priority of search results
* Change improve memory management
* Add select2 control to view-show/Change show
* Add support or orjson, with fallback to simplejson then native json
* Change migrate Kodi addon to Kodi (Matrix), (Leia) and older can use repo source url /kodi-legacy
* Change ensure XML header in Kodi nfo files
* Change fix some typos


### 0.25.60 (2023-01-03 13:30:00 UTC)

* Fix search results sorting
* Change add windows and macOS GitHub unit test jobs
* Change update GitHub actions/setup-python v3 to v4
* Change fix typo on config providers view


### 0.25.59 (2023-01-03 00:10:00 UTC)

* Fix send mark=bad to NZBGet when minimum dir size test fails
* Change create Python Unit test workflow
* Fix ignore_and_require_words_tests.py
* Change revert scene_helpers_tests.py
* Change unit tests: force python to garbage collect all db connections


### 0.25.58 (2022-12-21 20:30:00 UTC)

* Fix improve data cleanse from TV info source
* Fix issue where actor data is None
* Fix update Black Lagoon scene helper test
* Remove Sick Beard Index, inactive for 16 months since Aug 2021


### 0.25.57 (2022-12-21 13:00:00 UTC)

* Fix replace dead predb.ovh with predb.de for provider scene filter


### 0.25.56 (2022-12-20 19:00:00 UTC)

* Fix webapi search
* Change add poster to webapi search results


### 0.25.55 (2022-12-19 11:30:00 UTC)

* Fix Trakt account error handling
* Change enable failure monitor for tv show search (Trakt)
* Change improve api/builder drop down colour to indicate sg vs sb endpoints


### 0.25.54 (2022-12-17 17:40:00 UTC)

* Fix Trakt API server error handler


### 0.25.53 (2022-12-17 15:50:00 UTC)

* Change update dateutil zoneinfo fallback to 2022g
* Change allow Python 3.11.1, 3.10.9, 3.9.16, 3.8.16, and 3.7.16
* Change remove unneeded old python-Levenshtein for py3
* Change add a pypi package repo
* Change update lxml for Windows to 4.9.2
* Change update pip to final supported version for py2


### 0.25.52 (2022-11-17 03:30:00 UTC)

* Fix process media


### 0.25.51 (2022-11-16 14:30:00 UTC)

* Fix process media with a date in parentheses
* Add rapid fuzz dependency
* Change add a deprecated message where SickBeard.py is still being used


### 0.25.50 (2022-10-31 14:30:00 UTC)

* Change improve the scope of auth dupe checker


### 0.25.49 (2022-10-30 17:30:00 UTC)

* Change update dateutil zoneinfo fallback to 2022f
* Change improve performance when fetching logs
* Change Cheetah3 min version to 3.3.0 on py3
* Fix Cryptography yanked module
* Change providers config page, add warning if duplicate api/pass keys exist at different providers
* Fix issue where apikey field can be invisible on /api/builder/
* Change view-log page, Logs command of /api/builder/ and starify auth data
* Fix log typo in NZBGet Mark Good/Success postprocess action
* Remove providers HDME, Torrentsdb, and Zooqle


### 0.25.48 (2022-10-18 01:40:00 UTC)

* Change allow Python 3.11
* Remove provider Grabtheinfo
* Fix TVChaosUK and Nebulance on py3.11


### 0.25.47 (2022-10-15 01:05:00 UTC)

* Change improve clarity of Telegram notification chat id field


### 0.25.46 (2022-10-12 17:10:00 UTC)

* Change allow Python 3.10.8, 3.9.15, 3.8.15, and 3.7.15
* Change update dateutil zoneinfo fallback to 2022e


### 0.25.45 (2022-10-11 16:20:00 UTC)

* Fix timeout on "Add from TV info source" 
* Update certifi 2021.10.08 to 2022.09.24
* Fix Torrentleech, a new session is required using the URL under the TL provider options/Cookies


### 0.25.44 (2022-10-09 10:45:00 UTC)

* Change add 4 digit episode name parsing


### 0.25.43 (2022-10-05 11:30:00 UTC)

* Change python-Levenshtein to Levenshtein for py3.7-py3.11
* Change allow regex for py3.11
* Change make genre list output consistent on search results


### 0.25.42 (2022-09-30 14:40:00 UTC)

* Change update dateutil zoneinfo fallback to 2022d
* Fix genre strings when converted to list to not contain leading/trailing empty items


### 0.25.41 (2022-09-23 01:25:00 UTC)

* Fix a particular date handling that resulted in a UI issue


### 0.25.40 (2022-09-09 11:20:00 UTC)

* Change allow Python 3.10.7, 3.9.14, 3.8.14, and 3.7.14


### 0.25.39 (2022-08-25 08:50:00 UTC)

* Fix recommended.txt for package updates


### 0.25.38 (2022-08-23 16:10:00 UTC)

* Change allow Python 3.10.6
* Change update fallback zoneinfo to 2022c
* Change handle invalid date strings in search results
* Change don't load entire file at once when calling download_file
* Change don't request cache images for CachedImages class
* Fix role(), if character_name is empty use 'unknown name'


### 0.25.37 (2022-06-23 13:40:00 UTC)

* Change try to auto add repo path to git `safe.directory` setting
* Change if auto adding git setting fails, post message to update section that SickGear path must be marked safe in git
* Change force English output for git runner
* Change about page, add more credits and a support link for TheTVDb


### 0.25.36 (2022-06-22 14:45:00 UTC)
 
* Fix if config file doesn't exist and git is installed try to find current hash or set dummy


### 0.25.35 (2022-06-08 00:28:00 UTC)

* Fix catch ShowDirNotFoundException during prostprocessing


### 0.25.34 (2022-06-06 23:00:00 UTC)

* Change allow Python 3.10.5


### 0.25.33 (2022-05-19 09:45:00 UTC)

* Change allow Python 3.9.13


### 0.25.32 (2022-05-15 23:00:00 UTC)

* Remove provider Baconbits


### 0.25.31 (2022-03-28 15:10:00 UTC)

* Change allow Python 3.10.4, 3.9.12, 3.8.13, and 3.7.13
* Update zoneinfo fallback to 2022a
* Change enable cryptography wheels on Windows amd64, Linux x86_64 or aarch64, and Darwin x86_64
* Change use cryptography <= 3.3.2 on systems that don't have prebuilt wheels to avoid rust requirement


### 0.25.30 (2022-03-11 14:55:00 UTC)

* Change improve onTxComplete shell compatibility
* Change bump onTxComplete Linux version 1.2 to 1.3


### 0.25.29 (2022-03-10 20:30:00 UTC)

* Fix onTxComplete Linux port omissions from the Windows original
* Change bump onTxComplete Linux version 1.1 to 1.2


### 0.25.28 (2022-03-04 23:55:00 UTC)

* Update UnRar x64 for Windows 6.02 to 6.11


### 0.25.27 (2022-03-03 11:50:00 UTC)

* Fix don't use invalid timestamps for episodes
* Update recommended modules


### 0.25.26 (2022-02-01 13:00:00 UTC)

* Remove ETTV provider
* Change add logging message when no season folder is set for path creation


### 0.25.25 (2022-01-18 14:55:00 UTC)

* Change allow Python 3.10.2 and 3.9.10


### 0.25.24 (2021-12-22 22:05:00 UTC)

* Fix person text spacing in regular layout


### 0.25.23 (2021-12-18 19:45:00 UTC)

* Fix handle bad data fetched from tvinfo source and passed to get_network_timezone


### 0.25.22 (2021-12-14 00:30:00 UTC)

* Fix recognition of unreadable media quality to type UNKNOWN


### 0.25.21 (2021-12-07 00:40:00 UTC)

* Change allow Python 3.10.1


### 0.25.20 (2021-11-21 16:25:00 UTC)

* Fix display show when IMDb returns no episodes or runtimes


### 0.25.19 (2021-11-15 23:00:00 UTC)

* Change allow Python 3.9.9


### 0.25.18 (2021-11-12 15:00:00 UTC)

* Change filter irrelevant Trakt API results


### 0.25.17 (2021-11-12 00:15:00 UTC)

* Fix daily schedule JavaScript error


### 0.25.16 (2021-11-10 19:00:00 UTC)

* Fix TVmaze search
* Fix comparison of episode name with numbers during parsing of multi episode releases
* Add name_parser unittest multi episode with episode name comparison


### 0.25.15 (2021-11-09 12:00:00 UTC)

* Fix tvc cards returning view


### 0.25.14 (2021-11-06 04:30:00 UTC)

* Change allow Python 3.9.8
* Update recommended modules cffi, lxml, and regex


### 0.25.13 (2021-11-05 12:25:00 UTC)

* Update zoneinfo fallback to 2021e
* Add episode number in api history results
* Change prevent backups when creating a new db
* Fix update only existing Kodi .nfo files during SG update
* Fix config/search "Test fs" button
* Add additional cleanup for cast


### 0.25.12 (2021-10-17 23:00:00 UTC)

* Fix large sickbeard db's that occurred from using subtitle settings
* Update zoneinfo fallback to 2021d


### 0.25.11 (2021-10-12 17:00:00 UTC)

* Fix edit-show alert "set master" malfunction on shows with no master to edit


### 0.25.10 (2021-10-12 11:55:00 UTC)

* Update certifi 2021.05.30 to 2021.10.08


### 0.25.9 (2021-10-11 13:45:00 UTC)

* Update zoneinfo fallback to 2021c
* Update regex for Python 3.10 on Windows
* Change deprecated anon redirect service


### 0.25.8 (2021-10-10 21:00:00 UTC)

* Fix add show and browse TVmaze cards on Solaris Hipster


### 0.25.7 (2021-09-29 18:40:00 UTC)

* Fix ignore entire show runtimes when getting runtimes from IMDb
* Change enable failure monitor for search_tvs
* Change thexem server


### 0.25.6 (2021-09-26 17:45:00 UTC)

* Fix view-show on new browsers
* Fix remove box in footer on certain setups
* Update zoneinfo fallback to 2021b


### 0.25.5 (2021-09-24 14:55:00 UTC)

* Change upgrade Snap unrar 5.6.8 to 6.0.2
* Fix workaround snap certificate failure to access rarlab server


### 0.25.4 (2021-09-24 10:30:00 UTC)

* Fix logging during media process where setting airdate is unavailable


### 0.25.3 (2021-09-21 22:00:00 UTC)

* Fix filter in history API endpoint
* Fix multiep magnets are not downloadable
* Change remove dead magnet cache services


### 0.25.2 (2021-09-20 20:00:00 UTC)

* Fix history API endpoint for all snatch and download statuses (including archived, failed)


### 0.25.1 (2021-09-18 00:06:00 UTC)

* Fix history API endpoint to respect clear history


### 0.25.0 (2021-09-15 00:05:00 UTC)

* Add ability to switch a TV info source for a show, initial support is for TheTVDb and TVMaze
* Add column on manage/Bulk Change for TV info source so that shows can be sorted to isolate by source for switching
* Add TV info source selection to manage/Bulk Change/Edit
* Add auto redirect from manage/Bulk Change/Edit/Submit to manage/show-tasks if a TV info source is tasked for change
* Add after a restart, auto resume switching shows that didn't finish the switch TV info source process
* Change improve loading speed of shows at startup
* Change improve main execution loop speed
* Add new sort option "Combine source" to add show search show results
* Add support list of names to search for in add show search
* Add support for more URLs in add show search
* Add ability to search tvid:prodid as found in URLs and at other UI places
* Add dynamic search examples to add show search
* Add placeholder syntax hints to add show search
* Add source provider images to add show search result items
* Fix add show search box width now that the other select is reinstated
* Fix add show search TVDb links only to contain lang arg, not all
* Change "exists in db" link on search results page to support any info source
* Change browse cards interface to new add show search
* Change assist user search terms when the actual title of a show is unknown
* Change remove problematic buffering of 20 items on search results
* Change remove year from add show search term ... year is still used for relevancy order
* Change "Import" title to "Path conflict" for clarity
* Add when a path conflict occurs during add show, users may enter a new show folder name
* Add parsing Kodi show.nfo so import existing page selects any known info source
* Change improve speed getting list in the import page
* Change refactor mass_add_table to improve performance, and code clarity
* Change improve find_show_by_id performance
* Add glide.js 3.4.0 (f7ff0dd)
* Add object fit image 3.2.4 (f951d2a)
* Update fancyBox 2.1.6 to 3.5.7 (c4fd903)
* Update jQ collapser 2.0 to 3.0.1 (c3f95ba)
* Add person/character glide slider to view-show
* Change replace swipe with move event to act on any input type event (e.g. keyboard) for glide on view-show
* Add a vertical dotted line indication to the final cast glide slide on view-show
* Add glide arrows to view-show
* Add click the glide number button on view-show to change slide times or pause the glider
* Add cast displayed on view-show is saved whenever the glide is paused
* Add restore view-show glide to the left-most image shown while ever the glide slider is in the pause state
* Fix layout of multiline genre labels on view-show
* Change view-show, during adding of a show, cast links will only become active when ready to be linked, otherwise, display as text
* Add third-person singular pronoun on view-show to a character who is portrayed by themselves
* Add force cast update to view-show
* Add person view link to view-show glider
* Add character view link to view-show glider
* Add to view-show a notification message if a show fails to switch master TV info source
* Add visual cue of master TV info source to view-show
* Add imdb miniseries average runtime to view-show
* Change improve ui glide panel generally and also on startup
* Add prevent user error on edit-show where "set master" is pending but Update or Cancel Edit is used instead of "Save Changes"
* Change add character relationship "Presenter" to "Host"
* Add where a character is in multiple shows to the character view
* Change display on ui when update cast is in progress and not just queued
* Rename from TVMaze to TVmaze in line with their branding
* Add 5 mins to Trakt failure retries times
* Change improve speed reading for many processes
* Change correct log messages grammar
* Change improve manage/Show Tasks template
* Change use proper section dividers on manage/Show Tasks
* Change replace inline styles with CSS classes to improve readability and load perf
* Add characters, person to clean-up cache (30 days)
* Add reload person, character images every 7 days
* Add suppress UI notification for scheduled people updates during show updates and during switching TV info source
* Add failed TV info source switches to manage/Show Tasks
* Add remove item from queue and clear queue test buttons to manage/Show Tasks and manage/Search Tasks
* Change improve show update logic
* Add check for existing show with new id pair before switching
* Change prioritize first episode start year over the start year set at the TV info source
* Change delete non-existing episodes when switching TV info source
* Add TMDB person pics as fallback
* Add use person fallback for character images
* Add logic to add start, end year in case of multiple characters per person
* Add spoken height to person view
* Add abort people cast update when show is deleted, also remove show from any queued show item or search item
* Add updating show.nfo when a cast changes
* Change use longest biography available for output
* Add UI requests of details for feb 28 will also return feb 29 in years without feb 29
* Add fetch extra data fallback from TMDB for persons
* Change fanart icon
* Add provider TorrentDB
* Add menu Shows/"TVmaze Cards"
* Add show name/networks card user input filter
* Change only auto refresh card view if a recoverable error occurs
* Update Requests library 2.25.1 (bdc00eb) to 2.26.0 (b0e025a)
* Fix handling of card filters and sort states
* Add view paused "Only" to Daily Schedule
* Add return paused "Only" to API
* Change Add shows/Search results first aired dates to UI date format setting
* Change improve the search progress text
* Add "Size" filter '<0' in history view to filter already deleted media
* Change swap `Episode` and `Label` columns in history view


### 0.24.17 (2021-08-31 01:00:00 UTC)

* Change allow Python 3.8.12, 3.9.7, and 3.10.0


### 0.24.16 (2021-08-28 16:05:00 UTC)

* Update Windows recommended modules lxml, pip, regex, setuptools, and add cffi, python-Levenshtein
* Change newznab provider add handler for http response code 401


### 0.24.15 (2021-08-05 11:45:00 UTC)

* Change media process move process method for *nix systems that don't support native move
* Fix do not display empty show name results returned from TVDb


### 0.24.14 (2021-07-31 08:50:00 UTC)

* Change add compatibility for Transmission 3.00 client with label support
* Change ensure cookies are split only into 2 parts at the lhs of multiple occurrences of '='
* Remove provider Skytorrents


### 0.24.13 (2021-07-27 02:20:00 UTC)

* Fix incorrect reporting of missing provider detail


### 0.24.12 (2021-07-17 08:10:00 UTC)

* Fix snap build


### 0.24.11 (2021-07-14 10:30:00 UTC)

* Fix handle a provider response when in error case
* Change use wider min width for left column on About page
* Fix misaligned columns when expanding/collapsing a show on Episode Overview


### 0.24.10 (2021-07-06 20:00:00 UTC)

* Fix package update detection
* Change add DSM 7 error messages


### 0.24.9 (2021-07-05 10:25:00 UTC)

* Change add Synology DSM 7 compatibility
* Fix exception when removing a show


### 0.24.8 (2021-06-30 23:05:00 UTC)

* Fix nameparser unit tests


### 0.24.7 (2021-06-30 22:10:00 UTC)

* Fix parse correct animes during recent and backlog search


### 0.24.6 (2021-06-28 23:59:00 UTC)

* Change allow Python 3.7.11, 3.8.11, and 3.9.6


### 0.24.5 (2021-06-26 16:45:00 UTC)

* Fix restart after "Update Now" is clicked on UI, must manually restart from 0.24.0 until this release


### 0.24.4 (2021-06-25 03:00:00 UTC)

* Fix issue on certain py2 setups that created mishandling of 404's
* Add SpeedApp torrent provider


### 0.24.3 (2021-06-17 23:00:00 UTC)

* Fix view-show poster click zoom area is only accessible from top of poster image
* Move view-show paused "II" indicator as it wasn't in a good spot anyway


### 0.24.2 (2021-06-14 13:50:00 UTC)

* Update UnRar x64 for Windows 6.01 to 6.02


### 0.24.1 (2021-06-10 11:30:00 UTC)

* Fix handle whitespaced queries


### 0.24.0 (2021-06-08 12:50:00 UTC)

* Change free up some screen real estate on manage/Bulk Change
* Change rotate column headers on manage/Bulk Change for supported browsers to reduce screen estate waste
* Add column to manage/Bulk Change to display the show folder location size
* Add media stats to manage/Bulk Change and view-show when hovering over folder size
* Add to manage/Bulk Change an icon where show location no longer exists and group the icon/non icon shows
* Add a hover tip to the edit column on manage/Bulk Change to remind about using multi-select
* Change add tooltips on manage/Bulk Change checkbox actions to display what each are used for
* Add to manage/Bulk Change confirm dialog before removing or deleting a show
* Change manage/Bulk Change add sort by size options to table, (Total, Largest, Smallest, Average)
* Change manage/Bulk Change add busy spinner for processing when changing size sort type
* Change manage/Bulk Change table make header stick when page is scrolled
* Change manage/Bulk Change table make footer stick when page is scrolled
* Change manage/Bulk Change add filter to table, showname, quality, and status
* Change number of shows listed after a filter is displayed at the bottom of Bulk Change
* Change edit and submit buttons are disabled when there is no selection on Bulk Change
* Change edit and submit buttons display number of selected items on Bulk Change
* Change tidy up html markup and JavaScript for manage/Bulk Change
* Change refactor to simplify bulk_change logic
* Add to config/General, "Package updates" and list packages, check packages by default on Windows, others must enable
* Change simplify section config/General/Updates
* Add check for package updates to menu item action "Check for Updates"
* Add known failures are cleared for a fresh check when "Check for Updates" is used
* Add FileSharingTalk nzb provider
* Change optimize .png images to improve file/transfer size
* Add tz version info to the about page
* Change auto-install Cheetah dependency on first time installations (tested on Win)
* Change add cryptography to recommended.txt
* Change add prebuilt AMD64 python-Levenshtein to recommended.txt
* Change add prebuilt Windows Python 3.10 lxml to recommended.txt
* Change add prebuilt Windows Python 3.10 regex to recommended.txt
* Change replace deprecated `currentThread` with `current_thread` calls
* Change initialise Manage/Media Process folder and method from Config/Media Process when no previous values are stored
* Change remember Manage/Media Process folder and method when button 'Process' is used
* Change abbreviate long titles under menu tab
* Change add fallback to unar if unrar binary is unavailable on Linux
* Update attr 20.2.0 (4f74fba) to 20.3.0 (f3762ba)
* Update diskcache_py3 5.0.1 (9670fbb) to 5.1.0 (40ce0de)
* Update diskcache_py2 4.1.0 (b0451e0) from 5.1.0 (40ce0de)
* Update humanize 3.1.0 (aec9dc2) to 3.5.0 (b6b0ea5)
* Update Rarfile 3.1 (a4202ca) to 4.0 (55fe778)
* Update Requests library 2.24.0 (2f70990) to 2.25.1 (bdc00eb)
* Update Six compatibility library 1.15.0 (c0be881) to 1.16.0 (b620447)
* Update urllib3 1.25.11 (00f1769) to 1.26.2 (eae04d6)
* Add menu Shows/"Next Episode Cards"
* Change improve SQL performance
* Add option "Add paused" to Options/"More Options" at the final step of adding a show
* Update certifi 2020.11.08 to 2021.05.30


### 0.23.22 (2021-05-27 00:10:00 UTC)

* Change officially move chat support to irc.libera.chat
* Change tweak NBL API tip


### 0.23.21 (2021-05-17 10:20:00 UTC)

* Fix provider Nebulance
* Fix provider MoreThan


### 0.23.20 (2021-05-13 18:35:00 UTC)

* Fix restart to release and free resources from previous run process
* Change fanart lib to get_url


### 0.23.19 (2021-05-05 21:40:00 UTC)

* Fix MoreThan provider and add provider option only allow releases that are site trusted
* Add Python 3.9 to Travis


### 0.23.18 (2021-05-03 23:10:00 UTC)

* Change allow Python 3.8.10 and 3.9.5
* Remove PiSexy provider
* Fix refresh_show, prevent another refresh of show if already in queue and not forced
* Fix webapi set scene season
* Fix set path in all_tests for py2
* Fix webapi exception if no backlog was done before (CMD_SickGearCheckScheduler)
* Change webapi don't allow setting of scene numbers when show hasn't activated scene numbering
* Add webapi unit tests


### 0.23.17 (2021-04-12 12:40:00 UTC)

* Update UnRar for Windows 6.00 to 6.01 x64


### 0.23.16 (2021-04-05 23:45:00 UTC)

* Change allow Python 3.9.4
* Change prevent use of Python 3.9.3 and alert users to upgrade to 3.9.4 due to a recall


### 0.23.15 (2021-04-03 10:05:00 UTC)

* Change allow Python 3.8.9 and 3.9.3


### 0.23.14 (2021-03-10 01:40:00 UTC)

* Add config/Search/Search Tasks/"Host running FlareSolverr" to handle CloudFlare providers
* Change the cf_clearance cookie to an undocumented optional config instead of a requirement
* Change where cf_clearance does not exist or expires, config/Search/Search Tasks/"Host running FlareSolverr" is required
* Fix saving magnet from PAs as files under py3
* Fix SkyTorrents provider
* Fix Torlock provider
* Fix TBP provider


### 0.23.13 (2021-02-26 19:05:00 UTC)

* Add Newznab providers can use API only or API + RSS cache fallback. Tip added to Newznab config/Media Providers/API key
* Add correct user entry mistakes for nzbs2go api url


### 0.23.12 (2021-02-19 17:00:00 UTC)

* Change allow Python 3.8.8 and 3.9.2


### 0.23.11 (2021-02-04 23:30:00 UTC)

* Fix report correct number of items found during nzb search
* Change recognise custom spotweb providers
  

### 0.23.10 (2021-01-30 11:20:00 UTC)

* Fix change file date on non Windows


### 0.23.9 (2021-01-28 19:45:00 UTC)

* Fix provider nCore
* Change update dateutil fallback zoneinfo to 2021a


### 0.23.8 (2020-12-31 20:40:00 UTC)

* Change update dateutil fallback zoneinfo to 2020f
* Fix notifiers Pushover and Boxcar2 under py3
* Fix need to restart SG for a change in TVChaosUK password to take effect


### 0.23.7 (2020-12-13 20:40:00 UTC)

* Fix remove need to page refresh after entering an anime scene absolute number on view-show
* Change add TVChaosUK custom name regulator to prevent a false trigger from the wordlist filter


### 0.23.6 (2020-12-11 01:50:00 UTC)

* Update UnRar for Windows 5.91 to 6.00 x64
* Fix providers BitHDTV, Blutopia, HDTorrents, Pretome, PrivateHD, PTFiles, SceneHD, TVChaosUK
* Change handle redirects from POST requests
* Change Kodi Addon 1.0.8


### 0.23.5 (2020-12-05 13:45:00 UTC)

* Change improve dark theme text legibility with green/gold background under "Downloads" in view-shows/simple layout


### 0.23.4 (2020-12-02 11:30:00 UTC)

* Change allow Python 3.9.1


### 0.23.3 (2020-11-30 17:20:00 UTC)

* Change remove use of native Py 7zip as compressor found to crash Python binary under Linux with low memory conditions


### 0.23.2 (2020-11-21 18:40:00 UTC)

* Change allow Python 3.8.7
* Change suppress py27 startup cryptography deprecation warning
* Fix filter out history items that don't qualify for status snatched/good


### 0.23.1 (2020-11-16 23:00:00 UTC)

* Fix image failure for a show that is force updated, removed, then readded


### 0.23.0 (2020-11-11 13:30:00 UTC)

* Change improve search performance for backlog, manual, failed, and proper
* Add overview of the last release age/date at each newznab provider to History/Layout "Connect fails"
* Add "History new..." to Shows menu by clicking the number
* Add db backup to the scheduled daily update
* Add display "Database backups" location at config/about if feature available
* Add option "Backup database plan" to config/general/advanced if feature available
* Add py7zr to recommended.txt for optional 7z compression
* Add `backup_db_path` setting to config.ini to customise backup db location
* Add `backup_db_max_count` to config.ini with range 0-90 where 0 = disable backup, 14 = default
* Change improve list performance for file/directory browser
* Change improve import shows listing performance
* Change improve performance during show rescan process
* Change improve performance during media processing
* Change improve scantree performance with regex params of what to include and/or exclude
* Change rename remove_file_failed to remove_file_perm and make it return an outcome
* Add config/General/Updates/Alias Process button, minimum interval for a fetch of custom names/numbering is 30 mins
* Add Export alternatives button to edit show
* Change season specific alt names now available not just for anime
* Change improve tooltip over show title in display show for multiple alternatives
* Add display season alternatives on hover over season titles in display show
* Change single digit season display to zero-padded double digits in edit show
* Change add note on edit show for season specific search rule
* Add mark next to season titles that have exceptions
* Add support for centralised sg alternative names and numbers
* Change sg alts can overwrite scene number field only if field value is blank
* Change add note on edit show for season specific search rule
* Change add has_season_exceptions to control newznab id search
* Change add season exceptions to torrent providers
* Change give remove_file functions time to process
* Add ignore folders that contain ".sickgearignore" flag file
* Change add 3 days cache for tmdb base info only
* Change `Discordapp` to `Discord` in line with company change
* Change remove `app` from URL when calling webhook
* Change remind user when testing Notifications config / Discord to update URL
* Change Trim/Clear history to hide items because the data is needed for core management
* Fix incorrect text for some drop down list items in the apiBuilder view that affected some browsers
* Fix connection skip error handling in tvdb_api
* Add client parameter to pp class and add it to API sg.postprocess
* Change API version to 14
* Change add a test for both require and ignore show specific words with partial match, both should fail
* Change expand to all providers, and season results, applying filters to .torrent content and not just search result...
  name for where a found torrent result `named.this` contains `name.that` and ignore `that` did not ignore `named.this`
* Change init showDict for all unit tests
* Change add error handling for zoneinfo update file parsing
* Change downgrade network conversions/timezone warnings on startup to debug level
* Add enum34 1.1.10
* Add humanize 3.1.0 (aec9dc2)
* Add Torrent file parse 0.3.0 (2a4eecb)
* Update included fallback timezone info file to 2020d
* Update attr 20.1.0.dev0 (4bd6827) to 20.2.0 (4f74fba)
* Update Beautiful Soup 4.8.2 (r559) to 4.9.3 (r593)
* Update cachecontrol library 0.12.5 (007e8ca) to 0.12.6 (167a605)
* Update certifi 2020.06.20 to 2020.11.08
* Update dateutil 2.8.1 (43b7838) to 2.8.1 (c496b4f)
* Change add diskcache_py3 5.0.1 (9670fbb)
* Change add diskcache_py2 4.1.0 (b0451e0)
* Update feedparser_py3 6.0.0b3 (7e255f0) to 6.0.1 (98d189fa)
* Update feedparser_py2 backport
* Update hachoir_py3 3.0a6 (5b9e05a) to 3.1.2 (f739b43)
* Update hachoir_py2 2.0a6 (5b9e05a) to 2.1.2
* Update Js2Py 0.70 (f297498) to 0.70 (92250a4)
* Update package resource API to 49.6.0 (3d404fd)
* Update profilehooks module 1.11.2 (d72cc2b) to 1.12.0 (3ee1f60)
* Update Requests library 2.24.0 (1b41763) to 2.24.0 (2f70990)
* Update soupsieve_py3 2.0.0.final (e66c311) to 2.0.2.dev (05086ef)
* Update soupsieve_py2 backport
* Update Tornado_py3 Web Server 6.0.4 (b4e39e5) to 6.1.0 (2047e7a)
* Update tmdbsimple 2.2.6 (310d933) to 2.6.6 (679e343)
* Update urllib3 1.25.9 (a5a45dc) to 1.25.11 (00f1769)
* Change add remove duplicates in newznab provider list based on name and url
* Change remove old provider dupe cleanup
* Change add response rate limit handling for generic providers
* Change add newznab retry handling
* Change add 2s interval fetch retry for GitHub as it can sometimes return no data
* Change rename misuse of terminology `frequency` to `interval`


### 0.22.16 (2020-11-10 20:15:00 UTC)

* Fix anime name parser tests failing on assumed season number 1
* Change increase number of IMDb ID digits parsed in TVDb lib
* Change add Trakt requested guidance to the log for locked user accounts


### 0.22.15 (2020-11-09 14:10:00 UTC)

* Fix IMDb cards not always displayed as `in library`


### 0.22.14 (2020-11-06 21:55:00 UTC)

* Fix RarBG in cases where home page cannot be reached


### 0.22.13 (2020-11-05 01:00:00 UTC)

* Fix SpeedCD provider
* Remove HorribleSubs provider


### 0.22.12 (2020-11-03 16:05:00 UTC)

* Fix IPTorrents


### 0.22.11 (2020-10-30 01:45:00 UTC)

* Fix an old and rare thread timing case that can change a show to the wrong type while fetching alternative names


### 0.22.10 (2020-10-28 14:10:00 UTC)

* Fix clear of old fail times for providers


### 0.22.9 (2020-10-21 11:55:00 UTC)

* Change remove DB file logging level from config/General and reduce DB levels to Debug to reduce log file noise
* Add Trakt rate-limiting http response code 429 handling to prevent request failure


### 0.22.8 (2020-10-19 13:45:00 UTC)

* Fix rare timing case on first-time startup with a network timezone update failure and an endless loop
* Change ensure `autoProcessTV/sabToSickGear.py` is set executable


### 0.22.7 (2020-10-19 10:15:00 UTC)

* Add `autoProcessTV/sabToSickGear.py` that works with SABnzbd under both py2 and py3


### 0.22.6 (2020-10-19 01:05:00 UTC)

* Fix libtrakt logging error that created a Trakt notifier issue during media process


### 0.22.5 (2020-10-16 00:45:00 UTC)

* Fix reading scene numbers from db
* Change improve clarity of notes when config/Media Process/Failed Download Handling is enabled


### 0.22.4 (2020-10-15 13:20:00 UTC)

* Fix enable "Perform search tasks" at config/Media Providers/Options for custom RSS
* Fix remove enable_scheduled_backlog as it is not appropriate for custom RSS
* Fix if no anime release group parsed, provider id is used to prevent skipping result
* Fix if no anime season is parsed, assume season 1 to prevent skipping result
* Change add some anime quality recognition to assist search


### 0.22.3 (2020-10-14 15:00:00 UTC)

* Fix use qualities saved as default during Add Show to set up qualities in Bulk Change
* Fix add manual indents to Quality dropdown select that browsers removed from CSS styles
* Change allow Python 3.9.0
* Fix English flag


### 0.22.2 (2020-09-25 09:00:00 UTC)

* Change allow Python 3.8.6
* Fix show saved require word list to require at least one word during search


### 0.22.1 (2020-09-24 13:00:00 UTC)

* Fix rare case with import existing shows where shows are not listed due to a corrupt `.nfo` file


### 0.22.0 (2020-09-19 20:50:00 UTC)

* Add menu Shows/"Metacritic Cards"
* Add menu Shows/"TV Calendar Cards"
* Add country and language to Shows/"Trakt Cards"
* Add persistence to views of Shows/Browse Cards
* Change make web UI calls async so that, for example, process media will not block page requests
* Change improve speed of backlog overview
* Fix the missing snatched low quality on backlog overview
* Fix print trace to webinterface
* Fix creating show list when there is no list at the cycle of backlog search spread
* Change improve Python performance of handling core objects
* Change improve performance for find_show_by_id
* Change episode overview, move pulldown from 'Set/Failed' to 'Override/Failed'
* Change add rarfile_py3 3.1 (a4202ca)
* Change backport rarfile_py2; Fixes for multivolume RAR3 with encrypted headers
* Update Apprise 0.8.0 (6aa52c3) to 0.8.5 (55a2edc)
* Update attr 19.2.0.dev0 (daf2bc8) to 20.1.0.dev0 (4bd6827)
* Update Beautiful Soup 4.8.1 (r540) to 4.8.2 (r559)
* Update Certifi 2019.06.16 (84dc766) to 2020.06.20 (f7e30d8)
* Update dateutil 2.8.1 (fc9b162) to 2.8.1 (43b7838)
* Update DiskCache library 4.0.0 (2c79bb9) to 4.1.0 (b0451e0)
* Update feedparser 6.0.0b1 (d12d3bd) to feedparser_py2 6.0.0b3 (7e255f0)
* Add feedparser_py3 6.0.0b3 (7e255f0)
* Update Fuzzywuzzy 0.17.0 (0cfb2c8) to 0.18.0 (2188520)
* Update html5lib 1.1-dev (4b22754) to 1.1 (f87487a)
* Update idna library 2.8 (032fc55) to 2.9 (1233a73)
* Update isotope library 3.0.1 (98ba374) to 3.0.6 (ad00807)
* Update functools_lru_cache 1.5 (21e85f5) to 1.6.1 (2dc65b5)
* Update MsgPack 0.6.1 (05ff11d) to 1.0.0 (fa7d744)
* Update profilehooks module 1.11.0 (e17f378) to 1.11.2 (d72cc2b)
* Update PySocks 1.7.0 (91dcdf0) to 1.7.1 (c2fa43c)
* Update Requests library 2.22.0 (3d968ff) to 2.24.0 (1b41763)
* Update Six compatibility library 1.13.0 (ec58185) to 1.15.0 (c0be881)
* Update soupsieve_py3 2.0.0.dev (69194a2) to 2.0.0.final (e66c311)
* Update soupsieve_py2 1.9.5 (6a38398) to 1.9.6 final (f9c96ec)
* Update tmdbsimple 2.2.0 (ff17893) to 2.2.6 (310d933)
* Update Tornado_py3 Web Server 6.0.3 (ff985fe) to 6.0.4 (b4e39e5)
* Update urllib3 release 1.25.6 (4a6c288) to 1.25.9 (a5a45dc)
* Add Telegram notifier
* Change enable image caching on browse pages
* Change update sceneNameCache after scene names are updated
* Change add core dedicated base class tvinfo_base to unify future info sources
* Add exclude ignore words and exclude required words to settings/Search, Edit and View show
* Add API response field `global exclude ignore` to sg.listignorewords endpoint
* Add API response field `global exclude require` to sg.listrequirewords endpoint
* Change improve Popen resource usage under py2
* Add overall failure monitoring to History/Connect fails (renamed from "Provider fails")
* Change log exception during update_cache in newznab
* Change make Py3.9 preparations
* Change anime "Available groups" to display "No groups listed..." when API is fine with no results instead of blank
* Change improve clarity of anime group lists by using terms Allow list and Block list
* Change add alternative locations for git.exe on Windows with a log warning
* Add link to the wiki setup guide for NZBGet and SABnzbd at Search Settings/"NZB Results"
* Change API version to 13


### 0.21.49 (2020-09-19 20:40:00 UTC)

* Change make make test_encrypt hardware independent
* Fix add `cf_clearance` to two providers that use CF IUAM, Scenetime and Torrenting
* Change convert Scenetime Quicktime SD release titles to formal SD quality title


### 0.21.48 (2020-09-18 21:00:00 UTC)

* Change typo on search_episode_subtitles when subtitles are disabled
* Fix enabled encrypt option on startup under py3


### 0.21.47 (2020-09-17 16:10:00 UTC)

* Change add warning to logs for enabled providers where `cf_clearance` cookie is missing
* Fix backlog search in season search mode
* Fix don't search if subtitles disabled


### 0.21.46 (2020-09-16 20:00:00 UTC)

* Fix TorrentDay and IPTorrents. Important: user must add browser cookie `cf_clearance` to provider 'Cookies' setting.
  If `cf_clearance` not found in browser, log out, delete site cookies, refresh browser, `cf_clearance` will be created.


### 0.21.45 (2020-09-11 16:25:00 UTC)

* Fix autoProcessTV.py to use `config.readfp` under py2 as `config.read_file` is py3.x+


### 0.21.44 (2020-09-11 10:10:00 UTC)

* Fix thesubdb subtitle service under py3
* Change autoProcessTV.py to remove bytestring identifiers that are printed under py3
* Fix saving nzb data to blackhole under py3


### 0.21.43 (2020-09-09 19:20:00 UTC)

* Add missing parameter 'failed' to sg.postprocess
* Change API rename sg.`listrequiedwords` typo endpoint to sg.`listrequirewords`
* Change API rename sg.`setrequiredwords` endpoint to sg.`setrequirewords`
* Change API responses of sg.listrequirewords and sg.setrequirewords to `require words` instead of `required words`
* Add API aliases for old endpoint names with old responses for backwards compatibility
* Fix legacy command help for `episode.search`
* Fix sg.show.ratefanart
* Fix `sg.logs` command wrongly mapped to legacy logs command
* Change return API data depending on old/new method call used for require words
* Change add missing parameter docs for CMD_SickGearSetDefaults
* Fix API CMD_SickGearSetDefaults save to config
* Change increase API version to 12
* Change remove whitespaces from parameter docu


### 0.21.42 (2020-08-04 15:45:00 UTC)

* Fix SickBeard search API compatibility issue


### 0.21.41 (2020-07-31 09:25:00 UTC)

* Update NZBGet extension 2.5 to 2.6


### 0.21.40 (2020-07-20 22:00:00 UTC)

* Change allow Python 3.8.5


### 0.21.39 (2020-07-14 01:15:00 UTC)

* Change allow Python 3.8.4


### 0.21.38 (2020-07-08 23:15:00 UTC)

* Change add handling for when a dev db is based on an older production db
* Update UnRar for Windows 5.90 to 5.91 x64
* Fix saving Trakt notification under py3


### 0.21.37 (2020-05-30 12:00:00 UTC)

* Fix Anime cards images
* Fix ETTV torrent provider


### 0.21.36 (2020-05-26 16:45:00 UTC)

* Change improve Cloudflare connectivity
* Change Cheetah3 min version to 3.2.5 (Admin user upgrade: `python.exe -m pip install --no-cache-dir --force-reinstall --upgrade Cheetah3`)


### 0.21.35 (2020-05-25 01:30:00 UTC)

* Fix RarBG under py2


### 0.21.34 (2020-05-21 14:50:00 UTC)

* Fix edit show "Upgrade once"


### 0.21.33 (2020-05-15 08:25:00 UTC)

* Change allow Python 3.8.3


### 0.21.32 (2020-05-14 15:00:00 UTC)

* Change improve Cloudflare connectivity


### 0.21.31 (2020-05-13 19:10:00 UTC)

* Fix correct type for hashlib call under py3
* Change improve loading logic, stop loop when reloading and only call location.reload(); once
* Fix RarBG under py3


### 0.21.30 (2020-04-30 10:20:00 UTC)

* Fix Milkie torrent provider breaking changes


### 0.21.29 (2020-04-29 02:10:00 UTC)

* Change update fallback timezone info file to 2020a
* Fix TVEpisodeSample to fix comparison on patterns with limited multi ep naming
* Update Js2Py 0.64 (7858d1d) to 0.70 (f297498)


### 0.21.28 (2020-04-24 09:40:00 UTC)

* Change improve Cloudflare connectivity


### 0.21.27 (2020-04-22 20:35:00 UTC)

* Update TZlocal 2.0.0b3 (410a838) to 2.1b1 (dd79171)
* Change Emby notifier to add unofficial support for Jellyfin
* Change Filelist torrent provider
* Fix regex references in sgmllib3k
* Fix settings/Notifications/Emby/"Discover" Emby/Jellyfin server in py3
* Change add allow_base to clean_host, clean_hosts to permit the base address format Jellyfin introduced at 10.4.0


### 0.21.26 (2020-04-13 00:30:00 UTC)

* Fix AttributeError in anime manager while editing show (part deux)
* Fix use lib logger instead of global logger


### 0.21.25 (2020-04-10 01:50:00 UTC)

* Fix Kodi uniqueid tag not validated during import
* Change slightly improve performance iterating metadata providers
* Fix AttributeError in anime manager while editing show
* Remove DigitalHive torrent provider
* Fix failure time reset of service URLs
* Change improve clarity of show update/refresh API failure message


### 0.21.24 (2020-04-04 00:30:00 UTC)

* Fix use release group for Propers check from history if status is snatched
* Change add provider filter fallbacks into Propers search flow


### 0.21.23 (2020-03-31 10:00:00 UTC)

* Update UnRar for Windows 5.80 to 5.90 x64
* Fix viewing Manage/"Bulk Change" page skews "Added last..." list


### 0.21.22 (2020-03-20 20:00:00 UTC)

* Fix Bulk Change/Edit for py3


### 0.21.21 (2020-03-11 21:15:00 UTC)

* Fix get_network_timezone


### 0.21.20 (2020-03-11 18:35:00 UTC)

* Fix timezone handling on Windows to correct timestamps related to file system and db episode management


### 0.21.19 (2020-03-08 15:45:00 UTC)

* Change update provider TL from v4/classic to V5
* Fix webapi (add show) wrong error message if show is not at info source


### 0.21.18 (2020-03-04 19:20:00 UTC)

* Fix NotifierFactory AttributeError on first run init


### 0.21.17 (2020-03-03 21:35:00 UTC)

* Fix do not process magnet links in search results
* Fix saving media process settings
* Add handler for Emby user access 'Enable access to all libraries', specifying folder access rights operate as normal


### 0.21.16 (2020-02-26 15:10:00 UTC)

* Change alert users of Python 3.8.1 or 3.7.6 to change Python version due to a known critical issue parsing URLs


### 0.21.15 (2020-02-25 08:50:00 UTC)

* Fix disable Media Process/Extra Scripts due to security alert
* Fix missing __hash__ for tvshow/tvepisode obj's


### 0.21.14 (2020-02-22 17:55:00 UTC)

* Fix manual search status change on display show
* Fix encoding issue in Boxcar2, Pushbullet, and Pushover notifiers
* Fix ParseResult logging during Process Media
* Fix subtitle providers that don't use auth
* Fix rTorrent exception handling


### 0.21.13 (2020-02-08 20:55:00 UTC)

* Fix Windows Kodi episode library update


### 0.21.12 (2020-02-02 00:40:00 UTC)

* Fix handling the error when failing to remove a file


### 0.21.11 (2020-02-01 21:40:00 UTC)

* Change ended show mark "[ ! ]" of view-show/"Change show" pull down because Chromium removed the CSS method
* Fix creating show list when there is no list at the cycle of backlog search spread


### 0.21.10 (2020-01-30 21:00:00 UTC)

* Fix init of custom newznab categories
* Change improve clarity of custom newznab category selection with "+/-" and usage text


### 0.21.9 (2020-01-28 01:00:00 UTC)

* Fix reading service.py under Docker
* Fix a particular case with Add show for imported shows
* Change enforce reading text files as utf8 on environments that don't e.g. Docker


### 0.21.8 (2020-01-27 09:00:00 UTC)

* Fix issue processing files with no quality parsed
* Change remove nonsense text that quality of pp item is from snatch history given that it may not be
* Fix update NameCache in case show name changes


### 0.21.7 (2020-01-24 15:05:00 UTC)

* Fix rTorrent py3 compat
* Fix edit show with multiple list values under py3
* Change improve search performance of some providers
* Change cache control of static files sent to browser to ensure page content is updated


### 0.21.6 (2020-01-21 22:30:00 UTC)

* Fix Kodi service addon + bump to 1.0.7 (select "Check for updates" on menu of "SickGear Add-on repository")
* Change Kodi Add-on/"What's new" list order to be the latest version info at top
* Add output to SG log when a new Kodi Add-on version is available for upgrade
* Fix a rare media processing issue that created `dictionary changed size` error
* Fix ensure PySocks is available for Requests/urllib3
* Fix fanart image update issue
* Change add examples that show scheme and authentication usage to config/general/advanced/"Proxy host"
* Change add warning that Kodi Add-on requires IP to setting config/general/"Allow IP use for connections"
* Change About page version string


### 0.21.5 (2020-01-15 02:25:00 UTC)

* Update Fuzzywuzzy 0.17.0 (778162c) to 0.17.0 (0cfb2c8)
* Fix multi-episode .nfo files


### 0.21.4 (2020-01-12 17:40:00 UTC)

* Change try to integrity verify episode .nfo files even if tvshow.nfo can't be parsed


### 0.21.3 (2020-01-12 17:11:00 UTC)

* Fix gracefully handle tvshow.nfo files that fail to be xml parsed


### 0.21.2 (2020-01-12 14:00:00 UTC)

* Fix Kodi meta Nfo files to work around a Kodi library update crash bug that may occur on particular systems


### 0.21.1 (2020-01-10 14:45:00 UTC)

* Fix viewing a show added before any application configuration is saved (very rare under normal use)


### 0.21.0 (2020-01-10 00:40:00 UTC)

* Change core system to improve performance and facilitate multi TV info sources
* Change migrate core objects TVShow and TVEpisode and everywhere that these objects affect.
* Add message to logs and disable ui backlog buttons when no media provider has active and/or scheduled searching enabled
* Change views for py3 compat
* Change set default runtime of 5 mins if none is given for layout Day by Day
* Change if no qualities are wanted, exit manual search thread
* Change add case-insensitive ordering to anime black/whitelist
* Fix anime groups list not excluding whitelisted stuff
* Add OpenSubtitles authentication support to config/Subtitles/Subtitles Plugin
* Add "Enforce media hash match" to config/Subtitles Plugin/Opensubtitles for accurate subs if enabled, but if disabled,
  search failures will fall back to use less reliable subtitle results
* Update NZBGet Process Media extension, SickGear-NG 1.7 to 2.4
* Update Kodi addon to 1.0.3 to 1.0.4
* Change requirements.txt for Cheetah3 to minimum 3.2.4
* Change update SABnzbd sabToSickBeard
* Change update autoProcessTV
* Add Apprise 0.8.0 (6aa52c3)
* Change use GNTP (Growl Notification Transport Protocol) from Apprise
* Change add multi host support to Growl notifier
* Fix Growl notifier when using empty password
* Change update links for Growl notifications
* Change config/Notifications/Growl links and guidance
* Change deprecate confg/Notifications/Growl password field as these are now stored with host setting
* Add hachoir_py3 3.0a6 (5b9e05a)
* Add sgmllib3k 1.0.0
* Update soupsieve 1.9.1 (24859cc) to soupsieve_py2 1.9.5 (6a38398)
* Add soupsieve_py3 2.0.0.dev (69194a2)
* Add Tornado_py3 Web Server 6.0.3 (ff985fe)
* Add xmlrpclib_to 0.1.1 (c37db9e)
* Remove ancient Growl lib 0.1
* Change remove Twitter notifier
* Remove redundant httplib2 
* Remove redundant oauth2
* Fix prevent infinite memoryError from a particular jpg data structure
* Change browser_ua for py3
* Change feedparser for py3
* Change Subliminal for py3
* Change Enzyme for py3
* Fix Guessit
* Fix parse_xml for py3
* Fix name parser with multi eps for py3
* Fix tvdb_api fixes for py3 (search show)
* Fix config/media process to only display "pattern is invalid" qtip on "Episode naming" tab if the associated field is
  actually visible. Also, if the field becomes hidden due to a setting change, hide any previously displayed qtip.
* Remove xmltodict library
* Update ADBA for py3
* Add ability to use multiple SG apikeys 
* Add UI for multiple apikeys to config/General/Web Interface
* Add jquery-qrcode 0.17.0
* Change add apikey name to ERROR log messages
* Change add logging of errors from api
* Change add remote ip to error message
* Change add print command name for api in debug log
* Change add warning message to log if old Sick-Beard api call is used
* Change add an api call mapping helper for name changed functions (for printed warnings)
* Change ui typo in apiBuilder
* Fix display of fanart in apibuilder
* Add help command to apiBuilder and fix help call
* Fix api add shows
* Change fix api sg.searchqueue output
* Add missing api sg.show.delete parameter "full"
* Add missing api sg.setdefaults and `sg.shutdown` methods
* Change increase api version because missing sg.* methods are added
* Change add some extra checks for Sick-Beard call add (existing) show
* Change patch imdbpie to add cachedir folder and set imdbpie cachedir in SG
* Fix force search return values
* Update attr 19.2.0.dev0 (154b4e5) to 19.2.0.dev0 (daf2bc8)
* Update Beautiful Soup 4.7.1 (r497) to 4.8.1 (r540)
* Update bencode to 2.1.0 (e8290df)
* Update cachecontrol library 0.12.4 (bd94f7e) to 0.12.5 (007e8ca)
* Update Certifi 2019.03.09 (401100f) to 2019.06.16 (84dc766)
* Update ConfigObj 5.1.0 (a68530a) to 5.1.0 (45fbf1b)
* Update dateutil 2.8.0 (c90a30c) to 2.8.1 (fc9b162)
* Update DiskCache library 3.1.1 (2649ac9) to 4.0.0 (2c79bb9)
* Update feedparser 5.2.1 (2b11c80) to 6.0.0b1 (d12d3bd)
* Update Fuzzywuzzy 0.15.1 to 0.17.0 (778162c)
* Update Hachoir library 2.0a6 (c102cc7) to 2.0a6 (5b9e05a)
* Update Js2Py 0.64 (efbfcca) to 0.64 (7858d1d)
* Update MsgPack 0.6.1 (737f08a) to 0.6.1 (05ff11d)
* Update rarfile 3.0 (2704344) to 3.1 (1b14c85)
* Update Requests library 2.22.0 (0b6c110) to 2.22.0 (3d968ff)
* Update Send2Trash 1.3.0 (a568370) to 1.5.0 (66afce7)
* Update Six compatibility library 1.12.0 (8da94b8) to 1.13.0 (ec58185)
* Update tmdb_api to tmdbsimple 2.2.0 (ff17893)
* Update TZlocal 2.0.0.dev0 (b73a692) to 2.0.0b3 (410a838)
* Update unidecode module 1.0.22 (a5045ab) to 1.1.1 (632af82)
* Update urllib3 release 1.25.2 (49eea80) to 1.25.6 (4a6c288)
* Change simplify parsing TVDB images
* Fix setting episodes wanted when adding show
* Fix _get_wanted and add test for case when all episodes are unaired
* Change add a once a month update of tvinfo show mappings to the daily updater
* Change autocorrect ids of new shows by updating from -8 to 31 days of the airdate of episode one
* Add next run time to Manage/Show Tasks/Daily show update
* Change when fetching imdb data, if imdb id is an episode id then try to find and use real show id
* Change delete diskcache db in imdbpie when value error (due to change in Python version)
* Change during startup, cleanup any cleaner.pyc/o to prevent issues when switching python versions
* Add .pyc cleaner if python version is switched
* Change rebrand "SickGear PostProcessing script" to "SickGear Process Media extension"
* Change improve setup guide to use the NZBGet version to minimise displayed text based on version
* Change NZBGet versions prior to v17 now told to upgrade as those version are no longer supported - code has actually
  exit on start up for some time but docs were outdated
* Change comment out code and unused option sg_base_path
* Change supported Python version 2.7.9-2.7.18 inclusive expanded to 3.7.1-3.8.1 inclusive
* Change pidfile creation under Linux 0o644
* Fix long path issues with Windows process media
* Fix search result priority for nzbget
* Change move priority property to SearchResult base class
* Add new test for wanted whole first season (add show)
* Change SickGear-NG version
* Add persistent meta language selection to first step of add show + flag images to the drop-down
* Change Kodi show nfo tag 'episodeguide' to use v2.0 format
* Change Kodi show nfo add tag show/premiered and use a full date
* Change Kodi show nfo add tag uniqueid and add missing attributes for episode nfo
* Change use Kodi metadata.tvdb.com repo api_key for requests that the addon will make
* Change Kodi show nfo remove tags 'episodeguideurl', 'indexer', and 'year' as deprecated
* Change Kodi show nfo remove tags 'id'
* Change output non-valid xml that Kodi will accept
* Change remove redundant py26 version check
* Fix reduce quote usage to optional
* Change improve Scenetime + SkyTorrent provider recent search performance to process new items since the previous cycle


### 0.20.18 (2019-12-30 12:15:00 UTC)

* Update UnRar for Windows 5.71 to 5.80 x64


### 0.20.17 (2019-12-25 01:40:00 UTC)

* Fix Synology DownloadStation test dev mode


### 0.20.16 (2019-12-25 00:40:00 UTC)

* Fix SkyTorrents provider
* Fix download link quote url process
* Fix remove Synology DownloadStation test dev mode


### 0.20.15 (2019-12-23 22:40:00 UTC)

* Change overhaul qBittorrent 4.2.1 client to add compatibility for breaking API 2.4
* Add search setting for qBittorrent client "Start torrent paused"
* Add search setting for qBittorrent client "Add release at top priority"
* Add option choose custom variable to use for label in rTorrent Torrent Results
* Add warning to rTorrent users not to use space in label
* Change overhaul DiskStation client to add compatibility for latest API
* Change improve Synology DownloadStation functions
* Add search setting for DiskStation client "Start torrent paused"
* Fix the priority set for snatched items is now also set for episodes without air date
* Change NZBGet client to use property .priority of SearchResult


### 0.20.14 (2019-12-20 00:15:00 UTC)

* Fix fetching static files for Kodi repo


### 0.20.13 (2019-12-16 04:00:00 UTC)

* Fix TL provider - replace user/pass with digest auth method
* Change improve TL and IPT provider recent search performance to process new items since the previous cycle
* Change log a tip for TL and IPT users who have not improved on the default site setting "Torrents per page"
* Add recommended.txt file with recommended libs that can be installed via: python -m pip install -r recommended.txt
* Fix saving .nfo metadata where the file name contains unicode on certain Linux OS configurations


### 0.20.12 (2019-12-09 16:30:00 UTC)

* Fix using multiple hostnames with config General/Interface/"Allowed browser hostnames"
* Add config General/Interface/"Allow IP use for connections"
* Change add WrongHostWebHandler to handle a bad hostname request with a 404 response
* Fix Shazbat torrent provider backlog issue


### 0.20.11 (2019-11-30 02:45:00 UTC)

* Remove redundant tvdb_api v1
* Remove xmltodict and etreetodict
* Change update Emby api
* Fix update CF IUAM handler


### 0.20.10 (2019-11-25 23:45:00 UTC)

* Fix history activity hits when there are no stats
* Fix 401 authentication issues caused by Requests lib using Linux environment vars


### 0.20.9 (2019-11-24 21:35:00 UTC)

* Change improve handling of poster/banner thumb URLs


### 0.20.8 (2019-11-14 09:40:00 UTC)

* Change improve TD provider recent search performance to process new items since the previous cycle
* Change log a tip for TD users who have not improved on the default site setting "Torrents per page" 
* Change tweak hoverover highlight on menu item Shows/History for when History is the home page
* Change update tvdb_api to 3.0.0
* Change improve fetching TVDB thumbnails
* Change add new 'banner_thumb' and 'poster_thumb' direct links
* Change artwork domain to new artwork domain with fallback URLs
* Change improve handling of Plex auth failure

                                                                                                                
### 0.20.7 (2019-11-10 14:40:00 UTC)

* Fix configured Plex notification hosts that don't start with "http"
* Add exclude "Specials" when pruning with option edit show/Other/"Keep up to"


### 0.20.6 (2019-11-04 22:15:00 UTC)

* Change move config migrator earlier up in the startup phase and add capability to gracefully downgrade config file
* Remove POTuk torrent provider
* Remove WOP torrent provider


### 0.20.5 (2019-10-18 00:01:00 UTC)

* Fix order for option edit show/Other/"Keep up to"


### 0.20.4 (2019-09-10 16:30:00 UTC)

* Change improve TVChaosUK search range, and also to recognise more of its random release names in results


### 0.20.3 (2019-08-27 18:50:00 UTC)

* Fix provider LimeTorrents


### 0.20.2 (2019-08-10 00:25:00 UTC)

* Fix some missing reference issues in webserve
* Add a link 'FAQ: Episode not found / Snatch failed' to 'View Log File'
* Fix Shazbat torrent provider


### 0.20.1 (2019-08-02 20:45:00 UTC)

* Change ensure TVDb statuses display as "Continuing" on home page where applicable
* Change improve handling an enabled Emby server that becomes unreachable
* Change improve performance of parsing provider search results


### 0.20.0 (2019-07-15 21:25:00 UTC)

* Change if episode name is not known at point of rename, then use 'tba'
* Add "Use dots in show.name path" to config/General/Misc, this will only affect newly added shows
* Change displayed folder on add show page to update based on "Use dots in show.name path" setting
* Update attr 18.3.0.dev0 (55642b3) to 19.2.0.dev0 (de84609) 
* Update Beautiful Soup 4.6.3 (r475) to 4.7.1 (r497)
* Add soupsieve 1.9.1 (24859cc)
* Add functools_lru_cache (soupsieve dep) 1.5 (21e85f5)
* Update CacheControl library 0.12.5 (0fedbba) to 0.12.5 (007e8ca)    
* Update Certifi 2018.11.29 (10a1f8a) to 2019.03.09 (401100f)
* Update dateutil 2.7.5 (e954819) to 2.8.0 (c90a30c)
* Update DiskCache library 3.1.1 (05cac6a) to 3.1.1 (2649ac9)
* Update Hachoir library 2.0a3 to 2.0a6 (c102cc7)
* Update html5lib 1.1-dev (4f92357) to 1.1-dev (4b22754)
* Update IMDb-pie 5.6.3 (4220e83) to 5.6.4 (f695e87)
* Update MsgPack 0.6.0 (197e307) to 0.6.1 (737f08a)
* Update profilehooks module 1.10.1 (fdbf19d) to 1.11.0 (e17f378)
* Update pyjsparser 2.4.5 (39b468e) to 2.7.1 (5465d03)
* Update PySocks 1.6.8 (b687a34) to 1.7.0 (91dcdf0)
* Update Requests library 2.21.0 (e52932c) to 2.22.0 (aeda65b)
* Update scandir 1.9.0 (9ab3d1f) to 1.10.0 (982e6ba)
* Update Six compatibility library 1.12.0 (d927b9e) to 1.12.0 (8da94b8)
* Update Tornado Web Server 5.1.1 (cc2cf07) to 5.1.1 (a99f1471)
* Update TZlocal 1.4 to 2.0.0.dev0 (b73a692)
* Update unidecode module 1.0.22 (578cdb9) to 1.0.22 (a5045ab)
* Update urllib3 release 1.24.3 (324e47a) to 1.25.2 (49eea80)
* Update win_inet_pton 1.0.1 (934a852) to 1.1.0 (57e3558)
* Update xmltodict library 0.11.0 (79ac9a4) to 0.12.0 (f3ab7e1)
* Change sickgear.py can now be run as start up instead of SickBeard.py
* Change refactor startup functions to prevent possible latency issues with systemd
* Add startup loading page
* Change restart to use loading page
* Add upgrade messages for sickbeard, cache, and failed db upgrade processes to loading page
* Change add WorkingDirectory to systemd startup prevents startup git issue
* Change improve MagnetDLProvider the latest releases search
* Add option to TVChaosUK settings, 'Send "Say thanks!"'


### 0.19.10 (2019-07-10 17:42:00 UTC)

* Fix catch error on systems with no local timezone


### 0.19.9 (2019-07-05 23:30:00 UTC)

* Change Anonymous redirect misuse of dereferer.org (was removed from SG in 2015) to nullrefer.com service


### 0.19.8 (2019-07-01 12:00:00 UTC)

* Fix the develop branch Travis build badge on GitHub homepage


### 0.19.7 (2019-06-27 12:05:00 UTC)

* Fix FF/WF display images on viewing show list


### 0.19.6 (2019-06-24 00:15:00 UTC)

* Change add rTorrent 0.9.7 compatibility
* Change improve Cloudflare connectivity


### 0.19.5 (2019-06-13 18:25:00 UTC)

* Update Js2Py 0.43 (da310bb) to 0.64 (efbfcca)
* Change update Cloudflare anti-bot handler
* Fix force reload all images and don't force reload all images for ended shows during show update


### 0.19.4 (2019-06-09 02:30:00 UTC)

* Change improve media processing checks for complete folder names


### 0.19.3 (2019-06-07 21:40:00 UTC)

* Fix "too many SQL variables" with over 999 shows when updating name cache


### 0.19.2 (2019-06-07 11:55:00 UTC)

* Change prevent media processing under a parent (or show root) folder


### 0.19.1 (2019-06-06 00:00:00 UTC)

* Change ignore word "Spanish" to not match Spanish Princess
* Remove BeyondHD torrent provider (API nuked)
* Change TVDb mappings


### 0.19.0 (2019-05-08 01:10:00 UTC)

* Update attrs 18.2.0.dev0 (c2bc831) to 18.3.0.dev0 (55642b3)
* Update CacheControl library 0.12.5 (cd91309) to 0.12.5 (0fedbba)
* Update Certifi 2018.10.15 (a462d21) to 2018.11.29 (10a1f8a)
* Update dateutil 2.7.2 (49690ee) to 2.7.5 (e954819)
* Update DiskCache library 3.0.6 (6397269) to 3.1.1 (05cac6a)
* Update html5lib 1.1-dev (e9ef538) to 1.1-dev (4f92357)
* Update idna library 2.7 (0f50bdc) to 2.8 (032fc55)
* Update MsgPack 0.5.6 (d4675be) to 0.6.0 (197e307)
* Update Requests library 2.21.0 (c452e3b) to 2.21.0 (e52932c)
* Update SimpleJSON 3.16.0 (e2a54f7) to 3.16.1 (ce75e60)
* Update Six compatibility library 1.11.0 (0b4265e) to 1.12.0 (d927b9e)
* Update urllib3 release 1.24.1 (a6ec68a) to 1.24.3 (324e47a)
* Change suppress logging false positive of bad Emby request


### 0.18.23 (2019-05-07 12:15:00 UTC)

* Fix Milkie torrent provider


### 0.18.22 (2019-05-06 19:25:00 UTC)

* Update UnRar for Windows 5.70 to 5.71 x64
* Change improve clarity for media provider search task
* Add Milkie torrent provider
* Change check manual search of illegal UNKNOWN status and change it to SKIPPED
* Change set status for shows without location
* Change set status to SKIPPED/UNAIRED when update is exited early


### 0.18.21 (2019-04-26 09:35:00 UTC)

* Change torrent client post process script to be compatible with Dash (tested with Ubuntu 18.04 LTS)


### 0.18.20 (2019-04-23 23:10:00 UTC)

* Add NinjaCentral usenet provider
* Remove Nzb.org usenet provider (r.i.p)
* Remove Milkie torrent provider (last activity > 3 months)
* Fix setting ignore/require words in webapi
* Change handle TVDb api returns None for some shows as 'seriesName'


### 0.18.19 (2019-04-19 02:00:00 UTC)

* Fix season search at provider ETTV
* Change improve IMDb id parsing


### 0.18.18 (2019-03-25 16:45:00 UTC)

* Fix "Search now" under reverse proxy configurations (credit: nojp)


### 0.18.17 (2019-03-17 08:50:00 UTC)

* Fix Cloudflare issue (affects TorrentDay and others)
* Fix provider Blutopia
* Change keep ignored status even when file exists during show update
* Change improve TVDb invalid show detection


### 0.18.16 (2019-02-26 21:15:00 UTC)

* Update UnRar for Windows 5.61 to 5.70
* Fix provider WOP 


### 0.18.15 (2019-02-21 15:30:00 UTC)

* Change improve Zooqle
* Change log bad torrent data
* Change search HorribleSubs without fansub groups
* Remove provider Anizb
* Change improve handling Trakt API response errors with watchlists
* Fix TV info source locked id check


### 0.18.14 (2019-02-11 15:10:00 UTC)

* Fix ETTV provider cache search
* Fix Snowfl provider
* Fix HorribleSubs provider single digit episode search 
* Change TokyoToshokan provider to prefer magnets and ignore invalid nyaa links
* Fix saving duplicate filename extension .nzb and .torrent


### 0.18.13 (2019-02-09 16:00:00 UTC)

* Fix Nyaa provider
* Fix HorribleSubs provider


### 0.18.12 (2019-02-07 03:55:00 UTC)

* Change improve DiskStation 6.2 connectivity and error logging
* Fix TokyoToshokan


### 0.18.11 (2019-02-03 13:50:00 UTC)

* Add hd/sd quality detection for x265 hevc (to use; remove x265 and hevc from global ignore list)
* Add prefer x265/hevc releases over x264 at equal qualities
* Fix EpisodeView Webcal link for proxy use
* Fix UI issue with /api/builder -> SickGear.Episode.SetStatus
* Change provider Rarbg


### 0.18.10 (2019-01-11 14:00:00 UTC)

* Fix using ampersand with find show search input


### 0.18.9 (2019-01-08 01:00:00 UTC)

* Change ensure utf-8 locale for Ubuntu snap
* Change remove non-release group stuff from newnab results
* Add detection of NZBHydra and NZBHydra 2 to config providers
* Remove Torrentz2


### 0.18.8 (2018-12-18 21:00:00 UTC)

* Change first run GUI defaults to enable fanart and episode view as home
* Fix an issue in the Travis CI test system used by GitHub
* Fix potential issue parsing IMDb response
* Update IMDb-pie 5.6.3 (df7411d1) to 5.6.3 (4220e83)


### 0.18.7 (2018-12-14 01:00:00 UTC)

* Fix saving NZBGet priority to Normal
* Change hide "More results" between add show searches


### 0.18.6 (2018-12-12 19:30:00 UTC)

* Change to public IMDb lists is now handled when adding a list
* Change IMDb cards view to feedback when a list has no TV shows
* Change IMDb cards view to include TV Mini Series
* Change add "list more" to list choices on IMDb cards view
* Change IMDb requests to be https


### 0.18.5 (2018-12-10 12:15:00 UTC)

* Change all nzb provider requests to 60s timeout
* Fix encode str to unicode for get_UWRatio
* Fix decode given show in add show as 'utf-8' into unicode
* Change improve UI to account for docker/snap installations
* Fix snap startup permissions issue
* Change providers on first run to be alphabetically listed and grouped usenet, torrent, anime
* Change suppress the redundant first run dateutil zoneinfo warning
* Update CFScrape 1.6.8 (be0a536) to custom 1.9.5 (be0a536)
* Update pyjsparser 2.4.5 (cd5b829) to 2.4.5 (39b468e)
* Update Js2Py 0.43 (c1442f1) to 0.43 (da310bb)
* Change it's the time of year to wear a fluffy hat


### 0.18.4 (2018-12-04 15:45:00 UTC)

* Fix "Test Emby" notifications output when there are not enough API keys for hosts
* Change About page to include current base @ version number
* Change handle when a known season is deleted from indexer but ep data is not deletable locally


### 0.18.3 (2018-12-01 17:35:00 UTC)

* Add Milkie torrent provider


### 0.18.2 (2018-11-30 21:15:00 UTC)

* Remove AlphaReign torrent provider
* Change minimise library update calls to Kodi and Plex


### 0.18.1 (2018-11-28 15:35:00 UTC)

* Fix manual search button on Daily Schedule


### 0.18.0 (2018-11-26 19:30:00 UTC)

* Update Beautiful Soup 4.6.0 (r449) to 4.6.3 (r475)
* Update CacheControl library 0.12.4 (bd94f7e) to 0.12.5 (cd91309)
* Update Certifi 2018.01.18 (e225253) to 2018.08.24 (8be9f89)
* Update dateutil module 2.7.2 (ff03c0f) to 2.7.2 (49690ee)
* Update feedparser 5.2.1 (5646f4c) to 5.2.1 (2b11c80)
* Update profilehooks module 1.10.0 (0ce1e29) to 1.10.1 (fdbf19d)
* Update PySocks 1.6.8 (524ceb4) to 1.6.8 (b687a34)
* Update Requests library 2.15.1 (282b01a) to 2.19.1 (2c6a842)
* Update scandir module 1.6 (c3592ee) to 1.9.0 (9ab3d1f)
* Update SimpleJSON 3.13.2 (6ffddbe) to 3.16.0 (e2a54f7)
* Update Tornado Web Server 5.0.1 (2b2a220a) to 5.1.1 (cc2cf07)
* Update unidecode module 1.0.22 (81f938d) to 1.0.22 (578cdb9)
* Update UnRar for Windows 5.60 to 5.61
* Add idna library 2.7 (0f50bdc)
* Add urllib3 release 1.23 (7c216f4)
* Change if old scandir binary module is installed, fallback to slow Python module and inform user to upgrade binary
* Change site services tester to fall back to http if error with SSL
* Change postprocessor try to use folder name when filename does not contain show name
* Change force redirects in TVMaze API to be https
* Add display first 20 results in "Add show" view with a link to display more
* Add search results sort by Z to A to "Add show" view
* Add search results sort by newest aired to "Add show" view
* Add search results sort by oldest aired to "Add show" view
* Change requirements.txt Cheetah >= 3.1.0
* Add bB torrent provider
* Add Snowfl torrent provider
* Fix manual search button on displayShow and episode view page
* Change feedback result of manual search on the clicked button image/tooltip
* Change reduce browser I/O on displayShow
* Fix displayShow bug where click holding on a season btn and then dragging away leaves 50% white
* Change Show List text "Search Show Name" to "Filter Show Name", and "Reset Search" to "Reset Filter" for clarity
* Change when getting a non-existing folder, add the failed location to log messages
* Change add pulsing effect to warning indicators in navbar
* Add show search ability to menu Shows/"Add show"
* Change simplify options on final step of Add show
* Add quick set suggestion statuses in Episode Status Manager. Helpful for orphan "Snatches", or changes to "Skipped" etc.
* Change DisplayShow manual search button busy animation
* Add history view layouts to "Shows" menu
* Add a current layout indicator to "Shows"/"History" menu item
* Add the five last added shows to "Shows" menu under item "[1/2]"
* Change relabel ui "Episode Schedule" and "Episode View" to "Daily Schedule"
* Change displayShow, move table header sorting chevron images from right side of column to before text
* Change displayShow, move plotinfo from right side of name column to before the episode text
* Fix use correct columns for sorting on displayShow
* Fix sort by episode number on displayShow
* Change add images for manual search finished on displayShow to indicate completed fully (green) or low quality (bronze)
* Change improve image sizes to reduce page overhead
* Fix make release group comparison for proper/repack search case-insensitive


### 0.17.15 (2018-11-24 20:30:00 UTC)

* Fix pruning large watch lists
* Add Ubuntu snap installer


### 0.17.14 (2018-11-15 08:00:00 UTC)

* Change remove required restart of SickGear after changing label or path settings for rTorrent and qBittorrent


### 0.17.13 (2018-11-08 21:12:00 UTC)

* Fix add filter to data used for alternative scene episode numbers
* Change don't enable "Scene numbering" for shows without alternative scene episode numbers
* Change label/summary of editShow/Search/"Scene numbering" to "Editable episode numbers" to improve clarity for its use
* Change improve summary of addShow/Finally/"Scene numbering"
* Change improve displayShow tooltips for editable episode number fields


### 0.17.12 (2018-10-23 19:50:00 UTC)

* Change add text search as default for old newznab without supportedParams caps parameter


### 0.17.11 (2018-10-14 18:43:00 UTC)

* Fix post process "Permission denied" caused by removing the !sync file too early in onTxComplete
* Change onTxComplete copy files logic to mitigate potential issues
* Change bump onTxComplete version to 1.1
* Change onTxComplete supported qBittorrent version is 4.13 and newer
* Change onTxComplete supported uTorrent is 2.2.1
* Add onTxComplete.bat logging to onTxComplete.log
* Fix issue with TVChaosUK


### 0.17.10 (2018-10-05 20:15:00 UTC)

* Change improve log stats for rejected items at torrent providers
* Change when a TVChaosUK response is invalid, wait then retry


### 0.17.9 (2018-10-04 15:40:00 UTC)

* Change improve TVChaosUK


### 0.17.8 (2018-10-02 13:15:00 UTC)

* Fix executing addshow form prematurely


### 0.17.7 (2018-09-26 18:30:00 UTC)

* Fix conflicting chars search with RarBG torrent provider
* Change improve Zooqle search
* Fix saving a nzb and a couple of notifs settings as disabled whose defaults were enabled


### 0.17.6 (2018-09-22 09:45:00 UTC)

* Fix propers search for Xspeeds torrent provider
* Remove BTScene and BitMeTV torrent providers


### 0.17.5 (2018-09-08 13:20:00 UTC)

* Fix error updating shows with certain paths
* Fix getting XEM absolute numbers for show
* Fix IMDb info load for redirected ids
* Fix flags on displayShow (under Linux)
* Change refactor scene numbering
* Change update LimeTorrents icon


### 0.17.4 (2018-09-01 03:00:00 UTC)

* Fix typo


### 0.17.3 (2018-09-01 02:10:00 UTC)

* Fix issue with tvdb response data


### 0.17.2 (2018-08-30 15:06:00 UTC)

* Fix Blutopia, Skytorrents, and SpeedCD torrent providers


### 0.17.1 (2018-08-29 17:37:00 UTC)

* Change replace imdb lib with imdb-pie 5.6.3 (df7411d1)
* Change handle if BTS returns no data
* Change improve hachoir error handling with bad source metadata


### 0.17.0 (2018-08-24 23:40:00 UTC)

* Add ability to set episodes to suggested statuses in Episode Status Manager. Useful for orphaned "Snatches" or to undo
  change to "Skipped", "Ignored", or "Wanted" to a previously known quality
* Change save config values only where reqd. reduces file by up to 75%
* Add 'Map an NZBGet "DestDir"' setting to config/Search/NZB Results tab (select NZBGet)
* Add TVDB, TheXem, and GitHub buttons to page History/Layout "Provider fails" that fetches a site Up/Down report
* Add bubble links to History/Provider fails when more than one provider has failures
* Add "Keep up to x most recent downloads" to Edit Show/Other
* Add "Keep up to x most recent downloads" to Manage/Bulk Change/Edit
* Change append number of downloads to keep to the number of file(s) at Display Show
* Add "Keep up to x most recent downloads" to add show finally step
* Add prune to refreshDir/rescan
* Update Tornado Web Server 5.0.1 (35a538f) to 5.0.1 (2b2a220a)
* Add HDME torrent provider
* Add HorribleSubs torrent provider
* Add ImmortalSeed torrent provider
* Add Xspeeds torrent provider
* Change consolidate provider filters into 'Only allow releases that are'
* Add provider filters, Only allow releases that are ...
  'scene releases (srrDB/predb listed)', 'or contain' text or regex,
  'non scene if no recent search results', 'non scene if no active search results',
  'not scene nuked', and 'nuked if no active search results'
* Change improve tvdb_api performance; remember if episodes are cached and reload show if not and episodes are requested
* Change remove redundant torrent URLs and improve provider loader


### 0.16.23 (2018-08-21 21:00:00 UTC)

* Fix detection of existing files
* Change add sanitize 'imdbid' field in tvdb_api v2
* Change indexer_id in imdb_info (switchIndexer)


### 0.16.22 (2018-08-18 12:30:00 UTC)

* Change TVDB data parsing for gueststars, writers and genre


### 0.16.21 (2018-07-28 14:15:00 UTC)

* Change TorrentDay
* Change TVDB API 2 to version 2.2.0


### 0.16.20 (2018-07-17 14:30:00 UTC)

* Change TorrentDay
* Fix for Emby updater when no folders are returned from API


### 0.16.19 (2018-07-05 18:10:00 UTC)

* Fix Uuid1 Python Bug, add fallback to uuid4 when uuid1 fails with ValueError https://bugs.python.org/issue32502


### 0.16.18 (2018-07-05 14:45:00 UTC)

* Fix Scenetime torrent provider
* Change disable search torrents on first installation


### 0.16.17 (2018-07-01 01:00:00 UTC)

* Update UnRar for Windows 5.50 to 5.60
* Fix API save show paused state and API exception raised when no indexer results


### 0.16.16 (2018-06-09 12:13:00 UTC)

* Fix metadata mediabrowser when no actors
* Add 'vp9' and 'av1' to ignore word list


### 0.16.15 (2018-06-03 21:24:00 UTC)

* Change garbage_name regex


### 0.16.14 (2018-06-01 15:55:00 UTC)

* Change improve IPT and RarBG providers


### 0.16.13 (2018-05-26 17:00:00 UTC)

* Change add blacklog search terms for anime PROPERS
* Fix rare case recovery after a server has been down


### 0.16.12 (2018-05-25 00:40:00 UTC)

* Fix anime parser and anime PROPER level


### 0.16.11 (2018-05-22 00:00:00 UTC)

* Fix SickGear-NG.py media processing script


### 0.16.10 (2018-05-21 23:30:00 UTC)

* Fix importing TV shows with utf8 characters in parent folders on Windows
* Fix utf8 in folders for SickGear-NG.py media processing script, script version bumped 1.5 to 1.6
* Fix incorrect logic mixing seasons
* Remove NMA notifier


### 0.16.9 (2018-05-17 15:30:00 UTC)

* Fix authorisation issue affecting some providers


### 0.16.8 (2018-05-17 02:00:00 UTC)

* Fix changing master id via search method


### 0.16.7 (2018-05-14 02:40:00 UTC)

* Fix name_parser_tests for test_extra_info_no_name


### 0.16.6 (2018-05-14 01:00:00 UTC)

* Change improve tolerance to parse a release title with a badly placed episode name
* Change improve handling tvdb_api data when adding upcoming shows with unfilled data
* Change search only once per cycle for shows with multiple episodes that air on the same day
* Fix SpeedCD


### 0.16.5 (2018-05-07 21:15:00 UTC)

* Fix HTTP 422 error when using Plex Username and Password
* Change how show URLs are made for TV info sources


### 0.16.4 (2018-05-03 12:00:00 UTC)

* Fix PiSexy torrent provider


### 0.16.3 (2018-05-02 13:55:00 UTC)

* Fix issue on displayShow


### 0.16.2 (2018-05-02 00:25:00 UTC)

* Change use copy of showObj for UI to preserve original object structs


### 0.16.1 (2018-05-01 13:20:00 UTC)

* Fix IMDb links to older shows on displayshow and editshow page


### 0.16.0 (2018-04-26 17:10:00 UTC)

* Change search show result 'exists in db' text into a link to display show page
* Change increase namecache size and fix deleting items from it when at capacity
* Change improve security with cross-site request forgery (xsrf) protection on web forms
* Change improve security by sending header flags httponly and secure with cookies
* Change improve security with DNS rebinding prevention, set "Allowed browser hostnames" at config/General/Web Interface
* Change improve test for creating self-signed SSL cert
* Change force restart when switching SSL on/off
* Change disable SSL cert verification for logins in pp-scripts
* Change hachoir targa and mpeg_ts mime parser tags so they validate
* Update backports/ssl_match_hostname 3.5.0.1 (r18) to 3.7.0.1 (r28)
* Update cachecontrol library 0.12.3 (db54c40) to 0.12.4 (bd94f7e)
* Update chardet packages 3.0.4 (9b8c5c2) to 4.0.0 (b3d867a)
* Update dateutil library 2.6.1 (2f3a160) to 2.7.2 (ff03c0f)
* Update feedparser library 5.2.1 (f1dd1bb) to 5.2.1 (5646f4c) - Uses the faster cchardet if installed
* Change Hachoir can't support PY2 so backport their PY3 to prevent a need for system dependent external binaries like mediainfo
* Update html5lib 0.99999999/1.0b9 (1a28d72) to 1.1-dev (e9ef538)
* Update IMDb 5.1 (r907) to 5.2.1dev20171113 (f640595)
* Update jquery.form plugin 3.51.0 to 4.2.2
* Update moment.js 2.17.1 to 2.21.0
* Update profilehooks 1.9.0 (de7d59b) to 1.10.0 (0ce1e29)
* Update Certifi 2017.07.27 (f808089) to 2018.01.18 (e225253)
* Update PySocks 1.6.5 (b4323df) to 1.6.8 (524ceb4)
* Update rarfile 3.0 (3e54b22) to 3.0 (2704344)
* Update Requests library 2.13.0 (fc54869) to 2.15.1 (282b01a)
* Update scandir 1.3 to 1.6 (c3592ee)
* Update SimpleJSON library 3.10.0 (c52efea) to 3.13.2 (6ffddbe)
* Update Six compatibility library 1.10.0 (r433) to 1.11.0 (68112f3)
* Update Tornado Web Server 5.0.1 (35a538f) to 5.1.dev1 (415f453)
* Update unidecode library 0.04.21 (e99b0e3) to 1.0.22 (81f938d)
* Update webencodings 0.5 (3970651) to 0.5.1 (fa2cb5d)
* Update xmltodict library 0.10.2 (375d3a6) to 0.11.0 (79ac9a4)


### 0.15.14 (2018-04-20 12:00:00 UTC)

* Change prefer modern html5lib over old to prevent display show issue on systems that fail to clean libs
* Change add un/pw for cookie support to improve SpeedCD torrent provider
* Change improve handling faults when downloading .torrent files
* Remove TorrentBytes provider
* Change remove redundant log messages for releases never to be cached removing <30% log spam
* Change remove redundant log messages for items not found in cache removing <10% log spam
* Fix marking episodes wanted due to parsing malformed non-anime release name as an anime season pack
* Change speed optimization, compile static name parser regexes once, instead of for every NameParser instance
* Change remove redundant create regexs log messages removing <10% log spam


### 0.15.13 (2018-04-18 13:50:00 UTC)

* Fix API endpoints for `sg.exceptions` and exceptions
* Change improve searching torrent provider BTScene


### 0.15.12 (2018-04-17 14:10:00 UTC)

* Fix ETTV torrent provider


### 0.15.11 (2018-04-16 03:20:00 UTC)

* Fix issue creating xml metadata files
* Change improve searching torrent providers AReign, EZTV, HDB, SkyT, and SCD


### 0.15.10 (2018-04-13 12:10:00 UTC)

* Change accept theTVDB Url in addshow search field
* Change Nzb.org usenet provider add config scene only/nuked
* Change SpeedCD torrent provider improve copy/paste cookie support
* Change BTScene, LimeTorrents, SkyTorrents, Torlock, Torrentz, TPB torrent providers
* Add AlphaReign, EZTV torrent providers


### 0.15.9 (2018-04-07 20:45:00 UTC)

* Fix metadata show not found
* Change when adding a show, display show title instead of '[]'


### 0.15.8 (2018-04-07 00:14:00 UTC)

* Change improve tvinfo source meta handling for cases where server is either down, or no results are returned


### 0.15.7 (2018-04-06 13:30:00 UTC)

* Change improve metadata handler during postprocessing when tvinfo source is down
* Fix Torrentz2 filter spam


### 0.15.6 (2018-04-05 01:20:00 UTC)

* Fix cf algorithm


### 0.15.5 (2018-04-04 21:10:00 UTC)

* Remove GFT torrent provider


### 0.15.4 (2018-04-03 16:10:00 UTC)

* Fix Torrentleech provider


### 0.15.3 (2018-03-28 16:55:00 UTC)

* Fix clicking next and previous show buttons on macOS Safari


### 0.15.2 (2018-03-28 01:45:00 UTC)

* Fix search for wanted when adding new show


### 0.15.1 (2018-03-23 22:30:00 UTC)

* Fix overwriting repack where renamed filename has '-' in title
* Fix Growl display correct message on test notification success + change notification icon


### 0.15.0 (2018-03-22 00:00:00 UTC)

* Add showRSS torrent provider
* Add choice to delete watched episodes from a list of played media at Kodi, Emby, and/or Plex,
  instructions at Shows/History/Layout/"Watched"
* Add installable SickGear Kodi repository containing addon "SickGear Watched State Updater"
* Change add Emby setting for watched state scheduler at Config/Notifications/Emby/"Update watched interval"
* Change add Plex setting for watched state scheduler at Config/Notifications/Plex/"Update watched interval"
* Change add map parent folder setting at Notifications for Emby, Kodi, and Plex
* Add API cmd=sg.updatewatchedstate, instructions for use are linked to in layout "Watched" at /history
* Change history page table filter input values are saved across page refreshes
* Change history page table filter inputs, accept values like "dvd or web" to only display both
* Change history page table filter inputs, press 'ESC' key inside a filter input to reset it
* Add provider activity stats to Shows/History/Layout/ drop down
* Change move provider failures table from Manage/Media Search to Shows/History/Layout/Provider fails
* Change sort provider failures by most recent failure, and with paused providers at the top
* Add SickGear-NZBGet dedicated media processing script, see.. \autoProcessTV\SickGear-NG\INSTALL.txt
* Add non-standard multi episode name parsing e.g. S01E02and03 and 1x02and03and04
* Change overhaul and add API functions
* Change API version... start with 10
* Change set application response header to 'SickGear' + add API version
* Change return timezone (of network) in API
* Add indexer to calls
* Add SickGear Command tip for old SickBeard commands
* Add warning old sickbeard API calls only support tvdb shows
* Add "tvdbid" fallback only for sickbeard calls
* Add listcommands
* Add list of all commands (old + new) in listcommand page at the beginning
* Change hide 'listcommands' command from commands list, since it needs the API builder CSS + is html not json
* Add missing help in webapi
* Add episode info: absolute_number, scene_season, scene_episode, scene_absolute_number
* Add fork to SB command
* Add sg
* Add sg.activatescenenumbering
* Add sg.addrootdir
* Add sg.checkscheduler
* Add sg.deleterootdir
* Add sg.episode
* Add sg.episode.search
* Add sg.episode.setstatus
* Add sg.episode.subtitlesearch
* Add sg.exceptions
* Add sg.forcesearch
* Add sg.future
* Add sg.getdefaults
* Add sg.getindexericon
* Add sg.getindexers to list all indexers
* Add sg.getmessages
* Add sg.getnetworkicon
* Add sg.getrootdirs
* Add sg.getqualities
* Add sg.getqualitystrings
* Add sg.history
* Add sg.history.clear
* Add sg.history.trim
* Add sg.listtraktaccounts
* Add sg.listignorewords
* Add sg.listrequiedwords
* Add sg.logs
* Add sg.pausebacklog
* Add sg.postprocess
* Add sg.ping
* Add sg.restart
* Add sg.searchqueue
* Add sg.searchtv to search all indexers
* Add sg.setexceptions
* Add sg.setignorewords
* Add sg.setrequiredwords
* Add sg.setscenenumber
* Add sg.show
* Add sg.show.addexisting
* Add sg.show.addnew
* Add sg.show.cache
* Add sg.show.delete
* Add sg.show.getbanner
* Add sg.show.getfanart
* Add sg.show.getposter
* Add sg.show.getquality
* Add sg.show.listfanart
* Add sg.show.ratefanart
* Add sg.show.seasonlist
* Add sg.show.seasons
* Add sg.show.setquality
* Add sg.show.stats
* Add sg.show.refresh
* Add sg.show.pause
* Add sg.show.update
* Add sg.shows
* Add sg.shows.browsetrakt
* Add sg.shows.forceupdate
* Add sg.shows.queue
* Add sg.shows.stats
* Change sickbeard to sickgear
* Change sickbeard_call to property
* Change sg.episode.setstatus allow setting of quality
* Change sg.history, history command output
* Change sg.searchtv to list of indexers
* Add uhd4kweb to qualities
* Add upgrade_once to add existing shows
* Add upgrade_once to add new show
* Add upgrade_once to show quality settings (get/set)
* Add 'ids' to Show + Shows
* Add ids to coming eps + get tvdb id from ids
* Add 'status_str' to coming eps
* Add 'local_datetime' to coming eps + runtime
* Add X-Filename response header to getbanner, getposter
* Add X-Fanartname response header for sg.show.getfanart
* Change remove some non-release group stuff from newnab results


### 0.14.9 (2018-03-19 13:10:00 UTC)

* Change remove dead tor caches and stop searching episodes that have a magnet saved
* Change AlphaRatio provider freeleech mode; prevent spoiling user ratio from ambiguous filtered results


### 0.14.8 (2018-03-13 22:00:00 UTC)

* Fix changing status from "Skipped" to "Wanted" in Manage/Episode Status


### 0.14.7 (2018-03-12 21:30:00 UTC)

* Add DrunkenSlug usenet provider
* Fix PiSexy torrent provider


### 0.14.6 (2018-03-05 15:40:00 UTC)

* Fix config/notifications Trakt "inactive" status not displayed when it should be
* Fix saving multiple account "Update collection" selection at config/notifications Trakt


### 0.14.5 (2018-02-23 22:15:00 UTC)

* Remove NZB.is usenet provider
* Remove HD4Free torrent provider
* Fix config/notifications/Pushover priority selector
* Fix sending notification on snatch or download to Kodi/Emby


### 0.14.4 (2018-02-18 23:55:00 UTC)

* Change relax strict mode from subtitle languages and show unknown.png flag for 'Undetermined' subtitle languages
* Add Paramount Network icon


### 0.14.3 (2018-02-13 13:00:00 UTC)

* Change improve thetvdb api response handling


### 0.14.2 (2018-02-07 16:00:00 UTC)

* Change add handling for where requesting disk freespace is denied permission on some Linux distros


### 0.14.1 (2018-02-03 22:40:00 UTC)

* Change terminology around the custom quality selection to improve clarity
* Change restrict changing custom download qualities to reasonable selections
* Add upgrade to quality selections on Add show page and Import existing show page


### 0.14.0 (2018-02-01 02:30:00 UTC)

* Change improve core scheduler logic
* Change improve media process to parse anime format 'Show Name 123 - 001 - Ep 1 name'
* Add free space stat (if obtainable) of parent folder(s) to footer
* Add option "Display disk free" to general config/interface page (default enabled)
* Add a provider error table to page Manage/Media Search
* Add failure handling, skip provider for x hour(s) depending on count of failures
* Add detection of Too Many Requests (Supporting providers UC and BTN)
* Add footer icon button to switch time layouts
* Add performance gains for proper search by integrating it into recent search
* Add the once per day proper finder time to footer, this process catches any propers missed during recent searches
* Add ability to differentiate webdl/rip sources so overwriting propers is always done from the same source (e.g. AMZN)
* Change layout of quality custom to improve clarity
* Change tweak text of SD DVD to include BD/BR
* Change TBy prov add UHD cat


### 0.13.15 (2018-01-26 10:30:00 UTC)

* Fix save on config general


### 0.13.14 (2018-01-25 16:20:00 UTC)

* Add config/general/web interface/send security headers (default enabled)
* Fix usenet_crawler cache mode results
* Fix omgwtf test of invalid auth, issue when enabling propers, and updating cache
* Fix unicode shownames when searching
* Add season specific naming exceptions to nzb + btn


### 0.13.13 (2018-01-19 00:45:00 UTC)

* Fix setting episode status when testing for if it should be deleted
* Restrict setting newly added old episodes to WANTED to the last 90 days, older are set to SKIPPED


### 0.13.12 (2018-01-16 01:10:00 UTC)

* Remove provider TorrentVault


### 0.13.11 (2018-01-15 17:35:00 UTC)

* Fix issue fetching data in a rare case


### 0.13.10 (2018-01-08 17:20:00 UTC)

* Fix "Upgrade once" for wanted qualities


### 0.13.9 (2018-01-02 15:45:00 UTC)

* Fix marking episode as to upgrade


### 0.13.8 (2017-12-27 15:45:00 UTC)

* Fix HD4Free provider


### 0.13.7 (2017-12-27 03:00:00 UTC)

* Add log message for not found on indexer when adding a new show
* Fix upgrade once ARCHIVED setting by postProcessor
* Fix determination of is_first_best_match
* Fix BTScene and Lime
* Add ETTV torrent provider
* Add PotUK torrent provider


### 0.13.6 (2017-12-13 01:50:00 UTC)

* Change improve multi episode release search
* Change improve usage of the optional regex library


### 0.13.5 (2017-12-11 21:45:00 UTC)

* Change delete unused html5lib files that can cause issue with search providers


### 0.13.4 (2017-12-11 16:45:00 UTC)

* Fix MediaBrowser Season##\metadata


### 0.13.3 (2017-12-10 20:30:00 UTC)

* Fix metadata Season Posters and Banners
* Change restore fetching metadata episode thumbs


### 0.13.2 (2017-12-08 19:00:00 UTC)

* Fix tools menu on Chrome mobile browser


### 0.13.1 (2017-12-07 15:30:00 UTC)

* Fix wanted episodes


### 0.13.0 (2017-12-06 12:40:00 UTC)

* Change don't fetch caps for disabled nzb providers
* Change recent search to use centralised title and URL parser for newznab
* Add display unaired season 1 episodes of a new show in regular and pro I view modes
* Change improve page load time when loading images
* Update isotope library 2.2.2 to 3.0.1
* Add lazyload package 3.0.0 (2e318b1)
* Add webencodings 0.5 (3970651) to assist parsing legacy web content
* Change improve add show search results by comparing search term to an additional unidecoded result set
* Change webserver startup to correctly use xheaders in reverse proxy or load balance set-ups
* Update backports_abc 0.4 to 0.5
* Update Beautiful Soup 4.4.0 (r397) to 4.6.0 (r449)
* Update cachecontrol library 0.11.5 to 0.12.3 (db54c40)
* Update Certifi 2015.11.20.1 (385476b) to 2017.07.27 (f808089)
* Update chardet packages 2.3.0 (d7fae98) to 3.0.4 (9b8c5c2)
* Update dateutil library 2.4.2 (d4baf97) to 2.6.1 (2f3a160)
* Update feedparser library 5.2.0 (8c62940) to 5.2.1 (f1dd1bb)
* Update html5lib 0.99999999/1.0b9 (46dae3d) to (1a28d72)
* Update IMDb 5.1dev20160106 to 5.1 (r907)
* Update moment.js 2.15.1 to 2.17.1
* Update PNotify library 2.1.0 to 3.0.0 (175af26)
* Update profilehooks 1.8.2.dev0 (ee3f1a8) to 1.9.0 (de7d59b)
* Update rarfile to 3.0 (3e54b22)
* Update Requests library 2.9.1 (a1c9b84) to 2.13.0 (fc54869)
* Update SimpleJSON library 3.8.1 (6022794) to 3.10.0 (c52efea)
* Update Six compatibility library 1.10.0 (r405) to 1.10.0 (r433)
* Update socks from SocksiPy 1.0 to PySocks 1.6.5 (b4323df)
* Update Tornado Web Server 4.5.dev1 (92f29b8) to 4.5.1 (79b2683)
* Update unidecode library 0.04.18 to 0.04.21 (e99b0e3)
* Update xmltodict library 0.9.2 (eac0031) to 0.10.2 (375d3a6)
* Update Bootstrap 3.2.0 to 3.3.7
* Update Bootstrap Hover Dropdown 2.0.11 to 2.2.1
* Update imagesloaded 3.1.8 to 4.1.1
* Update jquery.cookie 1.0 (21349d9) to JS-Cookie 2.1.3 (c1aa987)
* Update jquery.cookiejar 1.0.1 to 1.0.2
* Update jQuery JSON 2.2 (c908771) to 2.6 (2339804)
* Update jquery.form plugin 3.35.0 to 3.51.0 (6bf24a5)
* Update jQuery SelectBoxes 2.2.4 to 2.2.6
* Update jquery-tokeninput 1.60 to 1.62 (9c36e19)
* Update jQuery-UI 1.10.4 to 1.12.1 - minimum supported IE is 8
* Update jQuery UI Touch Punch 0.2.2 to 0.2.3
* Update qTip 2.2.1 to 2.2.2
* Update tablesorter 2.17.7 to 2.28.5
* Update jQuery 1.8.3 to 2.2.4
* Add one time run to start up that deletes troublemaking compiled files
* Fix reload of homepage after restart in some browsers
* Add detection of '1080p Remux' releases as fullhdbluray
* Add "Perform search tasks" to Config/Media Providers/Options
* Change improve clarity of enabled providers on Config/Media Providers
* Add option to limit WebDL propers to original release group under Config/Search/Media Search
* Change add IPv4 config option when enabling IPv6.
* Add autoProcessTV/onTxComplete.bat to improve Windows clients Deluge, qBittorrent, Transmission, and uTorrent
* Add Blutopia torrent provider
* Add MagnetDL torrent provider
* Add SceneHD torrent provider
* Add Skytorrents torrent provider
* Add TorrentVault torrent provider
* Add WorldOfP2P torrent provider
* Change do not have shows checked by default on import page. To re-enable import shows checked by default,
  1) On config page 'Save' 2) Stop SG 3) Find 'import_default_checked_shows' in config.ini and set '1' 4) Start SG
* Add Nyaa (.si) torrent provider
* Add Trakt watchlist to Add show/Trakt Cards
* Change revoke application access at Trakt when account is deleted in SG
* Add persistent hide/unhide cards to Add show/Trakt and Add show/IMDb Cards
* Change simplify dropdowns at all Add show/Cards
* Change cosmetic title on shutdown
* Change use TVDb API v2
* Change improve search for PROPERS
* Change catch show update task errors
* Change simplify and update FreeBSD init script
* Change only use newznab Api key if needed
* Change editshow saving empty scene exceptions
* Change improve TVDB data handling
* Change improve media processing by using more snatch history data
* Change show update, don't delete any ep in DB if eps are not returned from indexer
* Change prevent unneeded error message during show update
* Change improve performance, don't fetch episode list when retrieving a show image
* Change don't remove episodes from DB with status: SNATCHED, SNATCHED_PROPER, SNATCHED_BEST, DOWNLOADED, ARCHIVED, IGNORED
* Change add additional episode removal protections for TVDb_api v2
* Change filter SKIPPED items from episode view
* Change improve clarity of various error message by including relevant show name
* Change extend WEB PROPER release group check to ignore SD releases
* Change increase performance by reducing TVDb API requests with a global token
* Change make indexer lookup optional in NameParser, and deactivate during searches
* Change improve newnab autoselect categories
* Change add nzb.org BoxSD and BoxHD categories
* Change post processor, ignore symlinks found in process_dir
* Change file modify date of episodes older than 1970 can be changed to airdate, log warning on set fail
* Add new parameter 'poster' to indexer api
* Add optional tvdb_api load season image: lINDEXER_API_PARMS['seasons'] = True
* Add optional tvdb_api load season wide image: lINDEXER_API_PARMS['seasonwides'] = True
* Add Fuzzywuzzy 0.15.1 to sort search results
* Change remove search results filtering from tv info source
* Change suppress startup warnings for Fuzzywuzzy and Cheetah libs
* Change show search, add options to choose order of search results
* Add option to sort search results by 'A to Z' or 'First aired'
* Add option to sort search results by 'Relevancy' using Fuzzywuzzy lib
* Change search result anchor text uses SORT_ARTICLE setting for display
* Change existing shows in DB are no longer selectable in result list
* Change add image to search result item hover over
* Change improve image load speed on browse Trakt/IMDb/AniDB pages
* Add a changeable master Show ID when show no longer found at TV info source due to an ID change
* Add guiding links to assist user to change TV Info Source ID
* Add "Shows with abandoned master IDs" to Manage/Show Processes Page to link shows that can have their show IDs
  adjusted in order to sustain TV info updates
* Add "Shows from defunct TV info sources" to Manage/Show Processes page to link shows that can be switched to a
  different default TV info source
* Add shows not found at a TV info source for over 7 days will only be retried once a week
* Change prevent showing 'Mark download as bad and retry?' dialog when status doesn't require it
* Add warn icon indicator of abandoned IDs to "Manage" menu bar and "Manage/Show Processes" menu item
* Add shows that have no replacement ID can be ignored at "Manage/Show Processes", the menu bar warn icon hides if all are ignored
* Change FreeBSD initscript to use command_interpreter
* Add Slack notifier to Notifications config/Social
* Change allow Cheetah template engine version 2 and newer
* Change improve handling of relative download links from providers
* Change enable TorrentBytes provider
* Change after SG is updated, don't attempt to send a Plex client notifications if there is no client host set
* Add file name to possible names in history lookup media processing
* Add garbage name handling to name parser
* Change overhaul Notifications, add Notifier Factory and DRY refactoring
* Notifiers are now loaded into memory on demand
* Add bubble links to Notifications config tabs
* Add Discordapp notifier to Notifications config/Social
* Add Gitter notifier to Notifications config/Social
* Change order of notifiers in Notifications config tabs
* Remove Pushalot notifier
* Remove XBMC notifier
* Change a link to include webroot for "plot overview for this ended show"
* Change Bulk Changes and Notifications save to be web_root setting aware
* Change subtitle addons no longer need to be saved before Search Subtitles is enabled as a
  forbidden action to reuse an exited FindSubtitles thread is no longer attempted
* Fix tools menu not opening for some browsers
* Change overhaul handling of PROPERS/REPACKS/REAL
* Add restriction to allow only same release group for repacks
* Change try all episode names with 'real', 'repack', 'proper'
* Add tip to search settings/media search about improved matching with optional regex library
* Change use value of "Update shows during hour" in General Settings straight after it is saved instead of after restart
* Change add tips for what to use for Growl notifications on Windows
* Change if a newly added show is not found on indexer, remove already created empty folder
* Change parse 1080p Bluray AVC/VC1 to a quality instead of unknown
* Add quality tag to archived items, improve displayShow/"Change selected episodes to"
* Use to prevent "Update to" on those select episodes while preserving the downloaded quality
* Change group "Downloaded" status qualities into one section
* Add "Downloaded/with archived quality" to set shows as downloaded using quality of archived status
* Add "Archived with/downloaded quality" to set shows as archived using quality of downloaded status
* Add "Archived with/default (min. initial quality of show here)"
* Change when settings/Post Processing/File Handling/Status of removed episodes/Set Archived is enabled, set status and quality accordingly
* Add downloaded and archived statuses to Manage/Episode Status
* Add quality pills to Manage/Episode Status
* Change Manage/Episode Status season output format to be more readable


### 0.12.37 (2017-11-12 10:35:00 UTC)

* Change improve .nzb handling


### 0.12.36 (2017-11-01 11:45:00 UTC)

* Change qBittorent to handle the change to its API success/fail response


### 0.12.35 (2017-10-27 20:30:00 UTC)

* Change and add some network logos


### 0.12.34 (2017-10-25 15:20:00 UTC)

* Change improve TVChaos parser


### 0.12.33 (2017-10-12 13:00:00 UTC)

* Change improve handling of torrent auth failures


### 0.12.32 (2017-10-11 02:05:00 UTC)

* Change improve PA torrent access


### 0.12.31 (2017-10-06 22:30:00 UTC)

* Change improve handling of connection failures for metadata during media processing


### 0.12.30 (2017-09-29 00:20:00 UTC)

* Fix Media Providers/Custom Newznab tab action 'Delete' then 'Save Changes'
* Fix enforce value API expects for paused show flag


### 0.12.29 (2017-09-17 09:00:00 UTC)

* Fix provider nCore
* Change .torrent checker due to files created with qB 3.3.16 (affects nCore and NBL)


### 0.12.28 (2017-08-26 18:15:00 UTC)

* Change prevent indexer specific release name parts from fudging search logic


### 0.12.27 (2017-08-22 19:00:00 UTC)

* Update to UnRar 5.50 release


### 0.12.26 (2017-08-20 13:05:00 UTC)

* Fix infinite loop loading network_timezones
* Change add optional "stack_size" setting as integer to config.ini under "General" stanza
* Change prevent too many retries when loading network timezones, conversions, and zoneinfo in a short time
* Update to UnRar 5.50 beta 6


### 0.12.25 (2017-06-19 23:35:00 UTC)

* Remove provider SceneAccess


### 0.12.24 (2017-07-31 20:42:00 UTC)

* Fix copy post process method on posix


### 0.12.23 (2017-07-18 16:55:00 UTC)

* Remove obsolete tvrage_api lib


### 0.12.22 (2017-07-13 20:20:00 UTC)

* Fix "Server failed to return anything useful" when should be using cached .torrent file
* Fix displayShow 'Unaired' episode rows change state where appropriate
* Change displayShow to stop requiring an airdate for checkboxes


### 0.12.21 (2017-06-19 23:35:00 UTC)

* Change provider Bit-HDTV user/pass to cookie


### 0.12.20 (2017-06-14 22:00:00 UTC)

* Change send info now required by qBittorrent 3.13+ clients


### 0.12.19 (2017-05-20 10:30:00 UTC)

* Remove provider Freshon.tv


### 0.12.18 (2017-05-15 23:00:00 UTC)

* Change thexem, remove tvrage from xem


### 0.12.17 (2017-05-15 22:10:00 UTC)

* Remove provider ExtraTorrent
* Change thexem tvrage mappings are deprecated, data fetch disabled


### 0.12.16 (2017-05-05 16:40:00 UTC)

* Fix multiple SpeedCD cookie


### 0.12.15 (2017-05-04 00:40:00 UTC)

* Remove provider Nyaa
* Change improve RSS validation (particularly for anime)
* Change improve support for legacy magnet encoding


### 0.12.14 (2017-05-02 17:10:00 UTC)

* Change provider Transmithe.net is now Nebulance


### 0.12.13 (2017-04-23 18:50:00 UTC)

* Change add filter for thetvdb show overview
* Change remove SpeedCD 'inspeed_uid' cookie requirement


### 0.12.12 (2017-03-30 03:15:00 UTC)

* Change search of SpeedCD, TVChaos and parse of TorrentDay


### 0.12.11 (2017-03-17 02:00:00 UTC)

* Change SpeedCD to cookie auth as username/password is not reliable
* Change Usenet-Crawler media provider icon


### 0.12.10 (2017-03-12 16:00:00 UTC)

* Change refactor client for Deluge 1.3.14 compatibility
* Change ensure IPT authentication is valid before use


### 0.12.9 (2017-02-24 18:40:00 UTC)

* Fix issue saving custom NewznabProviders


### 0.12.8 (2017-02-19 13:50:00 UTC)

* Change BTN API hostname


### 0.12.7 (2017-02-17 15:00:00 UTC)

* Change accept lists in JSON responses
* Change do not log error for empty BTN un/pw in most cases
* Change BTN to only try API once when doing alternative name searches
* Change when API fails, warn users as a tip that they can configure un/pw


### 0.12.6 (2017-02-17 03:48:00 UTC)

* Change skip episodes that have no wanted qualities
* Change download picked .nzb file on demand and not before
* Change improve provider title processing
* Change improve handling erroneous JSON responses
* Change improve find show with unicode characters
* Change improve results for providers Omgwtf, SpeedCD, Transmithenet, Zoogle
* Change validate .torrent files that contain optional header data
* Fix case where an episode status was not restored on failure
* Add raise log error if no wanted qualities are found
* Change add un/pw to Config/Media providers/Options for BTN API graceful fallback (can remove Api key for security)
* Change only download torrent once when using blackhole
* Add Cloudflare module 1.6.8 (be0a536) to handle specific CF connections
* Add Js2Py 0.43 (c1442f1) Cloudflare dependency
* Add pyjsparser 2.4.5 (cd5b829) Js2Py dependency
* Remove Torrentshack


### 0.12.5 (2017-01-16 16:22:00 UTC)

* Change TD search URL
* Fix saving Media Providers when either Search NZBs/Torrents is disabled


### 0.12.4 (2016-12-31 00:50:00 UTC)

* Remove Wombles nzb provider


### 0.12.3 (2016-12-27 15:20:00 UTC)

* Add UK date format handling to name parser


### 0.12.2 (2016-12-20 16:00:00 UTC)

* Change Rarbg and IPT urls


### 0.12.1 (2016-12-19 12:00:00 UTC)

* Fix image scan log for show titles that contain "%"


### 0.12.0 (2016-12-19 03:00:00 UTC)

* Add strict Python version check (equal to, or higher than 2.7.9 and less than 3.0), **exit** if incorrect version
* Update unidecode library 0.04.11 to 0.04.18 (fd57cbf)
* Update xmltodict library 0.9.2 (579a005) to 0.9.2 (eac0031)
* Update Tornado Web Server 4.3.dev1 (1b6157d) to 4.5.dev1 (92f29b8)
* Update change to suppress reporting of Tornado exception error 1 to updated package (ref:hacks.txt)
* Change API response header for JSON content type and the return of JSONP data
* Remove redundant MultipartPostHandler
* Update Beautiful Soup 4.4.0 (r390) to 4.4.0 (r397)
* Update backports/ssl_match_hostname 3.4.0.2 to 3.5.0.1 (r18)
* Update cachecontrol library 0.11.2 to 0.11.5
* Update Certifi to 2015.11.20.1 (385476b)
* Update chardet packages 2.3.0 (26982c5) to 2.3.0 (d7fae98)
* Update dateutil library 2.4.2 (083f666) to 2.4.2 (d4baf97)
* Update Hachoir library 1.3.4 (r1383) to 1.3.4 (r1435)
* Update html5lib 0.999 to 0.99999999/1.0b9 (46dae3d)
* Update IMDb 5.0 to 5.1dev20160106
* Update moment.js 2.6 to 2.15.1
* Update PNotify library 2.0.1 to 2.1.0
* Update profilehooks 1.4 to 1.8.2.dev0 (ee3f1a8)
* Update Requests library 2.7.0 (5d6d1bc) to 2.9.1 (a1c9b84)
* Update SimpleJSON library 3.8.0 (a37a9bd) to 3.8.1 (6022794)
* Update Six compatibility library 1.9.0 (r400) to 1.10.0 (r405)
* Add backports_abc 0.4
* Add singledispatch 3.4.0.3
* Change refactor email notifier
* Change emails to Unicode aware
* Add force episode recent search to API
* Change process episodes with utf8 dir and nzb names, handle failed episodes without a dir, add log output streaming
* Change move dateutil-zoneinfo.tar.gz file to data files /cache
* Change handle all Hachoir library parser errors and replace its Unicode enforcement
* Allow episode status "Skipped" to be changed to "Downloaded"
* Allow "Skipped" marked episode files to be set "Unknown" quality
* Add CPU throttling preset "Disabled" to config/General/Advanced Settings
* Change overhaul Kodi notifier and tidy up config/notification/KodiNotifier ui
* Add passthru of param "post_json" to Requests() "json" in helpers.getURL
* Add search show Name to Show List Layout: Poster
* Change indicate when not sorting with article by dimming ("The", "A", "An") on Show List, Episode, History,
  Bulk Change, Add with Browse and from Existing views
* Add Emby notifier to config/Notifications
* Use a subprocess and cp for copying files on posix systems to preserve file metadata
* Fix alternative unicode show names from breaking search
* Change show update, set shows with newly added airdate or existing episodes with future or never dates, to "Wanted"
* Fix rare NameParser case where numeric episode name was parsed as episode number
* Change improve management of Transmission config/Search/Torrent Search "Downloaded files location"
* Add network logos ABC News 24 and Chiller
* Update network logos to their current logo
* Remove redundant Adult Swim logos
* Add scene qualities WEB.h264 to SDTV, 720p.WEB.h264 to WEB DL 720p, and 1080p.WEB.h264 to WEB DL 1080p
* Change improve handling when provider PiSexy is missing expected data
* Change Show List second level sort criteria
* Change Show List sort Next Ep, and restore sort on Downloads
* Add sort by quality to Poster layout
* Change +n snatches to links on all Show List layouts
* Change adding show processing to be the highest priority
* Use timezones to check unaired status during show update/adding
* Fix syntax error causing renamer to error out
* Change storing metadata nfo vars from int to strings to resolve lxml type exceptions that don't occur with etree
* Add visual indicator for upcoming or started shows on Add Browse Shows
* Add IMDb Watchlists to 'View' drop down on the 'Add from IMDb' page
* Add 5 decades of 'IMDb Popular' selections to 'View' drop down on 'Add from... Browse Shows'
* Add 'Other Services' to 'View' drop down on 'Add from... Browse Shows'
* Add enable, disable and delete public IMDb watchlists to Config/General/Interface with a default 'SickGear' list
* Change ensure English data from IMDb
* Change prevent duplicate show ids from presenting items on 'Add from... Browse Shows'
* Change add 'nocache' kwarg to helpers.getURL to facilitate non-cached requests
* Change instantly use saved value from Search Settings/Episode Search/"Check propers every" instead of after a restart
* Change include OSError system messages in file system failure logs during post process
* Fix find associated meta files to prevent orphan episode images
* Add HD4Free torrent provider
* Change validate and improve specific Torrent provider connections, IPT, SCC, TPB, TB, TD, TT
* Change refactor cache for torrent providers to reduce code
* Change improve search category selection BMTV, FSH, FF, TB
* Change identify more SD release qualities
* Change update SpeedCD, MoreThan, TVChaosuk
* Change only create threads for providers needing a recent search instead of for all enabled
* Add 4489 as experimental value to "Recent search frequency" to use provider freqs instead of fixed width for all
* Change remove some logging cruft
* Fix media processing "Force already processed" processing only the first of multiple files
* Add FileList torrent provider
* Add provider Anizb
* Change TorrentDay to use its 2.x interface
* Add button 'Discover' Emby server to notifications
* Add Bit-HDTV torrent provider
* Add PrivateHD torrent provider
* Add Zooqle torrent provider
* Add 2160p UHD 4K WEB quality
* Add DigitalHive torrent provider
* Add RevTT torrent provider
* Add PTF torrent provider
* Add Fano torrent provider
* Add BTScene torrent provider
* Add Extratorrent provider
* Add Limetorrents provider
* Add HD-Torrents provider
* Add nCore torrent provider
* Add TorLock provider
* Add Torrentz2 provider
* Add freeleech options to fano, freshon, hdspace, phd, ptf providers
* Change SceneTime to cookie auth
* Change improve parser tolerance for torrent providers
* Change disable TorrentBytes provider, over 90s for a response is not good
* Remove Usenet-Crawler provider
* Change CPU throttling on General Config/Advanced to "Disabled" by default for new installs
* Change provider OMGWTFNZBS api url and auto reject nuked releases
* Change Search Provider page to load torrent settings only when Search torrents is enabled in Search Settings
* Add "Order" table column and list failed from newest to oldest wherever possible on Manage Failed Downloads
* Add number of items shown to Manage Failed Downloads table footer and indicate if number of shown items is limited
* Add sorting to "Provider" column and fix sorting of "Remove" column on Manage Failed Downloads
* Fix "Limit" drop down on Manage Failed Downloads
* Change nzbs.org anime search category and fix newznab anime backlog search
* Change improve nzbgeek search response
* Change use query search at 6box (id search fails)
* Change "Add New Show" results sorted newest show to oldest from top
* Change add show genre, network, and overview to "Add New Show" results
* Change improve highlight of shows found in database in "Add New Show" results
* Change use a full first aired date where available in "Add New Show" results
* Change prevent duplicate results in "Add New Show"
* Add qBitTorrent to Search Settings/Torrent Search
* Add "Test NZBGet" client to Search Settings/NZB Search/NZBGet
* Change include x265 category when searching IPT provider
* Change init.systemd to use python2 binary and recommended installation paths
* Change improve handling of SIGINT CTRL+C, SIGINT CTRL+BREAK(Windows) and SIGTERM
* Change add three IPTorrents fallback urls
* Change remove one dead and add three fallback magnet torcaches for blackhole use
* Change increase delay between requests to nnab servers to over 2 seconds
* Change set Specials to status "Skipped" not "Wanted" during show updates
* Change improve debug log message for CloudFlare response that indicate website is offline
* Add handling for 'part' numbered new releases and also for specific existing 'part' numbered releases
* Add detection of password protected rars with config/Post Processing/'Unpack downloads' enabled
* Change post process to clean up filenames with config/Post Processing/'Unpack downloads' enabled
* Change post process to join incrementally named (i.e. file.001 to file.nnn) split files
* Change replace unrar2 lib with rarfile 3.0 and UnRAR.exe 5.40 freeware
* Change post process "Copy" to delete redundant files after use
* Add indicator for public access media providers
* Change improve probability selecting most seeded release
* Change add the TorrentDay x265 category to search
* Add smart logic to reduce api hits to newznab server types and improve how nzbs are downloaded
* Add newznab smart logic to avoid missing releases when there are a great many recent releases
* Change improve performance by using newznab server advertised capabilities
* Change config/providers newznab to display only non-default categories
* Change use scene season for wanted segment in backlog if show is scene numbering
* Change combine Media Search / Backlog Search / Limited and Full to Force
* Change consolidate limited and full backlog
* Change config / Search / Backlog search frequency to instead spread backlog searches over a number of days
* Change migrate minimum used value for search frequency into new minimum 7 for search spread
* Change restrict nzb providers to 1 backlog batch run per day
* Add to Config/Search/Unaired episodes/Allow episodes that are released early
* Add to Config/Search/Unaired episodes/Use specific api requests to search for early episode releases
* Add use related ids for newznab searches to increase search efficiency
* Add periodic update of related show ids
* Change terminology Edit Show/"Post processing" tab name to "Other"
* Add advanced feature "Related show IDs" to Edit Show/Other used for finding episodes and TV info
* Add search info source image links to those that have zero id under Edit Show/Other/"Related show IDs"
* Add "set master" button to Edit Show/Other/"Related show IDs" for info source that can be changed
* Change displayShow terminology "Indexers" to "Links" to cover internal and web links
* Change add related show info sources on displayShow page
* Change don't display "temporarily" defunct TVRage image link on displayShow pages unless it is master info source
* Change if a defunct info source is the master of a show then present a link on displayShow to edit related show IDs
* Change simplify the next backlog search run time display in the page footer
* Change try ssl when fetching data thetvdb, imdb, trakt, scene exception
* Change improve reliability to Trakt notifier by using show related id support
* Change improve config/providers newznab categories layout
* Change show loaded log message at start up and include info source
* Change if episode has no airdate then set status to unaired (was skipped)
* Fix only replace initial quality releases from the upgrade to list
* Change optimise TheTVDB processes, 40% to 66% saved adding new and existing shows, 40% to 50% saved per show update
* Change improve shows with more episodes gain the largest reductions in time spent processing
* Change when using "Add new show" reduce search time-outs
* Change always allow incomplete show data
* Remove redundant config/general/"Allow incomplete show data"
* Fix status reset of a snatched, downloaded, or archived episode when its date is set to never (no date) on the info
  source and there is no media file
* Change only show unaired episodes on Manage/Backlog Overview and Manage/Episode Status where relevant
* Change locally cache Trakt/IMDb/Anime show cards
* Change allow pp to replace files with a "repack" or "proper" of same quality
* Fix ensure downloaded eps are not shown on episode view
* Fix allow propers to pp when show marked upgrade once
* Fix never set episodes without airdate to wanted
* Change improve getting the local timezone information
* Change hachoir_parser to close input stream if no parser is found e.g. due to file corruption
* Change improve fault tolerance of Hachoir jpeg parser
* Change reduce time taken to parse avi RIFF metadata during media processing and other times
* Change avi metadata extraction is more fault-tolerant and the chance of hanging due to corrupt avi files is reduced
* Change fuzzyMoment to handle air dates before ~1970 on display show page
* Change limit availability of fuzzy date functions on General Config/Interface to English locale systems
* Add Plex notifications secure connect where available (PMS 1.1.4.2757 and newer with username and password)
* Add if all torrent caches fail, save magnets from RARBG and TPB as files for clients (or plugins) that now support it
* Add advice to logs if all caches fail to switch to direct client connect instead of the basic blackhole method
* Add search setting "Disable auto full backlog"
* Change improve performance and reduce start up time
* Fix button "Checkout branch" when stuck on disabled
* Add 'Download Log' to 'Logs & Errors' page
* Change consolidate shutdown with restart, improve systemd support, bring order to on-init globals
* Change speed improvement in finding needed categories/qualities (sd, hd, uhd)
* Change add guidance when using the "unknown" quality selection
* Change prevent browser auto completing password fields on config pages
* Change refresh page when torrent providers are enabled/disabled
* Change only display Search Settings/"Usenet retention" if Search NZBs is enabled
* Change sab API request to prevent naming mismatch
* Change update rTorrent systems
* Change logger to properly cleanup used resources
* Add fanart to Episodes View, Display Show, and Edit Show page
* Add path used for fanart images <Cache Dir>/images/fanart (<Cache Dir> value on Help page)
* Add populate images when the daily show updater is run with default maximum 3 images per show
* Change force full update in a show will replace existing images with new
* Add "Maximum fanart image files per show to cache" to config General/Interface
* Add fanart livepanel to lower right of Episodes View and Display Show page
* Add highlight panel red on Episodes view until button is clicked a few times
* Add flick through multiple background images on Episodes View and Display Show page
* Add persistent move poster image to right hand side or hide on Display Show page (multi-click the eye)
* Add persistent translucency of background images on Episodes View and Display Show page
* Add persistent fanart rating to avoid art completely, random display, random from a group, or display fave always
* Add persistent views of the show detail on Display Show page
* Add persistent views on Episodes View
* Add persistent button to collapse and expand card images on Episode View/Layout daybyday
* Add non-persistent "Open gear" and "Backart only" image views to Episodes View and Display Show page
* Add "smart" selection of fanart image to display on Episode view
* Change insert [!] and change text shade of ended shows in drop down show list on Display Show page
* Change button graphic for next and previous show of show list on Display Show page
* Add logic to hide some livepanel buttons until artwork becomes available or in other circumstances
* Add "(Ended)" where appropriate to show title on Display Show page
* Change use tense for label "Airs" or "Aired" depending on if show ended
* Change display "No files" instead of "0 files" and "Upgrade once" instead of "End upgrade on first match"
* Add persistent button to the newest season to "Show all" episodes
* Add persistent button to all shown seasons to "Hide most" episodes
* Add button to older seasons to toggle "Show Season n" or "Show Specials" with "Hide..." episodes
* Add season level status counts next to each season header on display show page
* Add sorting to season table headers on display show page
* Add filename and size to quality badge on display show page, removed its redundant "downloaded" text
* Remove redundant "Add show" buttons
* Change combine the NFO and TBN columns into a single Meta column
* Change reduce screen estate used by episode numbers columns
* Change improve clarity of text on Add Show page
* Change rename Edit show/"Post-Processing" tab to "Other"
* Add "Reset fanart ratings" to show Edit/Other tab
* Add fanart keys guide to show Edit/Other tab
* Change add placeholder tip to "Alternative release name(s)" on show Edit
* Change add placeholder tip to search box on shows Search
* Change hide Anime tips on show Edit when selecting its mutually exclusive options
* Change label "End upgrade on first match" to "Upgrade once" on show Edit
* Change improve performance rendering displayShow
* Add total episodes to start of show description (excludes specials if those are hidden)
* Add "Add show" actions i.e. "Search", "Trakt cards", "IMDb cards", and "Anime" to Shows menu
* Add "Import (existing)" action to Tools menu
* Change SD quality from red to dark green, 2160p UHD 4K is red
* Change relocate the functions of Logs & Errors to the right side Tools menu -> View Log File
* Add warning indicator to the Tools menu in different colour depending on error count (green through red)
* Change View Log error item output from reversed to natural order
* Change View Log File add a typeface and some colour to improve readability
* Change View Log File/Errors only display "Clear Errors" button when there are errors to clear
* Change improve performance of View Log File
* Change fanart images to not use cache as cache is not required
* Change rename "Manual Post-Processing" menu item to "Process Media"
* Change rename "Search Providers" -> "Media Providers"
* Change rename "Manage Searches" -> "Media Search"
* Change rename "Episode Status Management" -> "Episode Status"
* Change rename "Mass Update" -> "Bulk Change"
* Change indicate default home on "Shows Menu"
* Change relocate "Episodes" menu to "Shows"/"Episode Schedule"
* Change relocate "History" menu to "Shows"/"History"
* Change remove restart/shutdown buttons from "Show List"
* Change remove superfluous buttons from all submenus


### 0.11.16 (2016-10-16 17:30:00 UTC)

* Change ensure a cache.db table does exist on migration


### 0.11.15 (2016-09-13 19:50:00 UTC)

* Add rollback capability to undo database changes made during tests


### 0.11.14 (2016-07-25 03:10:00 UTC)

* Fix BeyondHD torrent provider


### 0.11.13 (2016-07-21 20:30:00 UTC)

* Remove KAT torrent provider


### 0.11.12 (2016-06-20 02:20:00 UTC)

* Change improve importing show list sickbeard.db files


### 0.11.11 (2016-04-05 19:20:00 UTC)

* Add support for SD mkv container


### 0.11.10 (2016-03-17 19:00:00 UTC)

* Fix dbs that should not have been imported to work


### 0.11.9 (2016-03-17 12:30:00 UTC)

* Fix for import of very rare db structure


### 0.11.8 (2016-03-16 12:50:00 UTC)

* Fix ensures internal buffer of a downloaded file is written to disk


### 0.11.7 (2016-03-06 12:30:00 UTC)

* Fix Torrenting provider


### 0.11.6 (2016-02-18 23:10:00 UTC)

* Fix saving config General/Interface/Date style (save again to repopulate blank dates on the Showlist view)


### 0.11.5 (2016-02-01 19:40:00 UTC)

* Fix refresh handling of Skipped and Ignored items
* Fix issue entering scene numbers


### 0.11.4 (2016-01-31 11:30:00 UTC)

* Fix issue setting some custom name patterns on the "Config/Post Processing/Episode Naming" tab
* Remove Strike torrent provider
* Add network icons


### 0.11.3 (2016-01-16 20:00:00 UTC)

* Fix Search Settings display fail
* Add Audience, Channel 5 (UK), Five US, Fox Channel, FreeForm, Global, HBO Canada, Keshet, More4, Rooster Teeth, TF1,
  Toon Disney, WE tv, XBox Video
* Change BET network logo
* Change provider TB icon
* Delete 3fm and redundant network logo


### 0.11.2 (2016-01-14 21:10:00 UTC)

* Fix issue with "Add Existing Shows" on new installations


### 0.11.1 (2016-01-12 22:20:00 UTC)

* Fix handling non-numeric IMDb popular ratings


### 0.11.0 (2016-01-10 22:30:00 UTC)

* Change to only refresh scene exception data for shows that need it
* Change reduce aggressive use of scene numbering that was overriding user preference where not needed
* Change set "Scene numbering" checkbox and add text to the label tip in third step of add "New Show" if scene numbers
  are found for the selected show in the search results of the first step
* Change label text on edit show page to highlight when manual numbering and scene numbers are available
* Fix disabling "Scene numbering" of step three in add "New Show" was ignored when scene episode number mappings exist
* Fix don't use scene episode number mappings everywhere when "Scene numbering" is disabled for a show
* Fix width of legend underlining on the third step used to bring other display elements into alignment
* Change when downloading magnet or nzb files, verify the file in cache dir and then move to blackhole
* Fix small cosmetic issue to correctly display "full backlog" date
* Add search crawler exclusions
* Fix saving default show list group on add new show options page
* Remove legacy anime split home option from anime settings tab (new option located in general/interface tab)
* Remove "Manage Torrents"
* Update Beautiful Soup 4.3.2 to 4.4.0 (r390)
* Update dateutil library to 2.4.2 (083f666)
* Update chardet packages to 2.3.0 (26982c5)
* Update Hachoir library 1.3.3 to 1.3.4 (r1383)
* Change configure quiet option in Hachoir to suppress warnings (add ref:hacks.txt)
* Add parse media content to determine quality before making final assumptions during re-scan, update, pp
* Add a postprocess folder name validation
* Update Requests library to 2.7.0 (5d6d1bc)
* Update SimpleJSON library 3.7.3 to 3.8.0 (a37a9bd)
* Update Tornado Web Server 4.2 to 4.3.dev1 (1b6157d)
* Update isotope library 2.0.1 to 2.2.2
* Update change to suppress reporting of Tornado exception error 1 to updated package (ref:hacks.txt)
* Update fix for API response header for JSON content type and the return of JSONP data to updated package (ref:hacks.txt)
* Update TvDB API library 1.09 with changes up to (35732c9) and some pep8 and code cleanups
* Fix media processing season pack folders
* Fix saving torrent provider option "Seed until ratio" after recent refactor
* Change white text in light theme on Manage / Episode Status Management page to black for better readability
* Change displayShow page episode colours when a minimum quality is met with "Upgrade once"
* Add seed time per provider for torrent clients that support seed time per torrent, i.e. currently only uTorrent
* Remove seed time display for Transmission in config/Torrent Search page because the torrent client doesn't support it
* Add PreToMe torrent provider
* Add SceneTime torrent provider
* Change TtN provider to parse new layout
* Improve recognition of SD quality
* Fix halting in mid-flow of Add Existing Show which resulted in failure to scan statuses and filesizes
* Change default de-referrer url to blank
* Change javascript urls in templates to allow proper caching
* Change downloads to prevent cache misfiring with "Result is not a valid torrent file"
* Add BitMeTV torrent provider
* Add Torrenting provider
* Add FunFile torrent provider
* Add TVChaosUK torrent provider
* Add HD-Space torrent provider
* Add Shazbat torrent provider
* Remove unnecessary call to indexers during nameparsing
* Change disable ToTV due to non-deletable yet reported hacker BTC inbox scam and also little to no new content listings
* Fix Episode View KeyError: 'state-title' failure for shows without a runtime
* Update py-unrar2 library 99.3 to 99.6 (2fe1e98)
* Fix py-unrar2 on unix to handle different date formats output by different unrar command line versions
* Fix Add and Edit show quality selection when Quality 'Custom' is used
* Fix add existing shows from folders that contain a plus char
* Fix post process issue where items in history were processed out of turn
* Change increase frequency of updating show data
* Remove Animenzb provider
* Change increase the scope and number of non release group text that is identified and removed
* Add general config setting to allow adding incomplete show data
* Change to throttle connection rate on thread initiation for adba library
* Change default manage episodes selector to Snatched episodes if items exist else Wanted on Episode Status Manage page
* Change snatched row colour on Episode Status Manage page to match colour used on the show details page
* Change replace trakt with libtrakt for API v2
* Change improve robustness of Trakt communications
* Change Trakt notification config to use PIN authentication with the service
* Add multiple Trakt account support to Config/Notifications/Social
* Add setting to Trakt notification to update collection with downloaded episode info
* Change trakt notifier logo
* Remove all other Trakt deprecated API V1 service features pending reconsideration
* Change increase show search capability when using plain text and also add TVDB id, IMDb id and IMDb url search
* Change improve existing show page and the handling when an attempt to add a show to an existing location
* Change consolidate Trakt Trending and Recommended views into an "Add From Trakt" view which defaults to trending
* Change Add from Trakt/"Shows:" with Anticipated, New Seasons, New Shows, Popular, Recommendations, and Trending views
* Change Add from Trakt/"Shows:" with Most Watched, Played, and Collected during the last month and year on Trakt
* Change add season info to "Show: Trakt New Seasons" view on the Add from Trakt page
* Change increase number of displayed Trakt shows to 100
* Add genres and rating to all Trakt shows
* Add AniDb Random and Hot to Add Show page
* Add IMDb Popular to Add Show page
* Add version to anime renaming pattern
* Add Code Climate configuration files
* Change move init-scripts to single folder
* Change sickbeard variables to sickgear variables in init-scripts
* Change improve the use of multiple plex servers
* Change move JS code out of home template and into dedicated file
* Change remove branch from window title
* Change move JS code out of inc_top template and into dedicated file
* Change cleanup torrent providers
* Change utilise tvdbid for searching usenet providers
* Add setting to provider BTN to Reject Blu-ray M2TS releases
* Remove jsonrpclib library
* Change consolidate global and per show ignore and require words functions
* Change "Require word" title and notes on Config Search page to properly describe its functional logic
* Add regular expression capability to ignore and require words by starting wordlist with "regex:"
* Add list shows with custom ignore and require words under the global counterparts on the Search Settings page
* Fix failure to search for more than one selected wanted episode
* Add notice for users with Python 2.7.8 or below to update to the latest Python
* Change position of parsed qualities to the start of log lines
* Change to always display branch and commit hash on 'Help & Info' page
* Add option to create season search exceptions from editShow page
* Change sab to use requests library
* Add "View Changes" to tools menu
* Change disable connection attempts and remove UI references to the TVRage info source
* Change to simplify xem id fetching
* Fix issue on Add Existing Shows page where shows were listed that should not have been
* Change get_size helper to also handle files
* Change improve handling of a bad email notify setting
* Fix provider MTV download URL
* Change give provider OMGWTFNZBS more time to respond
* Change file browser to permit manually entering a path
* Fix updating Trakt collection from Unix


### 0.10.0 (2015-08-06 11:05:00 UTC)

* Remove EZRSS provider
* Update Tornado Web Server to 4.2 (fdfaf3d)
* Update change to suppress reporting of Tornado exception error 1 to updated package (ref:hacks.txt)
* Update fix for API response header for JSON content type and the return of JSONP data to updated package (ref:hacks.txt)
* Update Requests library 2.6.2 to 2.7.0 (8b5e457)
* Update change to suppress HTTPS verification InsecureRequestWarning to updated package (ref:hacks.txt)
* Change to consolidate cache database migration code
* Change to only rebuild namecache on show update instead of on every search
* Change to allow file moving across partition
* Add removal of old entries from namecache on show deletion
* Add Hallmark and specific ITV logos, remove logo of non-english Comedy Central Family
* Fix provider TD failing to find episodes of air by date shows
* Fix provider SCC failing to find episodes of air by date shows
* Fix provider SCC searching propers
* Fix provider SCC stop snatching releases for episodes already completed
* Fix provider SCC handle null server responses
* Change provider SCC remove 1 of 3 requests per search to save 30% time
* Change provider SCC login process to use General Config/Advanced/Proxy host setting
* Change provider SCD PEP8 and code convention cleanup
* Change provider HDB code simplify and PEP8
* Change provider IPT only decode unicode search strings
* Change provider IPT login process to use General Config/Advanced/Proxy host setting
* Change provider TB logo icon used on Config/Search Providers
* Change provider TB PEP8 and code convention cleanup
* Change provider TB login process to use General Config/Advanced/Proxy host setting
* Remove useless webproxies from provider TPB as they fail for one reason or another
* Change provider TPB to use mediaExtensions from common instead of hard-coded private list
* Add new tld variants to provider TPB
* Add test for authenticity to provider TPB to notify of 3rd party block
* Change provider TD logo icon used on Config/Search Providers
* Change provider TD login process to use General Config/Advanced/Proxy host setting
* Change provider BTN code simplify and PEP8
* Change provider BTS login process to use General Config/Advanced/Proxy host setting
* Change provider FSH login process to use General Config/Advanced/Proxy host setting
* Change provider RSS torrent code to use General Config/Advanced/Proxy host setting, simplify and PEP8
* Change provider Wombles's PEP8 and code convention cleanup
* Change provider Womble's use SSL
* Change provider KAT remove dead url
* Change provider KAT to use mediaExtensions from common instead of private list
* Change provider KAT provider PEP8 and code convention cleanup
* Change refactor and code simplification for torrent and newznab providers
* Change refactor SCC to use torrent provider simplification and PEP8
* Change refactor SCD to use torrent provider simplification
* Change refactor TB to use torrent provider simplification and PEP8
* Change refactor TBP to use torrent provider simplification and PEP8
* Change refactor TD to use torrent provider simplification and PEP8
* Change refactor TL to use torrent provider simplification and PEP8
* Change refactor BTS to use torrent provider simplification and PEP8
* Change refactor FSH to use torrent provider simplification and PEP8
* Change refactor IPT to use torrent provider simplification and PEP8
* Change refactor KAT to use torrent provider simplification and PEP8
* Change refactor TOTV to use torrent provider simplification and PEP8
* Remove HDTorrents torrent provider
* Remove NextGen torrent provider
* Add Rarbg torrent provider
* Add MoreThan torrent provider
* Add AlphaRatio torrent provider
* Add PiSexy torrent provider
* Add Strike torrent provider
* Add TorrentShack torrent provider
* Add BeyondHD torrent provider
* Add GFTracker torrent provider
* Add TtN torrent provider
* Add GTI torrent provider
* Fix getManualSearchStatus: object has no attribute 'segment'
* Change handling of general HTTP error response codes to prevent issues
* Add handling for CloudFlare custom HTTP response codes
* Fix to correctly load local libraries instead of system installed libraries
* Update PyNMA to hybrid v1.0
* Change first run after install to set up the main db to the current schema instead of upgrading
* Change don't create a backup from an initial zero byte main database file, PEP8 and code tidy up
* Fix show list view when no shows exist and "Group show lists shows into" is set to anything other than "One Show List"
* Fix fault matching air by date shows by using correct episode/season strings in find search results
* Change add 'hevc', 'x265' and some langs to Config Search/Episode Search/Ignore result with any word
* Change NotifyMyAndroid to its new web location
* Update feedparser library 5.1.3 to 5.2.0 (8c62940)
* Remove feedcache implementation and library
* Add coverage testing and coveralls support
* Add py2/3 regression testing for exception clauses
* Change py2 exception clauses to py2/3 compatible clauses
* Change py2 print statements to py2/3 compatible functions
* Change py2 octal literals into the new py2/3 syntax
* Change py2 iteritems to py2/3 compatible statements using six library
* Change py2 queue, httplib, cookielib and xmlrpclib to py2/3 compatible calls using six
* Change py2 file and reload functions to py2/3 compatible open and reload_module functions
* Change Kodi notifier to use requests as opposed to urllib
* Change to consolidate scene exceptions and name cache code
* Change check_url function to use requests instead of httplib library
* Update Six compatibility library 1.5.2 to 1.9.0 (8a545f4)
* Update SimpleJSON library 2.0.9 to 3.7.3 (0bcdf20)
* Update xmltodict library 0.9.0 to 0.9.2 (579a005)
* Update dateutil library 2.2 to 2.4.2 (a6b8925)
* Update ConfigObj library 4.6.0 to 5.1.0 (a68530a)
* Update Beautiful Soup to 4.3.2 (r353)
* Update jsonrpclib library r20 to (b59217c)
* Change cachecontrol library to ensure cache file exists before attempting delete
* Fix saving root dirs
* Change pushbullet from urllib2 to requests
* Change to make pushbullet error messages clearer
* Change pyNMA use of urllib to requests (ref:hacks.txt)
* Change Trakt url to fix baseline uses (e.g. add from trending)
* Fix edit on show page for shows that have anime enabled in mass edit
* Fix issue parsing items in ToktoToshokan provider
* Change to only show option "Upgrade once" on edit show page if quality custom is selected
* Change label "Show is grouped in" in edit show page to "Show is in group" and move the section higher
* Fix media processing of anime with version tags
* Change accept SD titles that contain audio quality
* Change readme.md


### 0.9.1 (2015-05-25 03:03:00 UTC)

* Fix erroneous multiple downloads of torrent files which causes snatches to fail under certain conditions


### 0.9.0 (2015-05-18 14:33:00 UTC)

* Update Tornado Web Server to 4.2.dev1 (609dbb9)
* Update change to suppress reporting of Tornado exception error 1 to updated package as listed in hacks.txt
* Update fix for API response header for JSON content type and the return of JSONP data to updated package as listed in hacks.txt
* Change network names to only display on top line of Day by Day layout on Episode View
* Reposition country part of network name into the hover over in Day by Day layout
* Update Requests library 2.4.3 to 2.6.2 (ff71b25)
* Update change to suppress HTTPS verification InsecureRequestWarning to updated package as listed in hacks.txt
* Remove listed hacks.txt record for check that SSLv3 is available because issue was addressed by vendor
* Update chardet packages 2.2.1 to 2.3.0 (ff40135)
* Update cachecontrol library 0.9.3 to 0.11.2
* Change prevent wasted API hit where show and exception names create a duplicate sanitised year
* Add FAILED status indication to Snatched column of History compact
* Add ARCHIVED status release groups to Downloaded column of History compact
* Update root certificates to release dated 2015.04.28
* Add ToTV provider
* Fix poster URL on Add Show/Add From Trending page
* Fix Backlog scheduler initialization and change backlog frequency from minutes to days
* Change to consolidate and tidy some provider code
* Fix restore table row colours on the Manage/Episode Status Management page
* Add option "Unaired episodes" to config/Search Settings/Episode Search
* Change reduce time to search recent result list by searching only once for the best result
* Fix replacing episodes that have a lower quality than what is selected in the initial and archive quality list
* Fix to include episodes marked Failed in the recent and backlog search processes
* Fix display of search status for an alternative release after episode is manually set to "Failed" on the Display Show page
* Change handle more varieties of media quality
* Change to prevent another scheduled search when one of the same type is already running
* Change travis to new container builds for faster unit testing
* Add handling for shows that do not have a total number of episodes
* Add support for country network image files to the Show List view
* Add General Config/Interface/"Group show list shows into:"... to divide shows into groups on the Show List page
* Change Show List progress bar code, smaller page load, efficient use of js render engine
* Change values used for date sorting on home page and episode view for improved compatibility with posix systems
* Change response handling in downloaders to simplify logic
* Change reduce html payload across page template files
* Change to post process files ordered largest to smallest and tidied PP logging output
* Add "then trash subdirs and files" to the Process method "Move" on the manual post process page
* Add using show scene exceptions with media processing
* Change URL of scene exceptions file for TVRage indexer
* Change overhaul processTV into a thread safe class
* Change postProcessor and processTV to PEP8 standards
* Change overhaul Manual Post-Processing page in line with layout style and improve texts
* Change Force Processes enabled, only the largest video file of many will be processed instead of all files
* Change visual ui of Postprocessing results to match the logs and errors view
* Change remove ugly printing of episode object during PP seen in external apps like sabnzbd
* Change to streamline output toward actual work done instead of showing all vars
* Change pp report items from describing actions about to happen to instead detail the actual outcome of actions
* Add clarity to the output of a successful post process but with some issues rather than "there were problems"
* Add a conclusive bottom line to the pp result report
* Change helpers doctests to unittests
* Add Search Queue Overview page
* Add expandable search queue details on the Manage Searches page
* Fix failed status episodes not included in next_episode search function
* Change prevent another show update from running if one is already running
* Change split Force backlog button on the Manage Searches page into: Force Limited, Force Full
* Change refactor properFinder to be part of the search
* Change improve threading of generic_queue, show_queue and search_queue
* Change disable the Force buttons on the Manage Searches page while a search is running
* Change staggered periods of testing and updating of all shows "ended" status up to 460 days
* Change "Archive" to "Upgrade to" in Edit show and other places and improve related texts for clarity
* Fix history consolidation to only update an episode status if the history disagrees with the status


### 0.8.3 (2015-04-25 08:48:00 UTC)

* Fix clearing of the provider cache


### 0.8.2 (2015-04-19 06:45:00 UTC)

* Fix IPTorrents provider search strings and URL for new site changes


### 0.8.1 (2015-04-15 04:16:00 UTC)

* Fix season pack search errors


### 0.8.0 (2015-04-13 14:00:00 UTC)

* Change Wombles to use tv-dvd section
* Add requirements file for pip (port from midgetspy/sick-beard)
* Remove unused libraries fuzzywuzzy and pysrt
* Change webserve code to a logical layout and PEP8
* Add text to explain params passed to extra scripts on Config/Post Processing
* Remove unused SickBeardURLOpener and AuthURLOpener classes
* Update Pushbullet notifier (port from midgetspy/sickbeard)
* Change startup code cleanup and PEP8
* Change authentication credentials to display more securely on config pages
* Add a "Use as default home page" selector to General Config/Interface/User Interface
* Add option to the third step of "Add Show" to set episodes as wanted from the first and latest season, this triggers
  a backlog search on those episodes after the show is added
* Change to improve the integrity of the already post processed video checker
* Add Kodi notifier and metadata
* Add priority, device, and sound support to Pushover notifier (port from midgetspy/sickbeard)
* Fix updating of pull requests
* Add hidden cache debug page
* Change autoProcessTV scripts python code quotes from " -> '
* Add expand all button to Episode Status Management
* Add Unknown status query to Episode Status Management
* Fix Episode Status Management error popup from coming up when show is selected without expanding
* Add BET network logo
* Change "Force Backlog" button for paused shows on Backlog Overview page to "Paused" indicator
* Remove unused force variable from code and PEP8
* Change browser, bs4 parser and classes code to PEP8 standards
* Change common and config code to PEP8 standards
* Change database code to PEP8 standards
* Change general config's branches and pull request list generation for faster page loading
* Add PlayStation Network logo
* Change layout of Recent Search code
* Change naming of SEARCHQUEUE threads for shorter log lines
* Fix Recent Search running status on Manage Searches page
* Change to no longer require restart with the "Scan and post process" option on page config/Post Processing
* Add validation when using Release Group token on page config Post Processing/Episode Naming/Name pattern/Custom
* Change to simplify and reduce logging output of Recent-Search and Backlog processes
* Hide year, runtime, genre tags, country flag, or status if lacking valid data to display
* Remove redundant CSS color use (all browsers treat 3 identical digits as 6, except for possibly in gradients)
* Remove whitespace and semicolon redundancy from CSS shedding 4.5kb
* Add show names to items listed during startup in the loading from database phase
* Add "Enable IMDb info" option to config/General/Interface
* Change to not display IMDb info on UI when "Enable IMDb info" is disabled
* Change genre tags on displayShow page to link to IMDb instead of Trakt
* Change to reduce the time taken to "Update shows" with show data
* Change to stop updating the IMDb info on edit, and during the scheduled daily update for every show
* Change to update the IMDb info for a show after snatching an episode for it
* Add IMDb lookup to "Update" action on Manage/Mass Update page
* Fix updating of scene exception name cache after adding exceptions on Editshow page
* Change log rotation to occur at midnight
* Change to keep a maximum of 7 log files
* Add automatic compression of old log files
* Change overhaul menu and button icons
* Add "Status of removed episodes" to apply (or not) a preferred status to episodes whose files are detected as removed.
  "Archived" can now be set so that removed episodes still count toward download completion stats. See setting on page
  config/Post Processing/File Handling
* Remove redundant "Skip remove detection" from the config/Post Processing/File Handling page
* Change to highlight the current selected item in combos on page config/Post Processing
* Change the episodes downloaded stat to display e.g. 2843 / 2844 as 99.9% instead of rounding to 100%
* Change 'never' episode row color away from blue on Display Show page when indexer airdate is not defined
* Add tint to archived episode row colour to differentiate it from downloaded episodes on the Display Show page
* Add indication of shows with never aired episodes on Episode Overview page
* Add "Collapse" button and visuals for Expanding... and Collapsing... states
* Add the number of episodes marked with the status being queried to Episode Overview page
* Add indication of shows with never aired episodes on Episode Overview page
* Change to separate "Set as wanted" to prevent disaster selection on Episode Overview page
* Remove restriction to not display snatched eps link in footer on Episode Overview page
* Change the shows episodes count text colour to visually separate from year numbers at the end of show names
* Change to add clarity to the subtitle and other columns on the Mass Update page
* Change to improve clarity with "Recent search" and "Limited backlog" on the Config/Search Settings page
* Change vertical alignment of input fields to be inline with text
* Add tooltips to explain why any the 6 action columns are disabled when required on the Mass Update page
* Change to reclaimed screen estate by hiding unused columns on the Mass Update page
* Change order of option on Mass Edit page to be inline with show edit page
* Fix release group not recognised from manually downloaded filename
* Change to gracefully handle some "key not found" failures when TVDB or TVRage return "Not Found" during show updates
* Change no longer stamp files where airdates are never
* Change overhaul displayShow to ready for new features
* Add section for show plot to displayShow
* Add option to view show background on displayShow (transparent and opaque) for when background downloading is added (disabled)
* Add option to collapse seasons and leave current season open on displayShow (disabled)
* Add filesize to episode location qtip on displayShow
* Change selected options from editShow will only show when enabled now on displayShow
* Change some label tags to fit with edit show page on displayShow
* Fix handle when a show in db has all episodes removed from indexer on displayShow
* Add the name of show that will be displayed to the hover of the Prev/Next show buttons on displayShow
* Add hover tooltips for nfo and tbn columns for browsers that use the title attr on displayShow
* Change Special link moved from "Season" line to "Specials" line on displayShow
* Change code re-factored in readiness for live option switching, clean up and add closures of html tables
* Add show overview from indexers to the database
* Fix case where start year or runtime is not available to display show
* Add "File logging level" to General Config/Advanced Settings
* Fix saving of Sort By/Next Episode in Layout Poster on Show List page
* Change improve backlog search
* Change only add valid items to save to DB
* Change provider cache storage structure
* Add handling for failed cache database upgrades
* Fix XEM Exceptions in case of bad data from XEM
* Change order of snatched provider images to chronological on History layout compact and add ordinal indicators in the tooltips


### 0.7.2 (2015-03-10 17:05:00 UTC)

* Fix Add From Trending page (indexer_id can be "None" which causes white screen when clicking "Add Show")


### 0.7.1 (2015-03-10 17:00:00 UTC)

* Fix error page when clicking "Add Recommended"
* Remove failed Anime options from "Add Existing Show"


### 0.7.0 (2015-03-04 06:00:00 UTC)

* Fix slow database operations (port from midgetspy/sickbeard)
* Add TVRage network name standardization
* Remove recent and backlog search at start up options from GUI
* Change recent and backlog search at start up default value to false
* Change recent search to occur 5 minutes after start up
* Change backlog search to occur 10 minutes after start up
* Change UI footer to display time left until a backlog search
* Remove obsolete tvtorrents search provider
* Change light and dark theme css to only hold color information
* Fix incorrect class names in a couple of templates
* Change anime release groups to in memory storage for lowered latency
* Change adjust menu delay and hover styling
* Fix provider list color
* Add handling of exceptional case with missing network name (NoneType) in Episode View
* Fix black and white list initialization on new show creation
* Add select all and clear all buttons to testRename template
* Fix displayShow topmenu variable to point to a valid menu item
* Change displayShow scene exception separator to a comma for neater appearance
* Remove non english subtitle providers
* Fix rename of excluded metadata
* Change corrected spelling & better clarified various log messages
* Change minor PEP8 tweaks in sab.py
* Add api disabled error code for newznab providers
* Add support for a proxy host PAC url on the General Config/Advanced Settings page
* Add proxy request url parsing to enforce netloc only matching which prevents false positives when url query parts contain FQDNs
* Add scroll into view buttons when overdues shows are available on the Episodes page/DayByDay layout
* Add scroll into view buttons when future shows are available on the Episodes page/DayByDay layout
* Add qTips to episode names on the Episodes page/DayByDay layout
* Change Episodes page/List layout qtips to prepend show title to episode plot
* Change Episodes page/DayByDay layout qtips to prepend show title to episode plot
* Change Episodes page/DayByDay layout cards to display show title in a qtip when there is no plot
* Change position of "[paused]" text to top right of a card on the Episodes page/DayByDay layout
* Add "On Air until" text and overdue/on air colour bars to show episode states on the Episodes page/DayByDay layout
* Change The Pirate Bay url back as it's now back up and oldpiratebay hasn't been updated for weeks
* Remove duplicate thepiratebay icon
* Change to ensure uTorrent API parameters are ordered for uT 2.2.1 compatibility
* Remove defunct boxcar notifier
* Add sound selection for boxcar2 notifier
* Change boxcar2 notifier to use updated api scheme
* Update the Plex notifier from a port at midgetspy/sickbeard
* Add support for multiple server hosts to the updated Plex server notifier
* Change Plex Media Server settings section for multiserver(s) and improve the layout in the config/notifications page
* Add logic to Plex notifier to update a single server where its TV section path matches the downloaded show. All server
  libraries are updated if no single server has a download path match.
* Change the ui notifications to show the Plex Media Server(s) actioned for library updating
* Fix issue where PMS text wasn't initialised on the config/notifications page and added info about Plex clients
* Add ability to test Plex Server(s) on config/notifications page
* Add percentage of episodes downloaded to footer and remove double spaces in text
* Fix SSL authentication on Synology stations
* Change IPT urls to reduce 301 redirection
* Add detection of file-system having no support for link creation (e.g. Unraid shares)
* Add catch exceptions when unable to cache a requests response
* Update PNotify to the latest master (2014-12-25) for desktop notifications
* Add desktop notifications
* Change the AniDB provider image for a sharper looking version
* Change to streamline iCal function and make it handle missing network names
* Change when picking the best result to only test items that have a size specifier against the failed history
* Add anime release groups to add new show options page
* Add setting "Update shows during hour" to General Config/Misc
* Add max-width to prevent ui glitch on Pull request and Branch Version selectors on config/General/Advanced and change <input> tags to html5
* Change order of some settings on Config/General/Interface/Web Interface and tweak texts
* Change overhaul UI of editShow and anime release groups, refactor and simplify code
* Change list order of option on the right of the displayShow page to be mostly inline with the order of options on editShow
* Change legend wording and text colour on the displayShow page
* Add output message if no release group results are available
* Add cleansing of text used in the processes to add a show
* Add sorting of AniDB available group results
* Add error handling and related UI feedback to reflect result of AniDB communications
* Change replace HTTP auth with a login page
* Change to improve webserve code
* Add logout menu item with confirmation
* Add 404 error page
* Change SCC URLs to remove redirection overhead
* Change TorrentBytes login parameter in line with site change
* Change FreshOnTv login parameter and use secure URLs, add logging of Cloudflare blocking and prevent vacant cookie tracebacks
* Change TPB webproxy list and add SSL variants
* Add YTV network logo
* Remove defunct Fanzub provider


### 0.6.4 (2015-02-10 20:20:00 UTC)

* Fix issue where setting the status for an episode that doesn't need a db update fails


### 0.6.3 (2015-02-10 05:30:00 UTC)

* Change KickAssTorrents URL


### 0.6.2 (2015-01-21 23:35:00 UTC)

* Fix invalid addition of trailing slash to custom torrent RSS URLs


### 0.6.1 (2015-01-20 14:00:00 UTC)

* Fix snatching from TorrentBytes provider


### 0.6.0 (2015-01-18 05:05:00 UTC)

* Add network logos BBC Canada, Crackle, El Rey Network, SKY Atlantic, and Watch
* Change Yahoo! screen network logo
* Add and update Discovery Network's channel logos
* Add A&E Network International/Scripps Networks International channel logos
* Remove non required duplicate network logos
* Add lowercase PM to the General Config/Interface/Time style selection
* Change General Config/Interface/Trim zero padding to Trim date and time, now handles 2:00 pm > 2 pm
* Fix trim zero of military time hour to not use 12 hr time
* Change ThePirateBay to use oldpiratebay as a temporary fix
* Change Search Settings/Torrent/Deluge option texts for improved understanding
* Fix Womble's Index searching (ssl disabled for now, old categories are the new active ones again)
* Fix Add From Trending Show page to work with Trakt changes
* Add anime unit test cases (port from lad1337/sickbeard)
* Fix normal tv show regex (port from midgetspy/sickbeard)
* Fix anime regex (port from lad1337/sickbeard)
* Add pull request checkout option to General Config/Advanced Settings
* Add BTN api call parameter debug logging
* Fix anime searches on BTN provider
* Change replace "Daily-Search" with "Recent-Search"
* Add daily search to recent search renaming to config migration code
* Fix 'NoneType' object is not iterable in trakt module
* Add log message for when trakt does not return a watchlist
* Change Coming Episodes calendar view to a fluid layout, change episode layout design, and add day and month in column headers
* Add isotope plug-in to Coming Episodes calendar view to enable sort columns by Date, Network, and Show name
* Add imagesLoaded plug-in to prevent layout breakage by calling isotope to update content after a page auto-refresh
* Change Coming Episodes to "Episodes" page (API endpoint is not renamed)
* Add coming episodes to episode view renaming to config migration code
* Change Layout term "Calendar" to "Day by Day" on Episodes page
* Fix saving of sort modes to config file on Episodes page
* Add qTip episode plots to "Day by Day" on Episodes page
* Add article sorting to networks on Episodes page
* Add toggle sort direction and multidimensional sort to isotope on Episodes page
* Add text "[paused]" where appropriate to shows on layout Day by Day on Episodes page
* Change Epsiodes page auto refresh from 10 to 30 mins
* Add UI tweaks
* Fix progress bars disappearing on home page


### 0.5.0 (2014-12-21 11:40:00 UTC)

* Fix searches freezing due to unescaped ignored or required words
* Add failed database to unit tests tear down function
* Fix purging of database files in tear down function during unit tests
* Add ability to autofocus Search Show box on Home page and control this option via General Config/Interface
* Change some provider images. Add a few new images
* Remove redundant Coming Eps template code used in the old UI
* Change update Plex notifier (port from SickBeard)
* Change Plex notifications to allow authenticated library updates (port from mmccurdy07/Sick-Beard)
* Change Config/Notifications/Plex logo and description (adapted port from mmccurdy07/Sick-Beard)
* Add ability for CSS/JS to target a specific page and layout
* Remove legacy sickbeard updater and build automation code
* Fix multiple instances of SG being able to start
* Fix garbled text appearing during startup in console
* Fix startup code order and general re-factoring (adapted from midgetspy/Sick-Beard)
* Add database migration code
* Change KickassTorrents provider URLs
* Fix missing Content-Type headers for posters and banners
* Remove config Backup & Restore
* Fix article removal for sorting on Display Show, and API pages
* Fix visual positioning of sprites on Config page
* Fix missing navbar gradients for all browsers
* Update qTip2 to v2.2.1
* Overhaul all Add Show pages
* Fix Display Show next/previous when show list is split
* Change Display Show next/previous when show list is not split to loop around
* Fix SQL statements that have dynamic table names to use proper syntax
* Fix port checking code preventing startup directly after an SG restart
* Add a link from the footer number of snatched to episode snatched overview page. The link to the
  Episode Overview page is available on all pages except on the Episode Overview page
* Change the default state for all check boxes on the Episode Overview page to not checked
* Add validation to Go button to ensure at least one item is checked on Episode Overview page
* Add highlight to current status text in header on Episode Overview page
* Fix table alignment on homepage
* Fix duplicate entries in cache database
* Fix network sorting on home page
* Fix restart issue
* Fix to use new TorrentDay URLs
* Fix typo in menu item Manage/Update XBMC


### 0.4.0 (2014-12-04 10:50:00 UTC)

* Change footer stats to not add newlines when copy/pasting from them
* Remove redundant references from Config/Help & Info
* Fix poster preview on small poster layout
* Change overhaul Config/Anime to be in line with General Configuration
* Change descriptions and layout on Config/Anime page
* Remove output of source code line when warnings highlight libraries not used with IMDb
* Add dropdown on Add Trending Shows to display all shows, shows not in library, or shows in library
* Change Help and Info icon sprites to color and text of Arguments if unused
* Change sharper looking heart image on the Add Show page
* Change Add Show on Add Trending Show page to use the full Add New Show flow
* Fix adding shows with titles that contain "&" on Add Trending Show page
* Fix unset vars on Add New Shows page used in the Add Existing Shows context
* Remove unneeded datetime convert from Coming Episodes page
* Fix the log output of the limited backlog search for episodes missed
* Remove unsupported t411 search provider
* Remove obsolete Animezb search provider
* Add option to treat anime releases that lack a quality tag as HDTV instead of "unknown"
* Remove old version checking code that no longer applies to SickGear's release system
* Fix pnotify notifications going full page
* Change overhaul Config Post Processing to be in line with General Configuration
* Change rearrange Config Post Processing items into sections for easier use
* Fix CSS overriding link colors on config pages
* Change Config Post Processing texts and descriptions throughout
* Fix Config Post Processing info icons in "Naming Legends"
* Change Config Post Processing naming sample lines to be more available
* Add Config Post Processing failed downloads Sabnzbd setup guide
* Fix Config Post Processing "Anime name pattern" custom javascript validation
* Add check that SSLv3 is available before use by requests lib
* Update Requests library 2.3.0 to 2.4.3 (9dc6602)
* Change suppress HTTPS verification InsecureRequestWarning as many sites use self-certified certificates
* Fix API endpoint Episode.SetStatus to "Wanted"
* Change airdateModifyStamp to handle hour that is "00:00"
* Fix a handler when ShowData is not available in TVDB and TVRage APIs
* Fix a handler when EpisodeData is not available in TVDB and TVRage APIs
* Add TVRage "Canceled/Ended" as "Ended" status to sort on Simple Layout of Show List page
* Fix qtips on Display Show and Config Post Processing
* Fix glitch above rating stars on Display Show page
* Change overhaul Config/Search Providers
* Change Config/Search Providers texts and descriptions
* Fix display when no providers are visible on Config/Search Providers
* Fix failing "Search Settings" link that is shown on Config/Search Providers when Torrents Search is not enabled
* Fix failing "Providers" link on Config/Search Settings/Episode Search
* Change case of labels in General Config/Interface/Timezone
* Split enabled from not enabled providers in the Configure Provider drop down on the Providers Options tab
* Fix typo on General Config/Misc
* Fix Add Trending Shows "Not In library" now filters tvrage added shows
* Add a hover over text "In library" on Add Trending Shows to display tv database show was added from
* Fix reduces time API endpoint Shows takes to return results
* Fix Coming Eps Page to include shows +/- 1 day for time zone corrections
* Fix season jumping dropdown menu for shows with over 15 seasons on Display Show
* Fix article sorting for Coming Eps, Manage, Show List, Display Show, API, and Trending Shows pages


### 0.3.1 (2014-11-19 16:40:00 UTC)

* Fix failing travis test


### 0.3.0 (2014-11-12 14:30:00 UTC)

* Change logos, text etc. branding to SickGear
* Add Bootstrap for UI features
* Change UI to resize fluidly on different display sizes, fixes the issue where top menu items would disappear on smaller screens
* Add date formats "dd/mm/yy", "dd/mm/yyyy", "day, dd/mm/yy" and "day, dd/mm/yyyy"
* Remove imdb watchlist feature from General Configuration/"Misc" tab as it wasn't ready for prime time
* Change rename tab General Configuration/"Web Interface" to "Interface"
* Add "User Interface" section to the General Configuration/"Interface" tab
* Change combine "Date and Time" and "Theme" tab content to "User Interface" section
* Add field in Advanced setting for a custom remote name used to populate branch versions
* Change theme name "original" to "light"
* Change text wording on all UI options under General Configuration
* Change reduce over use of capitals on all General Configuration tabs
* Change streamline UI layout, mark-up and some CSS styling on General Configuration tabs
* Fix imdb and three other images rejected by IExplorer because they were corrupt. Turns out that they were .ico files renamed to either .gif or .png instead of being properly converted
* Change cleanup Subtitles Search settings text, correct quotations, use spaces for code lines, tabs for html
* Add save sorting options automatically on Show List/Layout Poster
* Change clarify description for backlog searches option on provider settings page
* Fix sort mode "Next Episode" on Show List/Layout:Poster with show statuses that are Paused, Ended, and Continuing as they were random
* Fix sort of tvrage show statuses "New" and "Returning" on Show List/Layout:Simple by changing status column text to "Continuing"
* Add dark spinner to "Add New Show" (searching indexers), "Add existing shows" (Loading Folders), Coming Eps and all config pages (when saving)
* Change Config/Notifications test buttons to stop and highlight input fields that lack required values
* Change Test Plex Media Server to Test Plex Client as it only tests the client and not the server
* Change style config_notifications to match new config_general styling
* Change style config_providers to match new config_general styling
* Change move Providers Priorities qtip options to a new Search Providers/Provider Options tab
* Remove superfish-1.4.8.js and supersubs-0.2b.js as they are no longer required with new UI
* Change overhaul Config Search Settings in line with General Configuration
* Fix error when a show folder is deleted outside SickGear
* Change combine the delete button function into the remove button on the display show page
* Change other small UI tweaks
* Fix keyerrors on backlog overview preventing the page to load
* Fix exception raised when converting 12pm to 24hr format and handle 12am when setting file modify time (e.g. used during PP)
* Fix proxy_indexers setting not loading from config file
* Add subtitle information to the cmd show and cmd shows api output
* Remove http login requirement for API when an API key is provided
* Change API now uses Timezone setting at General Config/Interface/User Interface at relevant endpoints
* Fix changing root dirs on the mass edit page
* Add use trash (or Recycle Bin) for selected actions on General Config/Misc/Send to trash
* Add handling for when deleting a show and the show folder no longer exists
* Fix Coming Episodes/Layout Calendar/View Paused and tweak its UI text
* Made all init scripts executable
* Fix invalid responses when using sickbeard.searchtvdb api command
* Fixes unicode issues during searches on newznab providers when rid mapping occur
* Fix white screen of death when trying to add a show that is already in library on Add Show/Add Trending Show page
* Add show sorting options to Add Show/Add Trending Show page
* Add handler for when Trakt returns no results for Add Show/Add Trending Show page
* Fix image links when anchor child images are not found at Trakt on Add Show/Add Trending Show page
* Add image to be used when Trakt posters are void on Add Show/Add Trending Show page
* Fix growl registration not sending SickGear an update notification registration
* Add an anonymous redirect builder for external links
* Update xbmc link to Kodi at Config Notifications
* Fix missing url for kickasstorrents in config_providers
* Fix media processing when using tvrage indexer and mediabrowser metadata generation
* Change reporting failed network_timezones.txt updates from an error to a warning
* Fix missing header and "on <missing text>" when network is none and Layout "Poster" with Sort By "Network" on coming episodes page
* Change how the "local/network" setting is handled to address some issues
* Remove browser player from Config General and Display Shows page


### 0.2.2 (2014-11-12 08:25:00 UTC)

* Change updater URLs to reflect new repository location


### 0.2.1 (2014-10-22 06:41:00 UTC)

* Fix HDtorrents provider screen scraping


### 0.2.0 (2014-10-21 12:36:50 UTC)

* Fix for failed episodes not counted in total
* Fix for custom newznab providers with leading integer in name
* Add checkbox to control proxying of indexers
* Fix crash on general settings page when git output is None
* Add subcentre subtitle provider
* Add return code from hardlinking error to log
* Fix ABD regex for certain filenames
* Change miscellaneous UI fixes
* Update Tornado Web Server to 4.1dev1 and add the certifi lib dependency
* Fix trending shows page from loading full size poster images
* Add "Archive on first match" to Manage, Mass Update, Edit Selected page
* Fix searching IPTorrentsProvider
* Remove travisci python 2.5 build testing


### 0.1.0 (2014-10-16 12:35:15 UTC)

* Initial release<|MERGE_RESOLUTION|>--- conflicted
+++ resolved
@@ -1,4 +1,3 @@
-<<<<<<< HEAD
 ﻿### 3.30.0 (2023-0x-xx xx:xx:00 UTC)
 
 * Update Beautiful Soup 4.11.1 (r642) to 4.12.2
@@ -9,12 +8,12 @@
 * Fix regex that was not using py312 notation
 * Change sort backlog and manual segment search results episode number
 * Change sort episodes when set to wanted on display show page
-=======
-﻿### 3.29.7 (2023-09-06 09:40:00 UTC)
+
+
+### 3.29.7 (2023-09-06 09:40:00 UTC)
 
 * Fix view show to handle "unknown name" on cast
 * Update UnRar x64 for Windows 6.22 to 6.23
->>>>>>> 7b800779
 
 
 ### 3.29.6 (2023-09-06 00:54:00 UTC)
