<<<<<<< HEAD
﻿### 3.30.0 (2023-0x-xx xx:xx:00 UTC)

* Update Beautiful Soup 4.11.1 (r642) to 4.12.2
* Update certifi 2023.05.07 to 2023.07.22
* Update CacheControl 0.12.11 (c05ef9e) to 0.13.1 (783a338)
* Update feedparser 6.0.10 (859ac57) to 6.0.10 (9865dec)
* Update filelock 3.12.0 (b4713c9) to 3.12.4 (c1163ae)
* Update idna library 3.4 (37c7d9b) to 3.4 (cab054c)
* Update Msgpack 1.0.5 (0516c2c) to 1.0.6 (e1d3d5d)
* Update package resource API 67.5.1 (f51eccd) to 68.1.2 (1ef36f2)
* Update Requests library 2.29.0 (87d63de) to 2.31.0 (8812812)
* Update soupsieve 2.3.2.post1 (792d566) to 2.4.1 (2e66beb)
* Update Tornado Web Server 6.3.2 (e3aa6c5) to 6.3.3 (e4d6984)
* Update urllib3 1.26.15 (25cca389) to 2.0.5 (d9f85a7)
* Add thefuzz 0.19.0 (c2cd4f4) as a replacement with fallback to fuzzywuzzy 0.18.0 (2188520)
* Fix regex that was not using py312 notation
* Change sort backlog and manual segment search results episode number
* Change sort episodes when set to wanted on display show page
* Add search of grouped options in shows drop down at view-show


[develop changelog]

* Update urllib3 1.26.15 (25cca389) to 2.0.4 (af7c78f)
=======
﻿### 3.29.11 (2023-09-22 23:00:00 UTC)

* Fix pytvmaze country handling in NetworkBase
* Update issue template
>>>>>>> 424841f6


### 3.29.10 (2023-09-19 12:55:00 UTC)

* Fix Metacritic cards
* Fix Linux CI tests


### 3.29.9 (2023-09-17 23:25:00 UTC)

* Fix Emby notifier library update


### 3.29.8 (2023-09-12 08:10:00 UTC)

* Change omgwtfnzbs domain


### 3.29.7 (2023-09-06 09:40:00 UTC)

* Fix view show to handle "unknown name" on cast
* Update UnRar x64 for Windows 6.22 to 6.23


### 3.29.6 (2023-09-06 00:54:00 UTC)

* Fix banner url validation for TheTVDb api v3 lib
* Fix mock data for CI tests


### 3.29.5 (2023-09-05 23:40:00 UTC)

* Change allow Python 3.11.5, 3.10.13, 3.9.18, and 3.8.18


### 3.29.4 (2023-06-07 13:45:00 UTC)

* Change allow Python 3.8.17, 3.9.17, 3.10.12
* Fix setting airtime timezone for "Wanted" episodes during auto search


### 3.29.3 (2023-05-31 13:30:00 UTC)

* Update UnRar x64 for Windows 6.21 to 6.22
* Change allow Python 3.11.4
* Change minimum required Python to version 3.8.2
* Change remove Python 2 references from init-scripts
* Remove provider Rarbg


### 3.29.2 (2023-05-28 07:45:00 UTC)

* Fix find show results returned as newest/oldest that are then sorted z to a
* Fix add show "TheTVDB via Trakt"


### 3.29.1 (2023-05-26 06:10:00 UTC)

* Fix IMDB fetch from TheTVDb API


### 3.29.0 (2023-05-22 00:25:00 UTC)

* Change minimum required Python to version 3.8
* Update Apprise 1.2.1 (3d07004) to 1.3.0 (6458ab0)
* Update attr 22.2.0 (a9960de) to 22.2.0 (683d056)
* Update certifi 2022.12.07 to 2023.05.07
* Update diskcache 5.4.0 (1cb1425) to 5.6.1 (4d30686)
* Update feedparser 6.0.10 (5fcb3ae) to 6.0.10 (6d032b8)
* Update filelock 3.9.0 (ce3e891) to 3.12.0 (b4713c9)
* Update Msgpack 1.0.4 (b5acfd5) to 1.0.5 (0516c2c)
* Update Pytvmaze library 2.0.8 (16ed096) to 2.0.8 (81888a5)
* Update Requests library 2.28.1 (ec553c2) to 2.29.0 (87d63de)
* Update Send2Trash 1.8.1b0 (0ef9b32) to 1.8.2 (0244f53)
* Update SimpleJSON 3.18.1 (c891b95) to 3.19.1 (aeb63ee)
* Update Tornado Web Server 6.3.0 (7186b86) to 6.3.2 (e3aa6c5)
* Update urllib3 1.26.14 (a06c05c) to 1.26.15 (25cca389)
* Remove singledispatch
* Change allow rapidfuzz update from 2.x.x to 3.x.x
* Change remove redundant py2 import futures
* Change add jobs to centralise scheduler activities
* Change refactor scene_exceptions
* Add to config/media-process/File Handling, "Rename TBA" and "Rename any"
* Add config to change media process log message if there is no media to process
* Change view-show text "invalid timeformat" to "time unknown"
* Add menu Shows/"TMDB Cards"
* Add a persons available socials (Youtube, LinkedIn, Reddit, Fansite, TikTok, Wikidata)
* Change use TVDb genres on view-show if config/General/Interface/"Enable IMDb info" is disabled
* Fix TVDb api episode issues
* Change remove Python 3.7 from CI


### 3.28.0 (2023-04-12 13:05:00 UTC)

* Update html5lib 1.1 (f87487a) to 1.2-dev (3e500bb)
* Update package resource API 63.2.0 (3ae44cd) to 67.5.1 (f51eccd)
* Update Tornado Web Server 6.2.0 (a4f08a3) to 6.3.0 (7186b86)
* Update urllib3 1.26.13 (25fbd5f) to 1.26.14 (a06c05c)
* Change remove calls to legacy py2 fix encoding function
* Change requirements for pure py3
* Change codebase cleanups
* Change improve perf by using generators with `any`
* Change deprecate processEpisode used by nzbToMedia to advise how to configure API instead
* Change optionally add disk free space in response to three Web API endpoints
* Change increase API version number to 15
* Add actually use mount points to get disk free space
* Add optional "freespace" parameter to endpoints: sg.getrootdirs, sg.addrootdir, sg.deleterootdir
* Change update help of affected endpoints
* Fix explicitly save rootdirs after adding or deleting via Web API
* Change add Rarbg UHD search category


### 3.27.13 (2023-04-12 10:15:00 UTC)

* Change fix show id log output
* Change handle exceptions thrown from pkg_resources parsing newly extended working set modules not even used by SG
* Fix parsing shows where multiple same names are in SG and show_obj is set for parser
* Change update fallback zoneinfo to 2023c
* Change allow Python 3.11.3, 3.10.11


### 3.27.12 (2023-03-08 23:30:00 UTC)

* Change meta providers to new TVInfoAPI get_show to make sure language is used


### 3.27.11 (2023-03-06 23:40:00 UTC)

* Fix "Change File Date" not using timestamp of episode if available


### 3.27.10 (2023-03-05 00:20:00 UTC)

* Add UHD Bluray
* Change an error text for Cheetah module availability


### 3.27.9 (2023-02-27 01:10:00 UTC)

* Fix remove incorrectly displayed NZBGet tip


### 3.27.8 (2023-02-20 23:30:00 UTC)

* Update UnRar x64 for Windows 6.20 to 6.21


### 3.27.7 (2023-02-18 22:40:00 UTC)

* Fix using recently updated torrent parser for py3 bytes


### 3.27.6 (2023-02-18 20:10:00 UTC)

* Fix show view edit language
* Fix TVDb image parsing


### 3.27.5 (2023-02-16 18:30:00 UTC)

* Fix network for persons


### 3.27.4 (2023-02-15 13:30:00 UTC)

* Fix updating with running virtualenv


### 3.27.3 (2023-02-15 02:00:00 UTC)

* Fix reading legacy autoProcessTV.cfg


### 3.27.2 (2023-02-10 19:25:00 UTC)

* Fix revert update
* Fix installations that don't have previously saved cleanup lock files 


### 3.27.1 (2023-02-10 15:25:00 UTC)

* Change display show status in Change show header
* Fix TMDB language caching


### 3.27.0 (2023-02-09 15:00:00 UTC)

* Update Apprise 0.8.5 (55a2edc) to 1.2.1 (3d07004)
* Update attr 20.3.0 (f3762ba) to 22.2.0 (a9960de)
* Update Beautiful Soup 4.9.3 (r593) to 4.11.1 (r642)
* Update cachecontrol 0.12.6 (167a605) to 0.12.11 (c05ef9e)
* Add filelock 3.9.0 (ce3e891)
* Remove lockfile no longer used by cachecontrol
* Update Msgpack 1.0.0 (fa7d744) to 1.0.4 (b5acfd5)
* Update certifi 2022.09.24 to 2022.12.07
* Update chardet packages 4.0.0 (b3d867a) to 5.1.0 (8087f00)
* Update dateutil 2.8.1 (c496b4f) to 2.8.2 (28da62d)
* Update diskcache 5.1.0 (40ce0de) to 5.4.0 (1cb1425)
* Update feedparser 6.0.1 (98d189fa) to 6.0.10 (5fcb3ae)
* Update functools_lru_cache 1.6.1 (2dc65b5) to 1.6.2 (2405ed1)
* Update humanize 3.5.0 (b6b0ea5) to 4.0.0 (a1514eb)
* Update Js2Py 0.70 (92250a4) to 0.74 (2e017b8)
* Update package resource API 49.6.0 (3d404fd) to 63.2.0 (3ae44cd)
* Update pyjsparser 2.7.1 (5465d03) to 2.7.1 (cbd1e05)
* Update profilehooks module 1.12.0 (3ee1f60) to 1.12.1 (c3fc078)
* Update pytz 2016.6.1/2016f to 2022.7.1/2022g (d38ff47)
* Update Rarfile 4.0 (55fe778) to 4.1a1 (8a72967)
* Update UnRar x64 for Windows 6.11 to 6.20
* Update Send2Trash 1.5.0 (66afce7) to 1.8.1b0 (0ef9b32)
* Update SimpleJSON 3.16.1 (ce75e60) to 3.18.1 (c891b95)
* Update soupsieve 2.0.2.dev (05086ef) to 2.3.2.post1 (792d566)
* Update tmdbsimple 2.6.6 (679e343) to 2.9.1 (9da400a)
* Update torrent_parser 0.3.0 (2a4eecb) to 0.4.0 (23b9e11)
* Update unidecode module 1.1.1 (632af82) to 1.3.6 (4141992)
* Change prevent included py3 requests module failure on NZBGet systems that by default, run py2 with py2 requests
* Change prevent included py3 requests module failure on SABnzbd systems that by default, run py2 with py2 requests
* Change re-enable fetching metadata banners and posters
* Change add some missing network icons


### 3.26.1 (2023-02-08 20:50:00 UTC)

* Change forced show updates process during startup to prevent webUI blocking
* Change allow Python 3.11.2, 3.10.10


### 3.26.0 (2023-01-12 02:00:00 UTC)

* Change bump to major version 3.xx to signal that this branch supports Python3+ only
* Update Tornado Web Server 6.1.0 (2047e7a) to 6.2.0 (a4f08a3)
* Update Requests library 2.26.0 (b0e025a) to 2.28.1 (ec553c2)
* Update urllib3 1.26.2 (eae04d6) to 1.26.13 (25fbd5f)
* Update idna library 2.9 (1233a73) to 3.4 (37c7d9b)
* Add support for scene episode number to multiple episodes
* Add TMDB TV info source
* Change return unknown.png flag if a requested flag image file doesn't exist
* Change use regular cast from season as show cast
* Change prefer recent cast in cast order
* Change filter non-main appearance of main cast persons
* Add direct match to relative sort as first priority of search results
* Change improve memory management
* Add select2 control to view-show/Change show
* Add support or orjson, with fallback to simplejson then native json
* Change migrate Kodi addon to Kodi (Matrix), (Leia) and older can use repo source url /kodi-legacy
* Change ensure XML header in Kodi nfo files
* Change fix some typos


### 0.25.60 (2023-01-03 13:30:00 UTC)

* Fix search results sorting
* Change add windows and macOS GitHub unit test jobs
* Change update GitHub actions/setup-python v3 to v4
* Change fix typo on config providers view


### 0.25.59 (2023-01-03 00:10:00 UTC)

* Fix send mark=bad to NZBGet when minimum dir size test fails
* Change create Python Unit test workflow
* Fix ignore_and_require_words_tests.py
* Change revert scene_helpers_tests.py
* Change unit tests: force python to garbage collect all db connections


### 0.25.58 (2022-12-21 20:30:00 UTC)

* Fix improve data cleanse from TV info source
* Fix issue where actor data is None
* Fix update Black Lagoon scene helper test
* Remove Sick Beard Index, inactive for 16 months since Aug 2021


### 0.25.57 (2022-12-21 13:00:00 UTC)

* Fix replace dead predb.ovh with predb.de for provider scene filter


### 0.25.56 (2022-12-20 19:00:00 UTC)

* Fix webapi search
* Change add poster to webapi search results


### 0.25.55 (2022-12-19 11:30:00 UTC)

* Fix Trakt account error handling
* Change enable failure monitor for tv show search (Trakt)
* Change improve api/builder drop down colour to indicate sg vs sb endpoints


### 0.25.54 (2022-12-17 17:40:00 UTC)

* Fix Trakt API server error handler


### 0.25.53 (2022-12-17 15:50:00 UTC)

* Change update dateutil zoneinfo fallback to 2022g
* Change allow Python 3.11.1, 3.10.9, 3.9.16, 3.8.16, and 3.7.16
* Change remove unneeded old python-Levenshtein for py3
* Change add a pypi package repo
* Change update lxml for Windows to 4.9.2
* Change update pip to final supported version for py2


### 0.25.52 (2022-11-17 03:30:00 UTC)

* Fix process media


### 0.25.51 (2022-11-16 14:30:00 UTC)

* Fix process media with a date in parentheses
* Add rapid fuzz dependency
* Change add a deprecated message where SickBeard.py is still being used


### 0.25.50 (2022-10-31 14:30:00 UTC)

* Change improve the scope of auth dupe checker


### 0.25.49 (2022-10-30 17:30:00 UTC)

* Change update dateutil zoneinfo fallback to 2022f
* Change improve performance when fetching logs
* Change Cheetah3 min version to 3.3.0 on py3
* Fix Cryptography yanked module
* Change providers config page, add warning if duplicate api/pass keys exist at different providers
* Fix issue where apikey field can be invisible on /api/builder/
* Change view-log page, Logs command of /api/builder/ and starify auth data
* Fix log typo in NZBGet Mark Good/Success postprocess action
* Remove providers HDME, Torrentsdb, and Zooqle


### 0.25.48 (2022-10-18 01:40:00 UTC)

* Change allow Python 3.11
* Remove provider Grabtheinfo
* Fix TVChaosUK and Nebulance on py3.11


### 0.25.47 (2022-10-15 01:05:00 UTC)

* Change improve clarity of Telegram notification chat id field


### 0.25.46 (2022-10-12 17:10:00 UTC)

* Change allow Python 3.10.8, 3.9.15, 3.8.15, and 3.7.15
* Change update dateutil zoneinfo fallback to 2022e


### 0.25.45 (2022-10-11 16:20:00 UTC)

* Fix timeout on "Add from TV info source" 
* Update certifi 2021.10.08 to 2022.09.24
* Fix Torrentleech, a new session is required using the URL under the TL provider options/Cookies


### 0.25.44 (2022-10-09 10:45:00 UTC)

* Change add 4 digit episode name parsing


### 0.25.43 (2022-10-05 11:30:00 UTC)

* Change python-Levenshtein to Levenshtein for py3.7-py3.11
* Change allow regex for py3.11
* Change make genre list output consistent on search results


### 0.25.42 (2022-09-30 14:40:00 UTC)

* Change update dateutil zoneinfo fallback to 2022d
* Fix genre strings when converted to list to not contain leading/trailing empty items


### 0.25.41 (2022-09-23 01:25:00 UTC)

* Fix a particular date handling that resulted in a UI issue


### 0.25.40 (2022-09-09 11:20:00 UTC)

* Change allow Python 3.10.7, 3.9.14, 3.8.14, and 3.7.14


### 0.25.39 (2022-08-25 08:50:00 UTC)

* Fix recommended.txt for package updates


### 0.25.38 (2022-08-23 16:10:00 UTC)

* Change allow Python 3.10.6
* Change update fallback zoneinfo to 2022c
* Change handle invalid date strings in search results
* Change don't load entire file at once when calling download_file
* Change don't request cache images for CachedImages class
* Fix role(), if character_name is empty use 'unknown name'


### 0.25.37 (2022-06-23 13:40:00 UTC)

* Change try to auto add repo path to git `safe.directory` setting
* Change if auto adding git setting fails, post message to update section that SickGear path must be marked safe in git
* Change force English output for git runner
* Change about page, add more credits and a support link for TheTVDb


### 0.25.36 (2022-06-22 14:45:00 UTC)
 
* Fix if config file doesn't exist and git is installed try to find current hash or set dummy


### 0.25.35 (2022-06-08 00:28:00 UTC)

* Fix catch ShowDirNotFoundException during prostprocessing


### 0.25.34 (2022-06-06 23:00:00 UTC)

* Change allow Python 3.10.5


### 0.25.33 (2022-05-19 09:45:00 UTC)

* Change allow Python 3.9.13


### 0.25.32 (2022-05-15 23:00:00 UTC)

* Remove provider Baconbits


### 0.25.31 (2022-03-28 15:10:00 UTC)

* Change allow Python 3.10.4, 3.9.12, 3.8.13, and 3.7.13
* Update zoneinfo fallback to 2022a
* Change enable cryptography wheels on Windows amd64, Linux x86_64 or aarch64, and Darwin x86_64
* Change use cryptography <= 3.3.2 on systems that don't have prebuilt wheels to avoid rust requirement


### 0.25.30 (2022-03-11 14:55:00 UTC)

* Change improve onTxComplete shell compatibility
* Change bump onTxComplete Linux version 1.2 to 1.3


### 0.25.29 (2022-03-10 20:30:00 UTC)

* Fix onTxComplete Linux port omissions from the Windows original
* Change bump onTxComplete Linux version 1.1 to 1.2


### 0.25.28 (2022-03-04 23:55:00 UTC)

* Update UnRar x64 for Windows 6.02 to 6.11


### 0.25.27 (2022-03-03 11:50:00 UTC)

* Fix don't use invalid timestamps for episodes
* Update recommended modules


### 0.25.26 (2022-02-01 13:00:00 UTC)

* Remove ETTV provider
* Change add logging message when no season folder is set for path creation


### 0.25.25 (2022-01-18 14:55:00 UTC)

* Change allow Python 3.10.2 and 3.9.10


### 0.25.24 (2021-12-22 22:05:00 UTC)

* Fix person text spacing in regular layout


### 0.25.23 (2021-12-18 19:45:00 UTC)

* Fix handle bad data fetched from tvinfo source and passed to get_network_timezone


### 0.25.22 (2021-12-14 00:30:00 UTC)

* Fix recognition of unreadable media quality to type UNKNOWN


### 0.25.21 (2021-12-07 00:40:00 UTC)

* Change allow Python 3.10.1


### 0.25.20 (2021-11-21 16:25:00 UTC)

* Fix display show when IMDb returns no episodes or runtimes


### 0.25.19 (2021-11-15 23:00:00 UTC)

* Change allow Python 3.9.9


### 0.25.18 (2021-11-12 15:00:00 UTC)

* Change filter irrelevant Trakt API results


### 0.25.17 (2021-11-12 00:15:00 UTC)

* Fix daily schedule JavaScript error


### 0.25.16 (2021-11-10 19:00:00 UTC)

* Fix TVmaze search
* Fix comparison of episode name with numbers during parsing of multi episode releases
* Add name_parser unittest multi episode with episode name comparison


### 0.25.15 (2021-11-09 12:00:00 UTC)

* Fix tvc cards returning view


### 0.25.14 (2021-11-06 04:30:00 UTC)

* Change allow Python 3.9.8
* Update recommended modules cffi, lxml, and regex


### 0.25.13 (2021-11-05 12:25:00 UTC)

* Update zoneinfo fallback to 2021e
* Add episode number in api history results
* Change prevent backups when creating a new db
* Fix update only existing Kodi .nfo files during SG update
* Fix config/search "Test fs" button
* Add additional cleanup for cast


### 0.25.12 (2021-10-17 23:00:00 UTC)

* Fix large sickbeard db's that occurred from using subtitle settings
* Update zoneinfo fallback to 2021d


### 0.25.11 (2021-10-12 17:00:00 UTC)

* Fix edit-show alert "set master" malfunction on shows with no master to edit


### 0.25.10 (2021-10-12 11:55:00 UTC)

* Update certifi 2021.05.30 to 2021.10.08


### 0.25.9 (2021-10-11 13:45:00 UTC)

* Update zoneinfo fallback to 2021c
* Update regex for Python 3.10 on Windows
* Change deprecated anon redirect service


### 0.25.8 (2021-10-10 21:00:00 UTC)

* Fix add show and browse TVmaze cards on Solaris Hipster


### 0.25.7 (2021-09-29 18:40:00 UTC)

* Fix ignore entire show runtimes when getting runtimes from IMDb
* Change enable failure monitor for search_tvs
* Change thexem server


### 0.25.6 (2021-09-26 17:45:00 UTC)

* Fix view-show on new browsers
* Fix remove box in footer on certain setups
* Update zoneinfo fallback to 2021b


### 0.25.5 (2021-09-24 14:55:00 UTC)

* Change upgrade Snap unrar 5.6.8 to 6.0.2
* Fix workaround snap certificate failure to access rarlab server


### 0.25.4 (2021-09-24 10:30:00 UTC)

* Fix logging during media process where setting airdate is unavailable


### 0.25.3 (2021-09-21 22:00:00 UTC)

* Fix filter in history API endpoint
* Fix multiep magnets are not downloadable
* Change remove dead magnet cache services


### 0.25.2 (2021-09-20 20:00:00 UTC)

* Fix history API endpoint for all snatch and download statuses (including archived, failed)


### 0.25.1 (2021-09-18 00:06:00 UTC)

* Fix history API endpoint to respect clear history


### 0.25.0 (2021-09-15 00:05:00 UTC)

* Add ability to switch a TV info source for a show, initial support is for TheTVDb and TVMaze
* Add column on manage/Bulk Change for TV info source so that shows can be sorted to isolate by source for switching
* Add TV info source selection to manage/Bulk Change/Edit
* Add auto redirect from manage/Bulk Change/Edit/Submit to manage/show-tasks if a TV info source is tasked for change
* Add after a restart, auto resume switching shows that didn't finish the switch TV info source process
* Change improve loading speed of shows at startup
* Change improve main execution loop speed
* Add new sort option "Combine source" to add show search show results
* Add support list of names to search for in add show search
* Add support for more URLs in add show search
* Add ability to search tvid:prodid as found in URLs and at other UI places
* Add dynamic search examples to add show search
* Add placeholder syntax hints to add show search
* Add source provider images to add show search result items
* Fix add show search box width now that the other select is reinstated
* Fix add show search TVDb links only to contain lang arg, not all
* Change "exists in db" link on search results page to support any info source
* Change browse cards interface to new add show search
* Change assist user search terms when the actual title of a show is unknown
* Change remove problematic buffering of 20 items on search results
* Change remove year from add show search term ... year is still used for relevancy order
* Change "Import" title to "Path conflict" for clarity
* Add when a path conflict occurs during add show, users may enter a new show folder name
* Add parsing Kodi show.nfo so import existing page selects any known info source
* Change improve speed getting list in the import page
* Change refactor mass_add_table to improve performance, and code clarity
* Change improve find_show_by_id performance
* Add glide.js 3.4.0 (f7ff0dd)
* Add object fit image 3.2.4 (f951d2a)
* Update fancyBox 2.1.6 to 3.5.7 (c4fd903)
* Update jQ collapser 2.0 to 3.0.1 (c3f95ba)
* Add person/character glide slider to view-show
* Change replace swipe with move event to act on any input type event (e.g. keyboard) for glide on view-show
* Add a vertical dotted line indication to the final cast glide slide on view-show
* Add glide arrows to view-show
* Add click the glide number button on view-show to change slide times or pause the glider
* Add cast displayed on view-show is saved whenever the glide is paused
* Add restore view-show glide to the left-most image shown while ever the glide slider is in the pause state
* Fix layout of multiline genre labels on view-show
* Change view-show, during adding of a show, cast links will only become active when ready to be linked, otherwise, display as text
* Add third-person singular pronoun on view-show to a character who is portrayed by themselves
* Add force cast update to view-show
* Add person view link to view-show glider
* Add character view link to view-show glider
* Add to view-show a notification message if a show fails to switch master TV info source
* Add visual cue of master TV info source to view-show
* Add imdb miniseries average runtime to view-show
* Change improve ui glide panel generally and also on startup
* Add prevent user error on edit-show where "set master" is pending but Update or Cancel Edit is used instead of "Save Changes"
* Change add character relationship "Presenter" to "Host"
* Add where a character is in multiple shows to the character view
* Change display on ui when update cast is in progress and not just queued
* Rename from TVMaze to TVmaze in line with their branding
* Add 5 mins to Trakt failure retries times
* Change improve speed reading for many processes
* Change correct log messages grammar
* Change improve manage/Show Tasks template
* Change use proper section dividers on manage/Show Tasks
* Change replace inline styles with CSS classes to improve readability and load perf
* Add characters, person to clean-up cache (30 days)
* Add reload person, character images every 7 days
* Add suppress UI notification for scheduled people updates during show updates and during switching TV info source
* Add failed TV info source switches to manage/Show Tasks
* Add remove item from queue and clear queue test buttons to manage/Show Tasks and manage/Search Tasks
* Change improve show update logic
* Add check for existing show with new id pair before switching
* Change prioritize first episode start year over the start year set at the TV info source
* Change delete non-existing episodes when switching TV info source
* Add TMDB person pics as fallback
* Add use person fallback for character images
* Add logic to add start, end year in case of multiple characters per person
* Add spoken height to person view
* Add abort people cast update when show is deleted, also remove show from any queued show item or search item
* Add updating show.nfo when a cast changes
* Change use longest biography available for output
* Add UI requests of details for feb 28 will also return feb 29 in years without feb 29
* Add fetch extra data fallback from TMDB for persons
* Change fanart icon
* Add provider TorrentDB
* Add menu Shows/"TVmaze Cards"
* Add show name/networks card user input filter
* Change only auto refresh card view if a recoverable error occurs
* Update Requests library 2.25.1 (bdc00eb) to 2.26.0 (b0e025a)
* Fix handling of card filters and sort states
* Add view paused "Only" to Daily Schedule
* Add return paused "Only" to API
* Change Add shows/Search results first aired dates to UI date format setting
* Change improve the search progress text
* Add "Size" filter '<0' in history view to filter already deleted media
* Change swap `Episode` and `Label` columns in history view


### 0.24.17 (2021-08-31 01:00:00 UTC)

* Change allow Python 3.8.12, 3.9.7, and 3.10.0


### 0.24.16 (2021-08-28 16:05:00 UTC)

* Update Windows recommended modules lxml, pip, regex, setuptools, and add cffi, python-Levenshtein
* Change newznab provider add handler for http response code 401


### 0.24.15 (2021-08-05 11:45:00 UTC)

* Change media process move process method for *nix systems that don't support native move
* Fix do not display empty show name results returned from TVDb


### 0.24.14 (2021-07-31 08:50:00 UTC)

* Change add compatibility for Transmission 3.00 client with label support
* Change ensure cookies are split only into 2 parts at the lhs of multiple occurrences of '='
* Remove provider Skytorrents


### 0.24.13 (2021-07-27 02:20:00 UTC)

* Fix incorrect reporting of missing provider detail


### 0.24.12 (2021-07-17 08:10:00 UTC)

* Fix snap build


### 0.24.11 (2021-07-14 10:30:00 UTC)

* Fix handle a provider response when in error case
* Change use wider min width for left column on About page
* Fix misaligned columns when expanding/collapsing a show on Episode Overview


### 0.24.10 (2021-07-06 20:00:00 UTC)

* Fix package update detection
* Change add DSM 7 error messages


### 0.24.9 (2021-07-05 10:25:00 UTC)

* Change add Synology DSM 7 compatibility
* Fix exception when removing a show


### 0.24.8 (2021-06-30 23:05:00 UTC)

* Fix nameparser unit tests


### 0.24.7 (2021-06-30 22:10:00 UTC)

* Fix parse correct animes during recent and backlog search


### 0.24.6 (2021-06-28 23:59:00 UTC)

* Change allow Python 3.7.11, 3.8.11, and 3.9.6


### 0.24.5 (2021-06-26 16:45:00 UTC)

* Fix restart after "Update Now" is clicked on UI, must manually restart from 0.24.0 until this release


### 0.24.4 (2021-06-25 03:00:00 UTC)

* Fix issue on certain py2 setups that created mishandling of 404's
* Add SpeedApp torrent provider


### 0.24.3 (2021-06-17 23:00:00 UTC)

* Fix view-show poster click zoom area is only accessible from top of poster image
* Move view-show paused "II" indicator as it wasn't in a good spot anyway


### 0.24.2 (2021-06-14 13:50:00 UTC)

* Update UnRar x64 for Windows 6.01 to 6.02


### 0.24.1 (2021-06-10 11:30:00 UTC)

* Fix handle whitespaced queries


### 0.24.0 (2021-06-08 12:50:00 UTC)

* Change free up some screen real estate on manage/Bulk Change
* Change rotate column headers on manage/Bulk Change for supported browsers to reduce screen estate waste
* Add column to manage/Bulk Change to display the show folder location size
* Add media stats to manage/Bulk Change and view-show when hovering over folder size
* Add to manage/Bulk Change an icon where show location no longer exists and group the icon/non icon shows
* Add a hover tip to the edit column on manage/Bulk Change to remind about using multi-select
* Change add tooltips on manage/Bulk Change checkbox actions to display what each are used for
* Add to manage/Bulk Change confirm dialog before removing or deleting a show
* Change manage/Bulk Change add sort by size options to table, (Total, Largest, Smallest, Average)
* Change manage/Bulk Change add busy spinner for processing when changing size sort type
* Change manage/Bulk Change table make header stick when page is scrolled
* Change manage/Bulk Change table make footer stick when page is scrolled
* Change manage/Bulk Change add filter to table, showname, quality, and status
* Change number of shows listed after a filter is displayed at the bottom of Bulk Change
* Change edit and submit buttons are disabled when there is no selection on Bulk Change
* Change edit and submit buttons display number of selected items on Bulk Change
* Change tidy up html markup and JavaScript for manage/Bulk Change
* Change refactor to simplify bulk_change logic
* Add to config/General, "Package updates" and list packages, check packages by default on Windows, others must enable
* Change simplify section config/General/Updates
* Add check for package updates to menu item action "Check for Updates"
* Add known failures are cleared for a fresh check when "Check for Updates" is used
* Add FileSharingTalk nzb provider
* Change optimize .png images to improve file/transfer size
* Add tz version info to the about page
* Change auto-install Cheetah dependency on first time installations (tested on Win)
* Change add cryptography to recommended.txt
* Change add prebuilt AMD64 python-Levenshtein to recommended.txt
* Change add prebuilt Windows Python 3.10 lxml to recommended.txt
* Change add prebuilt Windows Python 3.10 regex to recommended.txt
* Change replace deprecated `currentThread` with `current_thread` calls
* Change initialise Manage/Media Process folder and method from Config/Media Process when no previous values are stored
* Change remember Manage/Media Process folder and method when button 'Process' is used
* Change abbreviate long titles under menu tab
* Change add fallback to unar if unrar binary is unavailable on Linux
* Update attr 20.2.0 (4f74fba) to 20.3.0 (f3762ba)
* Update diskcache_py3 5.0.1 (9670fbb) to 5.1.0 (40ce0de)
* Update diskcache_py2 4.1.0 (b0451e0) from 5.1.0 (40ce0de)
* Update humanize 3.1.0 (aec9dc2) to 3.5.0 (b6b0ea5)
* Update Rarfile 3.1 (a4202ca) to 4.0 (55fe778)
* Update Requests library 2.24.0 (2f70990) to 2.25.1 (bdc00eb)
* Update Six compatibility library 1.15.0 (c0be881) to 1.16.0 (b620447)
* Update urllib3 1.25.11 (00f1769) to 1.26.2 (eae04d6)
* Add menu Shows/"Next Episode Cards"
* Change improve SQL performance
* Add option "Add paused" to Options/"More Options" at the final step of adding a show
* Update certifi 2020.11.08 to 2021.05.30


### 0.23.22 (2021-05-27 00:10:00 UTC)

* Change officially move chat support to irc.libera.chat
* Change tweak NBL API tip


### 0.23.21 (2021-05-17 10:20:00 UTC)

* Fix provider Nebulance
* Fix provider MoreThan


### 0.23.20 (2021-05-13 18:35:00 UTC)

* Fix restart to release and free resources from previous run process
* Change fanart lib to get_url


### 0.23.19 (2021-05-05 21:40:00 UTC)

* Fix MoreThan provider and add provider option only allow releases that are site trusted
* Add Python 3.9 to Travis


### 0.23.18 (2021-05-03 23:10:00 UTC)

* Change allow Python 3.8.10 and 3.9.5
* Remove PiSexy provider
* Fix refresh_show, prevent another refresh of show if already in queue and not forced
* Fix webapi set scene season
* Fix set path in all_tests for py2
* Fix webapi exception if no backlog was done before (CMD_SickGearCheckScheduler)
* Change webapi don't allow setting of scene numbers when show hasn't activated scene numbering
* Add webapi unit tests


### 0.23.17 (2021-04-12 12:40:00 UTC)

* Update UnRar for Windows 6.00 to 6.01 x64


### 0.23.16 (2021-04-05 23:45:00 UTC)

* Change allow Python 3.9.4
* Change prevent use of Python 3.9.3 and alert users to upgrade to 3.9.4 due to a recall


### 0.23.15 (2021-04-03 10:05:00 UTC)

* Change allow Python 3.8.9 and 3.9.3


### 0.23.14 (2021-03-10 01:40:00 UTC)

* Add config/Search/Search Tasks/"Host running FlareSolverr" to handle CloudFlare providers
* Change the cf_clearance cookie to an undocumented optional config instead of a requirement
* Change where cf_clearance does not exist or expires, config/Search/Search Tasks/"Host running FlareSolverr" is required
* Fix saving magnet from PAs as files under py3
* Fix SkyTorrents provider
* Fix Torlock provider
* Fix TBP provider


### 0.23.13 (2021-02-26 19:05:00 UTC)

* Add Newznab providers can use API only or API + RSS cache fallback. Tip added to Newznab config/Media Providers/API key
* Add correct user entry mistakes for nzbs2go api url


### 0.23.12 (2021-02-19 17:00:00 UTC)

* Change allow Python 3.8.8 and 3.9.2


### 0.23.11 (2021-02-04 23:30:00 UTC)

* Fix report correct number of items found during nzb search
* Change recognise custom spotweb providers
  

### 0.23.10 (2021-01-30 11:20:00 UTC)

* Fix change file date on non Windows


### 0.23.9 (2021-01-28 19:45:00 UTC)

* Fix provider nCore
* Change update dateutil fallback zoneinfo to 2021a


### 0.23.8 (2020-12-31 20:40:00 UTC)

* Change update dateutil fallback zoneinfo to 2020f
* Fix notifiers Pushover and Boxcar2 under py3
* Fix need to restart SG for a change in TVChaosUK password to take effect


### 0.23.7 (2020-12-13 20:40:00 UTC)

* Fix remove need to page refresh after entering an anime scene absolute number on view-show
* Change add TVChaosUK custom name regulator to prevent a false trigger from the wordlist filter


### 0.23.6 (2020-12-11 01:50:00 UTC)

* Update UnRar for Windows 5.91 to 6.00 x64
* Fix providers BitHDTV, Blutopia, HDTorrents, Pretome, PrivateHD, PTFiles, SceneHD, TVChaosUK
* Change handle redirects from POST requests
* Change Kodi Addon 1.0.8


### 0.23.5 (2020-12-05 13:45:00 UTC)

* Change improve dark theme text legibility with green/gold background under "Downloads" in view-shows/simple layout


### 0.23.4 (2020-12-02 11:30:00 UTC)

* Change allow Python 3.9.1


### 0.23.3 (2020-11-30 17:20:00 UTC)

* Change remove use of native Py 7zip as compressor found to crash Python binary under Linux with low memory conditions


### 0.23.2 (2020-11-21 18:40:00 UTC)

* Change allow Python 3.8.7
* Change suppress py27 startup cryptography deprecation warning
* Fix filter out history items that don't qualify for status snatched/good


### 0.23.1 (2020-11-16 23:00:00 UTC)

* Fix image failure for a show that is force updated, removed, then readded


### 0.23.0 (2020-11-11 13:30:00 UTC)

* Change improve search performance for backlog, manual, failed, and proper
* Add overview of the last release age/date at each newznab provider to History/Layout "Connect fails"
* Add "History new..." to Shows menu by clicking the number
* Add db backup to the scheduled daily update
* Add display "Database backups" location at config/about if feature available
* Add option "Backup database plan" to config/general/advanced if feature available
* Add py7zr to recommended.txt for optional 7z compression
* Add `backup_db_path` setting to config.ini to customise backup db location
* Add `backup_db_max_count` to config.ini with range 0-90 where 0 = disable backup, 14 = default
* Change improve list performance for file/directory browser
* Change improve import shows listing performance
* Change improve performance during show rescan process
* Change improve performance during media processing
* Change improve scantree performance with regex params of what to include and/or exclude
* Change rename remove_file_failed to remove_file_perm and make it return an outcome
* Add config/General/Updates/Alias Process button, minimum interval for a fetch of custom names/numbering is 30 mins
* Add Export alternatives button to edit show
* Change season specific alt names now available not just for anime
* Change improve tooltip over show title in display show for multiple alternatives
* Add display season alternatives on hover over season titles in display show
* Change single digit season display to zero-padded double digits in edit show
* Change add note on edit show for season specific search rule
* Add mark next to season titles that have exceptions
* Add support for centralised sg alternative names and numbers
* Change sg alts can overwrite scene number field only if field value is blank
* Change add note on edit show for season specific search rule
* Change add has_season_exceptions to control newznab id search
* Change add season exceptions to torrent providers
* Change give remove_file functions time to process
* Add ignore folders that contain ".sickgearignore" flag file
* Change add 3 days cache for tmdb base info only
* Change `Discordapp` to `Discord` in line with company change
* Change remove `app` from URL when calling webhook
* Change remind user when testing Notifications config / Discord to update URL
* Change Trim/Clear history to hide items because the data is needed for core management
* Fix incorrect text for some drop down list items in the apiBuilder view that affected some browsers
* Fix connection skip error handling in tvdb_api
* Add client parameter to pp class and add it to API sg.postprocess
* Change API version to 14
* Change add a test for both require and ignore show specific words with partial match, both should fail
* Change expand to all providers, and season results, applying filters to .torrent content and not just search result...
  name for where a found torrent result `named.this` contains `name.that` and ignore `that` did not ignore `named.this`
* Change init showDict for all unit tests
* Change add error handling for zoneinfo update file parsing
* Change downgrade network conversions/timezone warnings on startup to debug level
* Add enum34 1.1.10
* Add humanize 3.1.0 (aec9dc2)
* Add Torrent file parse 0.3.0 (2a4eecb)
* Update included fallback timezone info file to 2020d
* Update attr 20.1.0.dev0 (4bd6827) to 20.2.0 (4f74fba)
* Update Beautiful Soup 4.8.2 (r559) to 4.9.3 (r593)
* Update cachecontrol library 0.12.5 (007e8ca) to 0.12.6 (167a605)
* Update certifi 2020.06.20 to 2020.11.08
* Update dateutil 2.8.1 (43b7838) to 2.8.1 (c496b4f)
* Change add diskcache_py3 5.0.1 (9670fbb)
* Change add diskcache_py2 4.1.0 (b0451e0)
* Update feedparser_py3 6.0.0b3 (7e255f0) to 6.0.1 (98d189fa)
* Update feedparser_py2 backport
* Update hachoir_py3 3.0a6 (5b9e05a) to 3.1.2 (f739b43)
* Update hachoir_py2 2.0a6 (5b9e05a) to 2.1.2
* Update Js2Py 0.70 (f297498) to 0.70 (92250a4)
* Update package resource API to 49.6.0 (3d404fd)
* Update profilehooks module 1.11.2 (d72cc2b) to 1.12.0 (3ee1f60)
* Update Requests library 2.24.0 (1b41763) to 2.24.0 (2f70990)
* Update soupsieve_py3 2.0.0.final (e66c311) to 2.0.2.dev (05086ef)
* Update soupsieve_py2 backport
* Update Tornado_py3 Web Server 6.0.4 (b4e39e5) to 6.1.0 (2047e7a)
* Update tmdbsimple 2.2.6 (310d933) to 2.6.6 (679e343)
* Update urllib3 1.25.9 (a5a45dc) to 1.25.11 (00f1769)
* Change add remove duplicates in newznab provider list based on name and url
* Change remove old provider dupe cleanup
* Change add response rate limit handling for generic providers
* Change add newznab retry handling
* Change add 2s interval fetch retry for GitHub as it can sometimes return no data
* Change rename misuse of terminology `frequency` to `interval`


### 0.22.16 (2020-11-10 20:15:00 UTC)

* Fix anime name parser tests failing on assumed season number 1
* Change increase number of IMDb ID digits parsed in TVDb lib
* Change add Trakt requested guidance to the log for locked user accounts


### 0.22.15 (2020-11-09 14:10:00 UTC)

* Fix IMDb cards not always displayed as `in library`


### 0.22.14 (2020-11-06 21:55:00 UTC)

* Fix RarBG in cases where home page cannot be reached


### 0.22.13 (2020-11-05 01:00:00 UTC)

* Fix SpeedCD provider
* Remove HorribleSubs provider


### 0.22.12 (2020-11-03 16:05:00 UTC)

* Fix IPTorrents


### 0.22.11 (2020-10-30 01:45:00 UTC)

* Fix an old and rare thread timing case that can change a show to the wrong type while fetching alternative names


### 0.22.10 (2020-10-28 14:10:00 UTC)

* Fix clear of old fail times for providers


### 0.22.9 (2020-10-21 11:55:00 UTC)

* Change remove DB file logging level from config/General and reduce DB levels to Debug to reduce log file noise
* Add Trakt rate-limiting http response code 429 handling to prevent request failure


### 0.22.8 (2020-10-19 13:45:00 UTC)

* Fix rare timing case on first-time startup with a network timezone update failure and an endless loop
* Change ensure `autoProcessTV/sabToSickGear.py` is set executable


### 0.22.7 (2020-10-19 10:15:00 UTC)

* Add `autoProcessTV/sabToSickGear.py` that works with SABnzbd under both py2 and py3


### 0.22.6 (2020-10-19 01:05:00 UTC)

* Fix libtrakt logging error that created a Trakt notifier issue during media process


### 0.22.5 (2020-10-16 00:45:00 UTC)

* Fix reading scene numbers from db
* Change improve clarity of notes when config/Media Process/Failed Download Handling is enabled


### 0.22.4 (2020-10-15 13:20:00 UTC)

* Fix enable "Perform search tasks" at config/Media Providers/Options for custom RSS
* Fix remove enable_scheduled_backlog as it is not appropriate for custom RSS
* Fix if no anime release group parsed, provider id is used to prevent skipping result
* Fix if no anime season is parsed, assume season 1 to prevent skipping result
* Change add some anime quality recognition to assist search


### 0.22.3 (2020-10-14 15:00:00 UTC)

* Fix use qualities saved as default during Add Show to set up qualities in Bulk Change
* Fix add manual indents to Quality dropdown select that browsers removed from CSS styles
* Change allow Python 3.9.0
* Fix English flag


### 0.22.2 (2020-09-25 09:00:00 UTC)

* Change allow Python 3.8.6
* Fix show saved require word list to require at least one word during search


### 0.22.1 (2020-09-24 13:00:00 UTC)

* Fix rare case with import existing shows where shows are not listed due to a corrupt `.nfo` file


### 0.22.0 (2020-09-19 20:50:00 UTC)

* Add menu Shows/"Metacritic Cards"
* Add menu Shows/"TV Calendar Cards"
* Add country and language to Shows/"Trakt Cards"
* Add persistence to views of Shows/Browse Cards
* Change make web UI calls async so that, for example, process media will not block page requests
* Change improve speed of backlog overview
* Fix the missing snatched low quality on backlog overview
* Fix print trace to webinterface
* Fix creating show list when there is no list at the cycle of backlog search spread
* Change improve Python performance of handling core objects
* Change improve performance for find_show_by_id
* Change episode overview, move pulldown from 'Set/Failed' to 'Override/Failed'
* Change add rarfile_py3 3.1 (a4202ca)
* Change backport rarfile_py2; Fixes for multivolume RAR3 with encrypted headers
* Update Apprise 0.8.0 (6aa52c3) to 0.8.5 (55a2edc)
* Update attr 19.2.0.dev0 (daf2bc8) to 20.1.0.dev0 (4bd6827)
* Update Beautiful Soup 4.8.1 (r540) to 4.8.2 (r559)
* Update Certifi 2019.06.16 (84dc766) to 2020.06.20 (f7e30d8)
* Update dateutil 2.8.1 (fc9b162) to 2.8.1 (43b7838)
* Update DiskCache library 4.0.0 (2c79bb9) to 4.1.0 (b0451e0)
* Update feedparser 6.0.0b1 (d12d3bd) to feedparser_py2 6.0.0b3 (7e255f0)
* Add feedparser_py3 6.0.0b3 (7e255f0)
* Update Fuzzywuzzy 0.17.0 (0cfb2c8) to 0.18.0 (2188520)
* Update html5lib 1.1-dev (4b22754) to 1.1 (f87487a)
* Update idna library 2.8 (032fc55) to 2.9 (1233a73)
* Update isotope library 3.0.1 (98ba374) to 3.0.6 (ad00807)
* Update functools_lru_cache 1.5 (21e85f5) to 1.6.1 (2dc65b5)
* Update MsgPack 0.6.1 (05ff11d) to 1.0.0 (fa7d744)
* Update profilehooks module 1.11.0 (e17f378) to 1.11.2 (d72cc2b)
* Update PySocks 1.7.0 (91dcdf0) to 1.7.1 (c2fa43c)
* Update Requests library 2.22.0 (3d968ff) to 2.24.0 (1b41763)
* Update Six compatibility library 1.13.0 (ec58185) to 1.15.0 (c0be881)
* Update soupsieve_py3 2.0.0.dev (69194a2) to 2.0.0.final (e66c311)
* Update soupsieve_py2 1.9.5 (6a38398) to 1.9.6 final (f9c96ec)
* Update tmdbsimple 2.2.0 (ff17893) to 2.2.6 (310d933)
* Update Tornado_py3 Web Server 6.0.3 (ff985fe) to 6.0.4 (b4e39e5)
* Update urllib3 release 1.25.6 (4a6c288) to 1.25.9 (a5a45dc)
* Add Telegram notifier
* Change enable image caching on browse pages
* Change update sceneNameCache after scene names are updated
* Change add core dedicated base class tvinfo_base to unify future info sources
* Add exclude ignore words and exclude required words to settings/Search, Edit and View show
* Add API response field `global exclude ignore` to sg.listignorewords endpoint
* Add API response field `global exclude require` to sg.listrequirewords endpoint
* Change improve Popen resource usage under py2
* Add overall failure monitoring to History/Connect fails (renamed from "Provider fails")
* Change log exception during update_cache in newznab
* Change make Py3.9 preparations
* Change anime "Available groups" to display "No groups listed..." when API is fine with no results instead of blank
* Change improve clarity of anime group lists by using terms Allow list and Block list
* Change add alternative locations for git.exe on Windows with a log warning
* Add link to the wiki setup guide for NZBGet and SABnzbd at Search Settings/"NZB Results"
* Change API version to 13


### 0.21.49 (2020-09-19 20:40:00 UTC)

* Change make make test_encrypt hardware independent
* Fix add `cf_clearance` to two providers that use CF IUAM, Scenetime and Torrenting
* Change convert Scenetime Quicktime SD release titles to formal SD quality title


### 0.21.48 (2020-09-18 21:00:00 UTC)

* Change typo on search_episode_subtitles when subtitles are disabled
* Fix enabled encrypt option on startup under py3


### 0.21.47 (2020-09-17 16:10:00 UTC)

* Change add warning to logs for enabled providers where `cf_clearance` cookie is missing
* Fix backlog search in season search mode
* Fix don't search if subtitles disabled


### 0.21.46 (2020-09-16 20:00:00 UTC)

* Fix TorrentDay and IPTorrents. Important: user must add browser cookie `cf_clearance` to provider 'Cookies' setting.
  If `cf_clearance` not found in browser, log out, delete site cookies, refresh browser, `cf_clearance` will be created.


### 0.21.45 (2020-09-11 16:25:00 UTC)

* Fix autoProcessTV.py to use `config.readfp` under py2 as `config.read_file` is py3.x+


### 0.21.44 (2020-09-11 10:10:00 UTC)

* Fix thesubdb subtitle service under py3
* Change autoProcessTV.py to remove bytestring identifiers that are printed under py3
* Fix saving nzb data to blackhole under py3


### 0.21.43 (2020-09-09 19:20:00 UTC)

* Add missing parameter 'failed' to sg.postprocess
* Change API rename sg.`listrequiedwords` typo endpoint to sg.`listrequirewords`
* Change API rename sg.`setrequiredwords` endpoint to sg.`setrequirewords`
* Change API responses of sg.listrequirewords and sg.setrequirewords to `require words` instead of `required words`
* Add API aliases for old endpoint names with old responses for backwards compatibility
* Fix legacy command help for `episode.search`
* Fix sg.show.ratefanart
* Fix `sg.logs` command wrongly mapped to legacy logs command
* Change return API data depending on old/new method call used for require words
* Change add missing parameter docs for CMD_SickGearSetDefaults
* Fix API CMD_SickGearSetDefaults save to config
* Change increase API version to 12
* Change remove whitespaces from parameter docu


### 0.21.42 (2020-08-04 15:45:00 UTC)

* Fix SickBeard search API compatibility issue


### 0.21.41 (2020-07-31 09:25:00 UTC)

* Update NZBGet extension 2.5 to 2.6


### 0.21.40 (2020-07-20 22:00:00 UTC)

* Change allow Python 3.8.5


### 0.21.39 (2020-07-14 01:15:00 UTC)

* Change allow Python 3.8.4


### 0.21.38 (2020-07-08 23:15:00 UTC)

* Change add handling for when a dev db is based on an older production db
* Update UnRar for Windows 5.90 to 5.91 x64
* Fix saving Trakt notification under py3


### 0.21.37 (2020-05-30 12:00:00 UTC)

* Fix Anime cards images
* Fix ETTV torrent provider


### 0.21.36 (2020-05-26 16:45:00 UTC)

* Change improve Cloudflare connectivity
* Change Cheetah3 min version to 3.2.5 (Admin user upgrade: `python.exe -m pip install --no-cache-dir --force-reinstall --upgrade Cheetah3`)


### 0.21.35 (2020-05-25 01:30:00 UTC)

* Fix RarBG under py2


### 0.21.34 (2020-05-21 14:50:00 UTC)

* Fix edit show "Upgrade once"


### 0.21.33 (2020-05-15 08:25:00 UTC)

* Change allow Python 3.8.3


### 0.21.32 (2020-05-14 15:00:00 UTC)

* Change improve Cloudflare connectivity


### 0.21.31 (2020-05-13 19:10:00 UTC)

* Fix correct type for hashlib call under py3
* Change improve loading logic, stop loop when reloading and only call location.reload(); once
* Fix RarBG under py3


### 0.21.30 (2020-04-30 10:20:00 UTC)

* Fix Milkie torrent provider breaking changes


### 0.21.29 (2020-04-29 02:10:00 UTC)

* Change update fallback timezone info file to 2020a
* Fix TVEpisodeSample to fix comparison on patterns with limited multi ep naming
* Update Js2Py 0.64 (7858d1d) to 0.70 (f297498)


### 0.21.28 (2020-04-24 09:40:00 UTC)

* Change improve Cloudflare connectivity


### 0.21.27 (2020-04-22 20:35:00 UTC)

* Update TZlocal 2.0.0b3 (410a838) to 2.1b1 (dd79171)
* Change Emby notifier to add unofficial support for Jellyfin
* Change Filelist torrent provider
* Fix regex references in sgmllib3k
* Fix settings/Notifications/Emby/"Discover" Emby/Jellyfin server in py3
* Change add allow_base to clean_host, clean_hosts to permit the base address format Jellyfin introduced at 10.4.0


### 0.21.26 (2020-04-13 00:30:00 UTC)

* Fix AttributeError in anime manager while editing show (part deux)
* Fix use lib logger instead of global logger


### 0.21.25 (2020-04-10 01:50:00 UTC)

* Fix Kodi uniqueid tag not validated during import
* Change slightly improve performance iterating metadata providers
* Fix AttributeError in anime manager while editing show
* Remove DigitalHive torrent provider
* Fix failure time reset of service URLs
* Change improve clarity of show update/refresh API failure message


### 0.21.24 (2020-04-04 00:30:00 UTC)

* Fix use release group for Propers check from history if status is snatched
* Change add provider filter fallbacks into Propers search flow


### 0.21.23 (2020-03-31 10:00:00 UTC)

* Update UnRar for Windows 5.80 to 5.90 x64
* Fix viewing Manage/"Bulk Change" page skews "Added last..." list


### 0.21.22 (2020-03-20 20:00:00 UTC)

* Fix Bulk Change/Edit for py3


### 0.21.21 (2020-03-11 21:15:00 UTC)

* Fix get_network_timezone


### 0.21.20 (2020-03-11 18:35:00 UTC)

* Fix timezone handling on Windows to correct timestamps related to file system and db episode management


### 0.21.19 (2020-03-08 15:45:00 UTC)

* Change update provider TL from v4/classic to V5
* Fix webapi (add show) wrong error message if show is not at info source


### 0.21.18 (2020-03-04 19:20:00 UTC)

* Fix NotifierFactory AttributeError on first run init


### 0.21.17 (2020-03-03 21:35:00 UTC)

* Fix do not process magnet links in search results
* Fix saving media process settings
* Add handler for Emby user access 'Enable access to all libraries', specifying folder access rights operate as normal


### 0.21.16 (2020-02-26 15:10:00 UTC)

* Change alert users of Python 3.8.1 or 3.7.6 to change Python version due to a known critical issue parsing URLs


### 0.21.15 (2020-02-25 08:50:00 UTC)

* Fix disable Media Process/Extra Scripts due to security alert
* Fix missing __hash__ for tvshow/tvepisode obj's


### 0.21.14 (2020-02-22 17:55:00 UTC)

* Fix manual search status change on display show
* Fix encoding issue in Boxcar2, Pushbullet, and Pushover notifiers
* Fix ParseResult logging during Process Media
* Fix subtitle providers that don't use auth
* Fix rTorrent exception handling


### 0.21.13 (2020-02-08 20:55:00 UTC)

* Fix Windows Kodi episode library update


### 0.21.12 (2020-02-02 00:40:00 UTC)

* Fix handling the error when failing to remove a file


### 0.21.11 (2020-02-01 21:40:00 UTC)

* Change ended show mark "[ ! ]" of view-show/"Change show" pull down because Chromium removed the CSS method
* Fix creating show list when there is no list at the cycle of backlog search spread


### 0.21.10 (2020-01-30 21:00:00 UTC)

* Fix init of custom newznab categories
* Change improve clarity of custom newznab category selection with "+/-" and usage text


### 0.21.9 (2020-01-28 01:00:00 UTC)

* Fix reading service.py under Docker
* Fix a particular case with Add show for imported shows
* Change enforce reading text files as utf8 on environments that don't e.g. Docker


### 0.21.8 (2020-01-27 09:00:00 UTC)

* Fix issue processing files with no quality parsed
* Change remove nonsense text that quality of pp item is from snatch history given that it may not be
* Fix update NameCache in case show name changes


### 0.21.7 (2020-01-24 15:05:00 UTC)

* Fix rTorrent py3 compat
* Fix edit show with multiple list values under py3
* Change improve search performance of some providers
* Change cache control of static files sent to browser to ensure page content is updated


### 0.21.6 (2020-01-21 22:30:00 UTC)

* Fix Kodi service addon + bump to 1.0.7 (select "Check for updates" on menu of "SickGear Add-on repository")
* Change Kodi Add-on/"What's new" list order to be the latest version info at top
* Add output to SG log when a new Kodi Add-on version is available for upgrade
* Fix a rare media processing issue that created `dictionary changed size` error
* Fix ensure PySocks is available for Requests/urllib3
* Fix fanart image update issue
* Change add examples that show scheme and authentication usage to config/general/advanced/"Proxy host"
* Change add warning that Kodi Add-on requires IP to setting config/general/"Allow IP use for connections"
* Change About page version string


### 0.21.5 (2020-01-15 02:25:00 UTC)

* Update Fuzzywuzzy 0.17.0 (778162c) to 0.17.0 (0cfb2c8)
* Fix multi-episode .nfo files


### 0.21.4 (2020-01-12 17:40:00 UTC)

* Change try to integrity verify episode .nfo files even if tvshow.nfo can't be parsed


### 0.21.3 (2020-01-12 17:11:00 UTC)

* Fix gracefully handle tvshow.nfo files that fail to be xml parsed


### 0.21.2 (2020-01-12 14:00:00 UTC)

* Fix Kodi meta Nfo files to work around a Kodi library update crash bug that may occur on particular systems


### 0.21.1 (2020-01-10 14:45:00 UTC)

* Fix viewing a show added before any application configuration is saved (very rare under normal use)


### 0.21.0 (2020-01-10 00:40:00 UTC)

* Change core system to improve performance and facilitate multi TV info sources
* Change migrate core objects TVShow and TVEpisode and everywhere that these objects affect.
* Add message to logs and disable ui backlog buttons when no media provider has active and/or scheduled searching enabled
* Change views for py3 compat
* Change set default runtime of 5 mins if none is given for layout Day by Day
* Change if no qualities are wanted, exit manual search thread
* Change add case-insensitive ordering to anime black/whitelist
* Fix anime groups list not excluding whitelisted stuff
* Add OpenSubtitles authentication support to config/Subtitles/Subtitles Plugin
* Add "Enforce media hash match" to config/Subtitles Plugin/Opensubtitles for accurate subs if enabled, but if disabled,
  search failures will fall back to use less reliable subtitle results
* Update NZBGet Process Media extension, SickGear-NG 1.7 to 2.4
* Update Kodi addon to 1.0.3 to 1.0.4
* Change requirements.txt for Cheetah3 to minimum 3.2.4
* Change update SABnzbd sabToSickBeard
* Change update autoProcessTV
* Add Apprise 0.8.0 (6aa52c3)
* Change use GNTP (Growl Notification Transport Protocol) from Apprise
* Change add multi host support to Growl notifier
* Fix Growl notifier when using empty password
* Change update links for Growl notifications
* Change config/Notifications/Growl links and guidance
* Change deprecate confg/Notifications/Growl password field as these are now stored with host setting
* Add hachoir_py3 3.0a6 (5b9e05a)
* Add sgmllib3k 1.0.0
* Update soupsieve 1.9.1 (24859cc) to soupsieve_py2 1.9.5 (6a38398)
* Add soupsieve_py3 2.0.0.dev (69194a2)
* Add Tornado_py3 Web Server 6.0.3 (ff985fe)
* Add xmlrpclib_to 0.1.1 (c37db9e)
* Remove ancient Growl lib 0.1
* Change remove Twitter notifier
* Remove redundant httplib2 
* Remove redundant oauth2
* Fix prevent infinite memoryError from a particular jpg data structure
* Change browser_ua for py3
* Change feedparser for py3
* Change Subliminal for py3
* Change Enzyme for py3
* Fix Guessit
* Fix parse_xml for py3
* Fix name parser with multi eps for py3
* Fix tvdb_api fixes for py3 (search show)
* Fix config/media process to only display "pattern is invalid" qtip on "Episode naming" tab if the associated field is
  actually visible. Also, if the field becomes hidden due to a setting change, hide any previously displayed qtip.
* Remove xmltodict library
* Update ADBA for py3
* Add ability to use multiple SG apikeys 
* Add UI for multiple apikeys to config/General/Web Interface
* Add jquery-qrcode 0.17.0
* Change add apikey name to ERROR log messages
* Change add logging of errors from api
* Change add remote ip to error message
* Change add print command name for api in debug log
* Change add warning message to log if old Sick-Beard api call is used
* Change add an api call mapping helper for name changed functions (for printed warnings)
* Change ui typo in apiBuilder
* Fix display of fanart in apibuilder
* Add help command to apiBuilder and fix help call
* Fix api add shows
* Change fix api sg.searchqueue output
* Add missing api sg.show.delete parameter "full"
* Add missing api sg.setdefaults and `sg.shutdown` methods
* Change increase api version because missing sg.* methods are added
* Change add some extra checks for Sick-Beard call add (existing) show
* Change patch imdbpie to add cachedir folder and set imdbpie cachedir in SG
* Fix force search return values
* Update attr 19.2.0.dev0 (154b4e5) to 19.2.0.dev0 (daf2bc8)
* Update Beautiful Soup 4.7.1 (r497) to 4.8.1 (r540)
* Update bencode to 2.1.0 (e8290df)
* Update cachecontrol library 0.12.4 (bd94f7e) to 0.12.5 (007e8ca)
* Update Certifi 2019.03.09 (401100f) to 2019.06.16 (84dc766)
* Update ConfigObj 5.1.0 (a68530a) to 5.1.0 (45fbf1b)
* Update dateutil 2.8.0 (c90a30c) to 2.8.1 (fc9b162)
* Update DiskCache library 3.1.1 (2649ac9) to 4.0.0 (2c79bb9)
* Update feedparser 5.2.1 (2b11c80) to 6.0.0b1 (d12d3bd)
* Update Fuzzywuzzy 0.15.1 to 0.17.0 (778162c)
* Update Hachoir library 2.0a6 (c102cc7) to 2.0a6 (5b9e05a)
* Update Js2Py 0.64 (efbfcca) to 0.64 (7858d1d)
* Update MsgPack 0.6.1 (737f08a) to 0.6.1 (05ff11d)
* Update rarfile 3.0 (2704344) to 3.1 (1b14c85)
* Update Requests library 2.22.0 (0b6c110) to 2.22.0 (3d968ff)
* Update Send2Trash 1.3.0 (a568370) to 1.5.0 (66afce7)
* Update Six compatibility library 1.12.0 (8da94b8) to 1.13.0 (ec58185)
* Update tmdb_api to tmdbsimple 2.2.0 (ff17893)
* Update TZlocal 2.0.0.dev0 (b73a692) to 2.0.0b3 (410a838)
* Update unidecode module 1.0.22 (a5045ab) to 1.1.1 (632af82)
* Update urllib3 release 1.25.2 (49eea80) to 1.25.6 (4a6c288)
* Change simplify parsing TVDB images
* Fix setting episodes wanted when adding show
* Fix _get_wanted and add test for case when all episodes are unaired
* Change add a once a month update of tvinfo show mappings to the daily updater
* Change autocorrect ids of new shows by updating from -8 to 31 days of the airdate of episode one
* Add next run time to Manage/Show Tasks/Daily show update
* Change when fetching imdb data, if imdb id is an episode id then try to find and use real show id
* Change delete diskcache db in imdbpie when value error (due to change in Python version)
* Change during startup, cleanup any cleaner.pyc/o to prevent issues when switching python versions
* Add .pyc cleaner if python version is switched
* Change rebrand "SickGear PostProcessing script" to "SickGear Process Media extension"
* Change improve setup guide to use the NZBGet version to minimise displayed text based on version
* Change NZBGet versions prior to v17 now told to upgrade as those version are no longer supported - code has actually
  exit on start up for some time but docs were outdated
* Change comment out code and unused option sg_base_path
* Change supported Python version 2.7.9-2.7.18 inclusive expanded to 3.7.1-3.8.1 inclusive
* Change pidfile creation under Linux 0o644
* Fix long path issues with Windows process media
* Fix search result priority for nzbget
* Change move priority property to SearchResult base class
* Add new test for wanted whole first season (add show)
* Change SickGear-NG version
* Add persistent meta language selection to first step of add show + flag images to the drop-down
* Change Kodi show nfo tag 'episodeguide' to use v2.0 format
* Change Kodi show nfo add tag show/premiered and use a full date
* Change Kodi show nfo add tag uniqueid and add missing attributes for episode nfo
* Change use Kodi metadata.tvdb.com repo api_key for requests that the addon will make
* Change Kodi show nfo remove tags 'episodeguideurl', 'indexer', and 'year' as deprecated
* Change Kodi show nfo remove tags 'id'
* Change output non-valid xml that Kodi will accept
* Change remove redundant py26 version check
* Fix reduce quote usage to optional
* Change improve Scenetime + SkyTorrent provider recent search performance to process new items since the previous cycle


### 0.20.18 (2019-12-30 12:15:00 UTC)

* Update UnRar for Windows 5.71 to 5.80 x64


### 0.20.17 (2019-12-25 01:40:00 UTC)

* Fix Synology DownloadStation test dev mode


### 0.20.16 (2019-12-25 00:40:00 UTC)

* Fix SkyTorrents provider
* Fix download link quote url process
* Fix remove Synology DownloadStation test dev mode


### 0.20.15 (2019-12-23 22:40:00 UTC)

* Change overhaul qBittorrent 4.2.1 client to add compatibility for breaking API 2.4
* Add search setting for qBittorrent client "Start torrent paused"
* Add search setting for qBittorrent client "Add release at top priority"
* Add option choose custom variable to use for label in rTorrent Torrent Results
* Add warning to rTorrent users not to use space in label
* Change overhaul DiskStation client to add compatibility for latest API
* Change improve Synology DownloadStation functions
* Add search setting for DiskStation client "Start torrent paused"
* Fix the priority set for snatched items is now also set for episodes without air date
* Change NZBGet client to use property .priority of SearchResult


### 0.20.14 (2019-12-20 00:15:00 UTC)

* Fix fetching static files for Kodi repo


### 0.20.13 (2019-12-16 04:00:00 UTC)

* Fix TL provider - replace user/pass with digest auth method
* Change improve TL and IPT provider recent search performance to process new items since the previous cycle
* Change log a tip for TL and IPT users who have not improved on the default site setting "Torrents per page"
* Add recommended.txt file with recommended libs that can be installed via: python -m pip install -r recommended.txt
* Fix saving .nfo metadata where the file name contains unicode on certain Linux OS configurations


### 0.20.12 (2019-12-09 16:30:00 UTC)

* Fix using multiple hostnames with config General/Interface/"Allowed browser hostnames"
* Add config General/Interface/"Allow IP use for connections"
* Change add WrongHostWebHandler to handle a bad hostname request with a 404 response
* Fix Shazbat torrent provider backlog issue


### 0.20.11 (2019-11-30 02:45:00 UTC)

* Remove redundant tvdb_api v1
* Remove xmltodict and etreetodict
* Change update Emby api
* Fix update CF IUAM handler


### 0.20.10 (2019-11-25 23:45:00 UTC)

* Fix history activity hits when there are no stats
* Fix 401 authentication issues caused by Requests lib using Linux environment vars


### 0.20.9 (2019-11-24 21:35:00 UTC)

* Change improve handling of poster/banner thumb URLs


### 0.20.8 (2019-11-14 09:40:00 UTC)

* Change improve TD provider recent search performance to process new items since the previous cycle
* Change log a tip for TD users who have not improved on the default site setting "Torrents per page" 
* Change tweak hoverover highlight on menu item Shows/History for when History is the home page
* Change update tvdb_api to 3.0.0
* Change improve fetching TVDB thumbnails
* Change add new 'banner_thumb' and 'poster_thumb' direct links
* Change artwork domain to new artwork domain with fallback URLs
* Change improve handling of Plex auth failure

                                                                                                                
### 0.20.7 (2019-11-10 14:40:00 UTC)

* Fix configured Plex notification hosts that don't start with "http"
* Add exclude "Specials" when pruning with option edit show/Other/"Keep up to"


### 0.20.6 (2019-11-04 22:15:00 UTC)

* Change move config migrator earlier up in the startup phase and add capability to gracefully downgrade config file
* Remove POTuk torrent provider
* Remove WOP torrent provider


### 0.20.5 (2019-10-18 00:01:00 UTC)

* Fix order for option edit show/Other/"Keep up to"


### 0.20.4 (2019-09-10 16:30:00 UTC)

* Change improve TVChaosUK search range, and also to recognise more of its random release names in results


### 0.20.3 (2019-08-27 18:50:00 UTC)

* Fix provider LimeTorrents


### 0.20.2 (2019-08-10 00:25:00 UTC)

* Fix some missing reference issues in webserve
* Add a link 'FAQ: Episode not found / Snatch failed' to 'View Log File'
* Fix Shazbat torrent provider


### 0.20.1 (2019-08-02 20:45:00 UTC)

* Change ensure TVDb statuses display as "Continuing" on home page where applicable
* Change improve handling an enabled Emby server that becomes unreachable
* Change improve performance of parsing provider search results


### 0.20.0 (2019-07-15 21:25:00 UTC)

* Change if episode name is not known at point of rename, then use 'tba'
* Add "Use dots in show.name path" to config/General/Misc, this will only affect newly added shows
* Change displayed folder on add show page to update based on "Use dots in show.name path" setting
* Update attr 18.3.0.dev0 (55642b3) to 19.2.0.dev0 (de84609) 
* Update Beautiful Soup 4.6.3 (r475) to 4.7.1 (r497)
* Add soupsieve 1.9.1 (24859cc)
* Add functools_lru_cache (soupsieve dep) 1.5 (21e85f5)
* Update CacheControl library 0.12.5 (0fedbba) to 0.12.5 (007e8ca)    
* Update Certifi 2018.11.29 (10a1f8a) to 2019.03.09 (401100f)
* Update dateutil 2.7.5 (e954819) to 2.8.0 (c90a30c)
* Update DiskCache library 3.1.1 (05cac6a) to 3.1.1 (2649ac9)
* Update Hachoir library 2.0a3 to 2.0a6 (c102cc7)
* Update html5lib 1.1-dev (4f92357) to 1.1-dev (4b22754)
* Update IMDb-pie 5.6.3 (4220e83) to 5.6.4 (f695e87)
* Update MsgPack 0.6.0 (197e307) to 0.6.1 (737f08a)
* Update profilehooks module 1.10.1 (fdbf19d) to 1.11.0 (e17f378)
* Update pyjsparser 2.4.5 (39b468e) to 2.7.1 (5465d03)
* Update PySocks 1.6.8 (b687a34) to 1.7.0 (91dcdf0)
* Update Requests library 2.21.0 (e52932c) to 2.22.0 (aeda65b)
* Update scandir 1.9.0 (9ab3d1f) to 1.10.0 (982e6ba)
* Update Six compatibility library 1.12.0 (d927b9e) to 1.12.0 (8da94b8)
* Update Tornado Web Server 5.1.1 (cc2cf07) to 5.1.1 (a99f1471)
* Update TZlocal 1.4 to 2.0.0.dev0 (b73a692)
* Update unidecode module 1.0.22 (578cdb9) to 1.0.22 (a5045ab)
* Update urllib3 release 1.24.3 (324e47a) to 1.25.2 (49eea80)
* Update win_inet_pton 1.0.1 (934a852) to 1.1.0 (57e3558)
* Update xmltodict library 0.11.0 (79ac9a4) to 0.12.0 (f3ab7e1)
* Change sickgear.py can now be run as start up instead of SickBeard.py
* Change refactor startup functions to prevent possible latency issues with systemd
* Add startup loading page
* Change restart to use loading page
* Add upgrade messages for sickbeard, cache, and failed db upgrade processes to loading page
* Change add WorkingDirectory to systemd startup prevents startup git issue
* Change improve MagnetDLProvider the latest releases search
* Add option to TVChaosUK settings, 'Send "Say thanks!"'


### 0.19.10 (2019-07-10 17:42:00 UTC)

* Fix catch error on systems with no local timezone


### 0.19.9 (2019-07-05 23:30:00 UTC)

* Change Anonymous redirect misuse of dereferer.org (was removed from SG in 2015) to nullrefer.com service


### 0.19.8 (2019-07-01 12:00:00 UTC)

* Fix the develop branch Travis build badge on GitHub homepage


### 0.19.7 (2019-06-27 12:05:00 UTC)

* Fix FF/WF display images on viewing show list


### 0.19.6 (2019-06-24 00:15:00 UTC)

* Change add rTorrent 0.9.7 compatibility
* Change improve Cloudflare connectivity


### 0.19.5 (2019-06-13 18:25:00 UTC)

* Update Js2Py 0.43 (da310bb) to 0.64 (efbfcca)
* Change update Cloudflare anti-bot handler
* Fix force reload all images and don't force reload all images for ended shows during show update


### 0.19.4 (2019-06-09 02:30:00 UTC)

* Change improve media processing checks for complete folder names


### 0.19.3 (2019-06-07 21:40:00 UTC)

* Fix "too many SQL variables" with over 999 shows when updating name cache


### 0.19.2 (2019-06-07 11:55:00 UTC)

* Change prevent media processing under a parent (or show root) folder


### 0.19.1 (2019-06-06 00:00:00 UTC)

* Change ignore word "Spanish" to not match Spanish Princess
* Remove BeyondHD torrent provider (API nuked)
* Change TVDb mappings


### 0.19.0 (2019-05-08 01:10:00 UTC)

* Update attrs 18.2.0.dev0 (c2bc831) to 18.3.0.dev0 (55642b3)
* Update CacheControl library 0.12.5 (cd91309) to 0.12.5 (0fedbba)
* Update Certifi 2018.10.15 (a462d21) to 2018.11.29 (10a1f8a)
* Update dateutil 2.7.2 (49690ee) to 2.7.5 (e954819)
* Update DiskCache library 3.0.6 (6397269) to 3.1.1 (05cac6a)
* Update html5lib 1.1-dev (e9ef538) to 1.1-dev (4f92357)
* Update idna library 2.7 (0f50bdc) to 2.8 (032fc55)
* Update MsgPack 0.5.6 (d4675be) to 0.6.0 (197e307)
* Update Requests library 2.21.0 (c452e3b) to 2.21.0 (e52932c)
* Update SimpleJSON 3.16.0 (e2a54f7) to 3.16.1 (ce75e60)
* Update Six compatibility library 1.11.0 (0b4265e) to 1.12.0 (d927b9e)
* Update urllib3 release 1.24.1 (a6ec68a) to 1.24.3 (324e47a)
* Change suppress logging false positive of bad Emby request


### 0.18.23 (2019-05-07 12:15:00 UTC)

* Fix Milkie torrent provider


### 0.18.22 (2019-05-06 19:25:00 UTC)

* Update UnRar for Windows 5.70 to 5.71 x64
* Change improve clarity for media provider search task
* Add Milkie torrent provider
* Change check manual search of illegal UNKNOWN status and change it to SKIPPED
* Change set status for shows without location
* Change set status to SKIPPED/UNAIRED when update is exited early


### 0.18.21 (2019-04-26 09:35:00 UTC)

* Change torrent client post process script to be compatible with Dash (tested with Ubuntu 18.04 LTS)


### 0.18.20 (2019-04-23 23:10:00 UTC)

* Add NinjaCentral usenet provider
* Remove Nzb.org usenet provider (r.i.p)
* Remove Milkie torrent provider (last activity > 3 months)
* Fix setting ignore/require words in webapi
* Change handle TVDb api returns None for some shows as 'seriesName'


### 0.18.19 (2019-04-19 02:00:00 UTC)

* Fix season search at provider ETTV
* Change improve IMDb id parsing


### 0.18.18 (2019-03-25 16:45:00 UTC)

* Fix "Search now" under reverse proxy configurations (credit: nojp)


### 0.18.17 (2019-03-17 08:50:00 UTC)

* Fix Cloudflare issue (affects TorrentDay and others)
* Fix provider Blutopia
* Change keep ignored status even when file exists during show update
* Change improve TVDb invalid show detection


### 0.18.16 (2019-02-26 21:15:00 UTC)

* Update UnRar for Windows 5.61 to 5.70
* Fix provider WOP 


### 0.18.15 (2019-02-21 15:30:00 UTC)

* Change improve Zooqle
* Change log bad torrent data
* Change search HorribleSubs without fansub groups
* Remove provider Anizb
* Change improve handling Trakt API response errors with watchlists
* Fix TV info source locked id check


### 0.18.14 (2019-02-11 15:10:00 UTC)

* Fix ETTV provider cache search
* Fix Snowfl provider
* Fix HorribleSubs provider single digit episode search 
* Change TokyoToshokan provider to prefer magnets and ignore invalid nyaa links
* Fix saving duplicate filename extension .nzb and .torrent


### 0.18.13 (2019-02-09 16:00:00 UTC)

* Fix Nyaa provider
* Fix HorribleSubs provider


### 0.18.12 (2019-02-07 03:55:00 UTC)

* Change improve DiskStation 6.2 connectivity and error logging
* Fix TokyoToshokan


### 0.18.11 (2019-02-03 13:50:00 UTC)

* Add hd/sd quality detection for x265 hevc (to use; remove x265 and hevc from global ignore list)
* Add prefer x265/hevc releases over x264 at equal qualities
* Fix EpisodeView Webcal link for proxy use
* Fix UI issue with /api/builder -> SickGear.Episode.SetStatus
* Change provider Rarbg


### 0.18.10 (2019-01-11 14:00:00 UTC)

* Fix using ampersand with find show search input


### 0.18.9 (2019-01-08 01:00:00 UTC)

* Change ensure utf-8 locale for Ubuntu snap
* Change remove non-release group stuff from newnab results
* Add detection of NZBHydra and NZBHydra 2 to config providers
* Remove Torrentz2


### 0.18.8 (2018-12-18 21:00:00 UTC)

* Change first run GUI defaults to enable fanart and episode view as home
* Fix an issue in the Travis CI test system used by GitHub
* Fix potential issue parsing IMDb response
* Update IMDb-pie 5.6.3 (df7411d1) to 5.6.3 (4220e83)


### 0.18.7 (2018-12-14 01:00:00 UTC)

* Fix saving NZBGet priority to Normal
* Change hide "More results" between add show searches


### 0.18.6 (2018-12-12 19:30:00 UTC)

* Change to public IMDb lists is now handled when adding a list
* Change IMDb cards view to feedback when a list has no TV shows
* Change IMDb cards view to include TV Mini Series
* Change add "list more" to list choices on IMDb cards view
* Change IMDb requests to be https


### 0.18.5 (2018-12-10 12:15:00 UTC)

* Change all nzb provider requests to 60s timeout
* Fix encode str to unicode for get_UWRatio
* Fix decode given show in add show as 'utf-8' into unicode
* Change improve UI to account for docker/snap installations
* Fix snap startup permissions issue
* Change providers on first run to be alphabetically listed and grouped usenet, torrent, anime
* Change suppress the redundant first run dateutil zoneinfo warning
* Update CFScrape 1.6.8 (be0a536) to custom 1.9.5 (be0a536)
* Update pyjsparser 2.4.5 (cd5b829) to 2.4.5 (39b468e)
* Update Js2Py 0.43 (c1442f1) to 0.43 (da310bb)
* Change it's the time of year to wear a fluffy hat


### 0.18.4 (2018-12-04 15:45:00 UTC)

* Fix "Test Emby" notifications output when there are not enough API keys for hosts
* Change About page to include current base @ version number
* Change handle when a known season is deleted from indexer but ep data is not deletable locally


### 0.18.3 (2018-12-01 17:35:00 UTC)

* Add Milkie torrent provider


### 0.18.2 (2018-11-30 21:15:00 UTC)

* Remove AlphaReign torrent provider
* Change minimise library update calls to Kodi and Plex


### 0.18.1 (2018-11-28 15:35:00 UTC)

* Fix manual search button on Daily Schedule


### 0.18.0 (2018-11-26 19:30:00 UTC)

* Update Beautiful Soup 4.6.0 (r449) to 4.6.3 (r475)
* Update CacheControl library 0.12.4 (bd94f7e) to 0.12.5 (cd91309)
* Update Certifi 2018.01.18 (e225253) to 2018.08.24 (8be9f89)
* Update dateutil module 2.7.2 (ff03c0f) to 2.7.2 (49690ee)
* Update feedparser 5.2.1 (5646f4c) to 5.2.1 (2b11c80)
* Update profilehooks module 1.10.0 (0ce1e29) to 1.10.1 (fdbf19d)
* Update PySocks 1.6.8 (524ceb4) to 1.6.8 (b687a34)
* Update Requests library 2.15.1 (282b01a) to 2.19.1 (2c6a842)
* Update scandir module 1.6 (c3592ee) to 1.9.0 (9ab3d1f)
* Update SimpleJSON 3.13.2 (6ffddbe) to 3.16.0 (e2a54f7)
* Update Tornado Web Server 5.0.1 (2b2a220a) to 5.1.1 (cc2cf07)
* Update unidecode module 1.0.22 (81f938d) to 1.0.22 (578cdb9)
* Update UnRar for Windows 5.60 to 5.61
* Add idna library 2.7 (0f50bdc)
* Add urllib3 release 1.23 (7c216f4)
* Change if old scandir binary module is installed, fallback to slow Python module and inform user to upgrade binary
* Change site services tester to fall back to http if error with SSL
* Change postprocessor try to use folder name when filename does not contain show name
* Change force redirects in TVMaze API to be https
* Add display first 20 results in "Add show" view with a link to display more
* Add search results sort by Z to A to "Add show" view
* Add search results sort by newest aired to "Add show" view
* Add search results sort by oldest aired to "Add show" view
* Change requirements.txt Cheetah >= 3.1.0
* Add bB torrent provider
* Add Snowfl torrent provider
* Fix manual search button on displayShow and episode view page
* Change feedback result of manual search on the clicked button image/tooltip
* Change reduce browser I/O on displayShow
* Fix displayShow bug where click holding on a season btn and then dragging away leaves 50% white
* Change Show List text "Search Show Name" to "Filter Show Name", and "Reset Search" to "Reset Filter" for clarity
* Change when getting a non-existing folder, add the failed location to log messages
* Change add pulsing effect to warning indicators in navbar
* Add show search ability to menu Shows/"Add show"
* Change simplify options on final step of Add show
* Add quick set suggestion statuses in Episode Status Manager. Helpful for orphan "Snatches", or changes to "Skipped" etc.
* Change DisplayShow manual search button busy animation
* Add history view layouts to "Shows" menu
* Add a current layout indicator to "Shows"/"History" menu item
* Add the five last added shows to "Shows" menu under item "[1/2]"
* Change relabel ui "Episode Schedule" and "Episode View" to "Daily Schedule"
* Change displayShow, move table header sorting chevron images from right side of column to before text
* Change displayShow, move plotinfo from right side of name column to before the episode text
* Fix use correct columns for sorting on displayShow
* Fix sort by episode number on displayShow
* Change add images for manual search finished on displayShow to indicate completed fully (green) or low quality (bronze)
* Change improve image sizes to reduce page overhead
* Fix make release group comparison for proper/repack search case-insensitive


### 0.17.15 (2018-11-24 20:30:00 UTC)

* Fix pruning large watch lists
* Add Ubuntu snap installer


### 0.17.14 (2018-11-15 08:00:00 UTC)

* Change remove required restart of SickGear after changing label or path settings for rTorrent and qBittorrent


### 0.17.13 (2018-11-08 21:12:00 UTC)

* Fix add filter to data used for alternative scene episode numbers
* Change don't enable "Scene numbering" for shows without alternative scene episode numbers
* Change label/summary of editShow/Search/"Scene numbering" to "Editable episode numbers" to improve clarity for its use
* Change improve summary of addShow/Finally/"Scene numbering"
* Change improve displayShow tooltips for editable episode number fields


### 0.17.12 (2018-10-23 19:50:00 UTC)

* Change add text search as default for old newznab without supportedParams caps parameter


### 0.17.11 (2018-10-14 18:43:00 UTC)

* Fix post process "Permission denied" caused by removing the !sync file too early in onTxComplete
* Change onTxComplete copy files logic to mitigate potential issues
* Change bump onTxComplete version to 1.1
* Change onTxComplete supported qBittorrent version is 4.13 and newer
* Change onTxComplete supported uTorrent is 2.2.1
* Add onTxComplete.bat logging to onTxComplete.log
* Fix issue with TVChaosUK


### 0.17.10 (2018-10-05 20:15:00 UTC)

* Change improve log stats for rejected items at torrent providers
* Change when a TVChaosUK response is invalid, wait then retry


### 0.17.9 (2018-10-04 15:40:00 UTC)

* Change improve TVChaosUK


### 0.17.8 (2018-10-02 13:15:00 UTC)

* Fix executing addshow form prematurely


### 0.17.7 (2018-09-26 18:30:00 UTC)

* Fix conflicting chars search with RarBG torrent provider
* Change improve Zooqle search
* Fix saving a nzb and a couple of notifs settings as disabled whose defaults were enabled


### 0.17.6 (2018-09-22 09:45:00 UTC)

* Fix propers search for Xspeeds torrent provider
* Remove BTScene and BitMeTV torrent providers


### 0.17.5 (2018-09-08 13:20:00 UTC)

* Fix error updating shows with certain paths
* Fix getting XEM absolute numbers for show
* Fix IMDb info load for redirected ids
* Fix flags on displayShow (under Linux)
* Change refactor scene numbering
* Change update LimeTorrents icon


### 0.17.4 (2018-09-01 03:00:00 UTC)

* Fix typo


### 0.17.3 (2018-09-01 02:10:00 UTC)

* Fix issue with tvdb response data


### 0.17.2 (2018-08-30 15:06:00 UTC)

* Fix Blutopia, Skytorrents, and SpeedCD torrent providers


### 0.17.1 (2018-08-29 17:37:00 UTC)

* Change replace imdb lib with imdb-pie 5.6.3 (df7411d1)
* Change handle if BTS returns no data
* Change improve hachoir error handling with bad source metadata


### 0.17.0 (2018-08-24 23:40:00 UTC)

* Add ability to set episodes to suggested statuses in Episode Status Manager. Useful for orphaned "Snatches" or to undo
  change to "Skipped", "Ignored", or "Wanted" to a previously known quality
* Change save config values only where reqd. reduces file by up to 75%
* Add 'Map an NZBGet "DestDir"' setting to config/Search/NZB Results tab (select NZBGet)
* Add TVDB, TheXem, and GitHub buttons to page History/Layout "Provider fails" that fetches a site Up/Down report
* Add bubble links to History/Provider fails when more than one provider has failures
* Add "Keep up to x most recent downloads" to Edit Show/Other
* Add "Keep up to x most recent downloads" to Manage/Bulk Change/Edit
* Change append number of downloads to keep to the number of file(s) at Display Show
* Add "Keep up to x most recent downloads" to add show finally step
* Add prune to refreshDir/rescan
* Update Tornado Web Server 5.0.1 (35a538f) to 5.0.1 (2b2a220a)
* Add HDME torrent provider
* Add HorribleSubs torrent provider
* Add ImmortalSeed torrent provider
* Add Xspeeds torrent provider
* Change consolidate provider filters into 'Only allow releases that are'
* Add provider filters, Only allow releases that are ...
  'scene releases (srrDB/predb listed)', 'or contain' text or regex,
  'non scene if no recent search results', 'non scene if no active search results',
  'not scene nuked', and 'nuked if no active search results'
* Change improve tvdb_api performance; remember if episodes are cached and reload show if not and episodes are requested
* Change remove redundant torrent URLs and improve provider loader


### 0.16.23 (2018-08-21 21:00:00 UTC)

* Fix detection of existing files
* Change add sanitize 'imdbid' field in tvdb_api v2
* Change indexer_id in imdb_info (switchIndexer)


### 0.16.22 (2018-08-18 12:30:00 UTC)

* Change TVDB data parsing for gueststars, writers and genre


### 0.16.21 (2018-07-28 14:15:00 UTC)

* Change TorrentDay
* Change TVDB API 2 to version 2.2.0


### 0.16.20 (2018-07-17 14:30:00 UTC)

* Change TorrentDay
* Fix for Emby updater when no folders are returned from API


### 0.16.19 (2018-07-05 18:10:00 UTC)

* Fix Uuid1 Python Bug, add fallback to uuid4 when uuid1 fails with ValueError https://bugs.python.org/issue32502


### 0.16.18 (2018-07-05 14:45:00 UTC)

* Fix Scenetime torrent provider
* Change disable search torrents on first installation


### 0.16.17 (2018-07-01 01:00:00 UTC)

* Update UnRar for Windows 5.50 to 5.60
* Fix API save show paused state and API exception raised when no indexer results


### 0.16.16 (2018-06-09 12:13:00 UTC)

* Fix metadata mediabrowser when no actors
* Add 'vp9' and 'av1' to ignore word list


### 0.16.15 (2018-06-03 21:24:00 UTC)

* Change garbage_name regex


### 0.16.14 (2018-06-01 15:55:00 UTC)

* Change improve IPT and RarBG providers


### 0.16.13 (2018-05-26 17:00:00 UTC)

* Change add blacklog search terms for anime PROPERS
* Fix rare case recovery after a server has been down


### 0.16.12 (2018-05-25 00:40:00 UTC)

* Fix anime parser and anime PROPER level


### 0.16.11 (2018-05-22 00:00:00 UTC)

* Fix SickGear-NG.py media processing script


### 0.16.10 (2018-05-21 23:30:00 UTC)

* Fix importing TV shows with utf8 characters in parent folders on Windows
* Fix utf8 in folders for SickGear-NG.py media processing script, script version bumped 1.5 to 1.6
* Fix incorrect logic mixing seasons
* Remove NMA notifier


### 0.16.9 (2018-05-17 15:30:00 UTC)

* Fix authorisation issue affecting some providers


### 0.16.8 (2018-05-17 02:00:00 UTC)

* Fix changing master id via search method


### 0.16.7 (2018-05-14 02:40:00 UTC)

* Fix name_parser_tests for test_extra_info_no_name


### 0.16.6 (2018-05-14 01:00:00 UTC)

* Change improve tolerance to parse a release title with a badly placed episode name
* Change improve handling tvdb_api data when adding upcoming shows with unfilled data
* Change search only once per cycle for shows with multiple episodes that air on the same day
* Fix SpeedCD


### 0.16.5 (2018-05-07 21:15:00 UTC)

* Fix HTTP 422 error when using Plex Username and Password
* Change how show URLs are made for TV info sources


### 0.16.4 (2018-05-03 12:00:00 UTC)

* Fix PiSexy torrent provider


### 0.16.3 (2018-05-02 13:55:00 UTC)

* Fix issue on displayShow


### 0.16.2 (2018-05-02 00:25:00 UTC)

* Change use copy of showObj for UI to preserve original object structs


### 0.16.1 (2018-05-01 13:20:00 UTC)

* Fix IMDb links to older shows on displayshow and editshow page


### 0.16.0 (2018-04-26 17:10:00 UTC)

* Change search show result 'exists in db' text into a link to display show page
* Change increase namecache size and fix deleting items from it when at capacity
* Change improve security with cross-site request forgery (xsrf) protection on web forms
* Change improve security by sending header flags httponly and secure with cookies
* Change improve security with DNS rebinding prevention, set "Allowed browser hostnames" at config/General/Web Interface
* Change improve test for creating self-signed SSL cert
* Change force restart when switching SSL on/off
* Change disable SSL cert verification for logins in pp-scripts
* Change hachoir targa and mpeg_ts mime parser tags so they validate
* Update backports/ssl_match_hostname 3.5.0.1 (r18) to 3.7.0.1 (r28)
* Update cachecontrol library 0.12.3 (db54c40) to 0.12.4 (bd94f7e)
* Update chardet packages 3.0.4 (9b8c5c2) to 4.0.0 (b3d867a)
* Update dateutil library 2.6.1 (2f3a160) to 2.7.2 (ff03c0f)
* Update feedparser library 5.2.1 (f1dd1bb) to 5.2.1 (5646f4c) - Uses the faster cchardet if installed
* Change Hachoir can't support PY2 so backport their PY3 to prevent a need for system dependent external binaries like mediainfo
* Update html5lib 0.99999999/1.0b9 (1a28d72) to 1.1-dev (e9ef538)
* Update IMDb 5.1 (r907) to 5.2.1dev20171113 (f640595)
* Update jquery.form plugin 3.51.0 to 4.2.2
* Update moment.js 2.17.1 to 2.21.0
* Update profilehooks 1.9.0 (de7d59b) to 1.10.0 (0ce1e29)
* Update Certifi 2017.07.27 (f808089) to 2018.01.18 (e225253)
* Update PySocks 1.6.5 (b4323df) to 1.6.8 (524ceb4)
* Update rarfile 3.0 (3e54b22) to 3.0 (2704344)
* Update Requests library 2.13.0 (fc54869) to 2.15.1 (282b01a)
* Update scandir 1.3 to 1.6 (c3592ee)
* Update SimpleJSON library 3.10.0 (c52efea) to 3.13.2 (6ffddbe)
* Update Six compatibility library 1.10.0 (r433) to 1.11.0 (68112f3)
* Update Tornado Web Server 5.0.1 (35a538f) to 5.1.dev1 (415f453)
* Update unidecode library 0.04.21 (e99b0e3) to 1.0.22 (81f938d)
* Update webencodings 0.5 (3970651) to 0.5.1 (fa2cb5d)
* Update xmltodict library 0.10.2 (375d3a6) to 0.11.0 (79ac9a4)


### 0.15.14 (2018-04-20 12:00:00 UTC)

* Change prefer modern html5lib over old to prevent display show issue on systems that fail to clean libs
* Change add un/pw for cookie support to improve SpeedCD torrent provider
* Change improve handling faults when downloading .torrent files
* Remove TorrentBytes provider
* Change remove redundant log messages for releases never to be cached removing <30% log spam
* Change remove redundant log messages for items not found in cache removing <10% log spam
* Fix marking episodes wanted due to parsing malformed non-anime release name as an anime season pack
* Change speed optimization, compile static name parser regexes once, instead of for every NameParser instance
* Change remove redundant create regexs log messages removing <10% log spam


### 0.15.13 (2018-04-18 13:50:00 UTC)

* Fix API endpoints for `sg.exceptions` and exceptions
* Change improve searching torrent provider BTScene


### 0.15.12 (2018-04-17 14:10:00 UTC)

* Fix ETTV torrent provider


### 0.15.11 (2018-04-16 03:20:00 UTC)

* Fix issue creating xml metadata files
* Change improve searching torrent providers AReign, EZTV, HDB, SkyT, and SCD


### 0.15.10 (2018-04-13 12:10:00 UTC)

* Change accept theTVDB Url in addshow search field
* Change Nzb.org usenet provider add config scene only/nuked
* Change SpeedCD torrent provider improve copy/paste cookie support
* Change BTScene, LimeTorrents, SkyTorrents, Torlock, Torrentz, TPB torrent providers
* Add AlphaReign, EZTV torrent providers


### 0.15.9 (2018-04-07 20:45:00 UTC)

* Fix metadata show not found
* Change when adding a show, display show title instead of '[]'


### 0.15.8 (2018-04-07 00:14:00 UTC)

* Change improve tvinfo source meta handling for cases where server is either down, or no results are returned


### 0.15.7 (2018-04-06 13:30:00 UTC)

* Change improve metadata handler during postprocessing when tvinfo source is down
* Fix Torrentz2 filter spam


### 0.15.6 (2018-04-05 01:20:00 UTC)

* Fix cf algorithm


### 0.15.5 (2018-04-04 21:10:00 UTC)

* Remove GFT torrent provider


### 0.15.4 (2018-04-03 16:10:00 UTC)

* Fix Torrentleech provider


### 0.15.3 (2018-03-28 16:55:00 UTC)

* Fix clicking next and previous show buttons on macOS Safari


### 0.15.2 (2018-03-28 01:45:00 UTC)

* Fix search for wanted when adding new show


### 0.15.1 (2018-03-23 22:30:00 UTC)

* Fix overwriting repack where renamed filename has '-' in title
* Fix Growl display correct message on test notification success + change notification icon


### 0.15.0 (2018-03-22 00:00:00 UTC)

* Add showRSS torrent provider
* Add choice to delete watched episodes from a list of played media at Kodi, Emby, and/or Plex,
  instructions at Shows/History/Layout/"Watched"
* Add installable SickGear Kodi repository containing addon "SickGear Watched State Updater"
* Change add Emby setting for watched state scheduler at Config/Notifications/Emby/"Update watched interval"
* Change add Plex setting for watched state scheduler at Config/Notifications/Plex/"Update watched interval"
* Change add map parent folder setting at Notifications for Emby, Kodi, and Plex
* Add API cmd=sg.updatewatchedstate, instructions for use are linked to in layout "Watched" at /history
* Change history page table filter input values are saved across page refreshes
* Change history page table filter inputs, accept values like "dvd or web" to only display both
* Change history page table filter inputs, press 'ESC' key inside a filter input to reset it
* Add provider activity stats to Shows/History/Layout/ drop down
* Change move provider failures table from Manage/Media Search to Shows/History/Layout/Provider fails
* Change sort provider failures by most recent failure, and with paused providers at the top
* Add SickGear-NZBGet dedicated media processing script, see.. \autoProcessTV\SickGear-NG\INSTALL.txt
* Add non-standard multi episode name parsing e.g. S01E02and03 and 1x02and03and04
* Change overhaul and add API functions
* Change API version... start with 10
* Change set application response header to 'SickGear' + add API version
* Change return timezone (of network) in API
* Add indexer to calls
* Add SickGear Command tip for old SickBeard commands
* Add warning old sickbeard API calls only support tvdb shows
* Add "tvdbid" fallback only for sickbeard calls
* Add listcommands
* Add list of all commands (old + new) in listcommand page at the beginning
* Change hide 'listcommands' command from commands list, since it needs the API builder CSS + is html not json
* Add missing help in webapi
* Add episode info: absolute_number, scene_season, scene_episode, scene_absolute_number
* Add fork to SB command
* Add sg
* Add sg.activatescenenumbering
* Add sg.addrootdir
* Add sg.checkscheduler
* Add sg.deleterootdir
* Add sg.episode
* Add sg.episode.search
* Add sg.episode.setstatus
* Add sg.episode.subtitlesearch
* Add sg.exceptions
* Add sg.forcesearch
* Add sg.future
* Add sg.getdefaults
* Add sg.getindexericon
* Add sg.getindexers to list all indexers
* Add sg.getmessages
* Add sg.getnetworkicon
* Add sg.getrootdirs
* Add sg.getqualities
* Add sg.getqualitystrings
* Add sg.history
* Add sg.history.clear
* Add sg.history.trim
* Add sg.listtraktaccounts
* Add sg.listignorewords
* Add sg.listrequiedwords
* Add sg.logs
* Add sg.pausebacklog
* Add sg.postprocess
* Add sg.ping
* Add sg.restart
* Add sg.searchqueue
* Add sg.searchtv to search all indexers
* Add sg.setexceptions
* Add sg.setignorewords
* Add sg.setrequiredwords
* Add sg.setscenenumber
* Add sg.show
* Add sg.show.addexisting
* Add sg.show.addnew
* Add sg.show.cache
* Add sg.show.delete
* Add sg.show.getbanner
* Add sg.show.getfanart
* Add sg.show.getposter
* Add sg.show.getquality
* Add sg.show.listfanart
* Add sg.show.ratefanart
* Add sg.show.seasonlist
* Add sg.show.seasons
* Add sg.show.setquality
* Add sg.show.stats
* Add sg.show.refresh
* Add sg.show.pause
* Add sg.show.update
* Add sg.shows
* Add sg.shows.browsetrakt
* Add sg.shows.forceupdate
* Add sg.shows.queue
* Add sg.shows.stats
* Change sickbeard to sickgear
* Change sickbeard_call to property
* Change sg.episode.setstatus allow setting of quality
* Change sg.history, history command output
* Change sg.searchtv to list of indexers
* Add uhd4kweb to qualities
* Add upgrade_once to add existing shows
* Add upgrade_once to add new show
* Add upgrade_once to show quality settings (get/set)
* Add 'ids' to Show + Shows
* Add ids to coming eps + get tvdb id from ids
* Add 'status_str' to coming eps
* Add 'local_datetime' to coming eps + runtime
* Add X-Filename response header to getbanner, getposter
* Add X-Fanartname response header for sg.show.getfanart
* Change remove some non-release group stuff from newnab results


### 0.14.9 (2018-03-19 13:10:00 UTC)

* Change remove dead tor caches and stop searching episodes that have a magnet saved
* Change AlphaRatio provider freeleech mode; prevent spoiling user ratio from ambiguous filtered results


### 0.14.8 (2018-03-13 22:00:00 UTC)

* Fix changing status from "Skipped" to "Wanted" in Manage/Episode Status


### 0.14.7 (2018-03-12 21:30:00 UTC)

* Add DrunkenSlug usenet provider
* Fix PiSexy torrent provider


### 0.14.6 (2018-03-05 15:40:00 UTC)

* Fix config/notifications Trakt "inactive" status not displayed when it should be
* Fix saving multiple account "Update collection" selection at config/notifications Trakt


### 0.14.5 (2018-02-23 22:15:00 UTC)

* Remove NZB.is usenet provider
* Remove HD4Free torrent provider
* Fix config/notifications/Pushover priority selector
* Fix sending notification on snatch or download to Kodi/Emby


### 0.14.4 (2018-02-18 23:55:00 UTC)

* Change relax strict mode from subtitle languages and show unknown.png flag for 'Undetermined' subtitle languages
* Add Paramount Network icon


### 0.14.3 (2018-02-13 13:00:00 UTC)

* Change improve thetvdb api response handling


### 0.14.2 (2018-02-07 16:00:00 UTC)

* Change add handling for where requesting disk freespace is denied permission on some Linux distros


### 0.14.1 (2018-02-03 22:40:00 UTC)

* Change terminology around the custom quality selection to improve clarity
* Change restrict changing custom download qualities to reasonable selections
* Add upgrade to quality selections on Add show page and Import existing show page


### 0.14.0 (2018-02-01 02:30:00 UTC)

* Change improve core scheduler logic
* Change improve media process to parse anime format 'Show Name 123 - 001 - Ep 1 name'
* Add free space stat (if obtainable) of parent folder(s) to footer
* Add option "Display disk free" to general config/interface page (default enabled)
* Add a provider error table to page Manage/Media Search
* Add failure handling, skip provider for x hour(s) depending on count of failures
* Add detection of Too Many Requests (Supporting providers UC and BTN)
* Add footer icon button to switch time layouts
* Add performance gains for proper search by integrating it into recent search
* Add the once per day proper finder time to footer, this process catches any propers missed during recent searches
* Add ability to differentiate webdl/rip sources so overwriting propers is always done from the same source (e.g. AMZN)
* Change layout of quality custom to improve clarity
* Change tweak text of SD DVD to include BD/BR
* Change TBy prov add UHD cat


### 0.13.15 (2018-01-26 10:30:00 UTC)

* Fix save on config general


### 0.13.14 (2018-01-25 16:20:00 UTC)

* Add config/general/web interface/send security headers (default enabled)
* Fix usenet_crawler cache mode results
* Fix omgwtf test of invalid auth, issue when enabling propers, and updating cache
* Fix unicode shownames when searching
* Add season specific naming exceptions to nzb + btn


### 0.13.13 (2018-01-19 00:45:00 UTC)

* Fix setting episode status when testing for if it should be deleted
* Restrict setting newly added old episodes to WANTED to the last 90 days, older are set to SKIPPED


### 0.13.12 (2018-01-16 01:10:00 UTC)

* Remove provider TorrentVault


### 0.13.11 (2018-01-15 17:35:00 UTC)

* Fix issue fetching data in a rare case


### 0.13.10 (2018-01-08 17:20:00 UTC)

* Fix "Upgrade once" for wanted qualities


### 0.13.9 (2018-01-02 15:45:00 UTC)

* Fix marking episode as to upgrade


### 0.13.8 (2017-12-27 15:45:00 UTC)

* Fix HD4Free provider


### 0.13.7 (2017-12-27 03:00:00 UTC)

* Add log message for not found on indexer when adding a new show
* Fix upgrade once ARCHIVED setting by postProcessor
* Fix determination of is_first_best_match
* Fix BTScene and Lime
* Add ETTV torrent provider
* Add PotUK torrent provider


### 0.13.6 (2017-12-13 01:50:00 UTC)

* Change improve multi episode release search
* Change improve usage of the optional regex library


### 0.13.5 (2017-12-11 21:45:00 UTC)

* Change delete unused html5lib files that can cause issue with search providers


### 0.13.4 (2017-12-11 16:45:00 UTC)

* Fix MediaBrowser Season##\metadata


### 0.13.3 (2017-12-10 20:30:00 UTC)

* Fix metadata Season Posters and Banners
* Change restore fetching metadata episode thumbs


### 0.13.2 (2017-12-08 19:00:00 UTC)

* Fix tools menu on Chrome mobile browser


### 0.13.1 (2017-12-07 15:30:00 UTC)

* Fix wanted episodes


### 0.13.0 (2017-12-06 12:40:00 UTC)

* Change don't fetch caps for disabled nzb providers
* Change recent search to use centralised title and URL parser for newznab
* Add display unaired season 1 episodes of a new show in regular and pro I view modes
* Change improve page load time when loading images
* Update isotope library 2.2.2 to 3.0.1
* Add lazyload package 3.0.0 (2e318b1)
* Add webencodings 0.5 (3970651) to assist parsing legacy web content
* Change improve add show search results by comparing search term to an additional unidecoded result set
* Change webserver startup to correctly use xheaders in reverse proxy or load balance set-ups
* Update backports_abc 0.4 to 0.5
* Update Beautiful Soup 4.4.0 (r397) to 4.6.0 (r449)
* Update cachecontrol library 0.11.5 to 0.12.3 (db54c40)
* Update Certifi 2015.11.20.1 (385476b) to 2017.07.27 (f808089)
* Update chardet packages 2.3.0 (d7fae98) to 3.0.4 (9b8c5c2)
* Update dateutil library 2.4.2 (d4baf97) to 2.6.1 (2f3a160)
* Update feedparser library 5.2.0 (8c62940) to 5.2.1 (f1dd1bb)
* Update html5lib 0.99999999/1.0b9 (46dae3d) to (1a28d72)
* Update IMDb 5.1dev20160106 to 5.1 (r907)
* Update moment.js 2.15.1 to 2.17.1
* Update PNotify library 2.1.0 to 3.0.0 (175af26)
* Update profilehooks 1.8.2.dev0 (ee3f1a8) to 1.9.0 (de7d59b)
* Update rarfile to 3.0 (3e54b22)
* Update Requests library 2.9.1 (a1c9b84) to 2.13.0 (fc54869)
* Update SimpleJSON library 3.8.1 (6022794) to 3.10.0 (c52efea)
* Update Six compatibility library 1.10.0 (r405) to 1.10.0 (r433)
* Update socks from SocksiPy 1.0 to PySocks 1.6.5 (b4323df)
* Update Tornado Web Server 4.5.dev1 (92f29b8) to 4.5.1 (79b2683)
* Update unidecode library 0.04.18 to 0.04.21 (e99b0e3)
* Update xmltodict library 0.9.2 (eac0031) to 0.10.2 (375d3a6)
* Update Bootstrap 3.2.0 to 3.3.7
* Update Bootstrap Hover Dropdown 2.0.11 to 2.2.1
* Update imagesloaded 3.1.8 to 4.1.1
* Update jquery.cookie 1.0 (21349d9) to JS-Cookie 2.1.3 (c1aa987)
* Update jquery.cookiejar 1.0.1 to 1.0.2
* Update jQuery JSON 2.2 (c908771) to 2.6 (2339804)
* Update jquery.form plugin 3.35.0 to 3.51.0 (6bf24a5)
* Update jQuery SelectBoxes 2.2.4 to 2.2.6
* Update jquery-tokeninput 1.60 to 1.62 (9c36e19)
* Update jQuery-UI 1.10.4 to 1.12.1 - minimum supported IE is 8
* Update jQuery UI Touch Punch 0.2.2 to 0.2.3
* Update qTip 2.2.1 to 2.2.2
* Update tablesorter 2.17.7 to 2.28.5
* Update jQuery 1.8.3 to 2.2.4
* Add one time run to start up that deletes troublemaking compiled files
* Fix reload of homepage after restart in some browsers
* Add detection of '1080p Remux' releases as fullhdbluray
* Add "Perform search tasks" to Config/Media Providers/Options
* Change improve clarity of enabled providers on Config/Media Providers
* Add option to limit WebDL propers to original release group under Config/Search/Media Search
* Change add IPv4 config option when enabling IPv6.
* Add autoProcessTV/onTxComplete.bat to improve Windows clients Deluge, qBittorrent, Transmission, and uTorrent
* Add Blutopia torrent provider
* Add MagnetDL torrent provider
* Add SceneHD torrent provider
* Add Skytorrents torrent provider
* Add TorrentVault torrent provider
* Add WorldOfP2P torrent provider
* Change do not have shows checked by default on import page. To re-enable import shows checked by default,
  1) On config page 'Save' 2) Stop SG 3) Find 'import_default_checked_shows' in config.ini and set '1' 4) Start SG
* Add Nyaa (.si) torrent provider
* Add Trakt watchlist to Add show/Trakt Cards
* Change revoke application access at Trakt when account is deleted in SG
* Add persistent hide/unhide cards to Add show/Trakt and Add show/IMDb Cards
* Change simplify dropdowns at all Add show/Cards
* Change cosmetic title on shutdown
* Change use TVDb API v2
* Change improve search for PROPERS
* Change catch show update task errors
* Change simplify and update FreeBSD init script
* Change only use newznab Api key if needed
* Change editshow saving empty scene exceptions
* Change improve TVDB data handling
* Change improve media processing by using more snatch history data
* Change show update, don't delete any ep in DB if eps are not returned from indexer
* Change prevent unneeded error message during show update
* Change improve performance, don't fetch episode list when retrieving a show image
* Change don't remove episodes from DB with status: SNATCHED, SNATCHED_PROPER, SNATCHED_BEST, DOWNLOADED, ARCHIVED, IGNORED
* Change add additional episode removal protections for TVDb_api v2
* Change filter SKIPPED items from episode view
* Change improve clarity of various error message by including relevant show name
* Change extend WEB PROPER release group check to ignore SD releases
* Change increase performance by reducing TVDb API requests with a global token
* Change make indexer lookup optional in NameParser, and deactivate during searches
* Change improve newnab autoselect categories
* Change add nzb.org BoxSD and BoxHD categories
* Change post processor, ignore symlinks found in process_dir
* Change file modify date of episodes older than 1970 can be changed to airdate, log warning on set fail
* Add new parameter 'poster' to indexer api
* Add optional tvdb_api load season image: lINDEXER_API_PARMS['seasons'] = True
* Add optional tvdb_api load season wide image: lINDEXER_API_PARMS['seasonwides'] = True
* Add Fuzzywuzzy 0.15.1 to sort search results
* Change remove search results filtering from tv info source
* Change suppress startup warnings for Fuzzywuzzy and Cheetah libs
* Change show search, add options to choose order of search results
* Add option to sort search results by 'A to Z' or 'First aired'
* Add option to sort search results by 'Relevancy' using Fuzzywuzzy lib
* Change search result anchor text uses SORT_ARTICLE setting for display
* Change existing shows in DB are no longer selectable in result list
* Change add image to search result item hover over
* Change improve image load speed on browse Trakt/IMDb/AniDB pages
* Add a changeable master Show ID when show no longer found at TV info source due to an ID change
* Add guiding links to assist user to change TV Info Source ID
* Add "Shows with abandoned master IDs" to Manage/Show Processes Page to link shows that can have their show IDs
  adjusted in order to sustain TV info updates
* Add "Shows from defunct TV info sources" to Manage/Show Processes page to link shows that can be switched to a
  different default TV info source
* Add shows not found at a TV info source for over 7 days will only be retried once a week
* Change prevent showing 'Mark download as bad and retry?' dialog when status doesn't require it
* Add warn icon indicator of abandoned IDs to "Manage" menu bar and "Manage/Show Processes" menu item
* Add shows that have no replacement ID can be ignored at "Manage/Show Processes", the menu bar warn icon hides if all are ignored
* Change FreeBSD initscript to use command_interpreter
* Add Slack notifier to Notifications config/Social
* Change allow Cheetah template engine version 2 and newer
* Change improve handling of relative download links from providers
* Change enable TorrentBytes provider
* Change after SG is updated, don't attempt to send a Plex client notifications if there is no client host set
* Add file name to possible names in history lookup media processing
* Add garbage name handling to name parser
* Change overhaul Notifications, add Notifier Factory and DRY refactoring
* Notifiers are now loaded into memory on demand
* Add bubble links to Notifications config tabs
* Add Discordapp notifier to Notifications config/Social
* Add Gitter notifier to Notifications config/Social
* Change order of notifiers in Notifications config tabs
* Remove Pushalot notifier
* Remove XBMC notifier
* Change a link to include webroot for "plot overview for this ended show"
* Change Bulk Changes and Notifications save to be web_root setting aware
* Change subtitle addons no longer need to be saved before Search Subtitles is enabled as a
  forbidden action to reuse an exited FindSubtitles thread is no longer attempted
* Fix tools menu not opening for some browsers
* Change overhaul handling of PROPERS/REPACKS/REAL
* Add restriction to allow only same release group for repacks
* Change try all episode names with 'real', 'repack', 'proper'
* Add tip to search settings/media search about improved matching with optional regex library
* Change use value of "Update shows during hour" in General Settings straight after it is saved instead of after restart
* Change add tips for what to use for Growl notifications on Windows
* Change if a newly added show is not found on indexer, remove already created empty folder
* Change parse 1080p Bluray AVC/VC1 to a quality instead of unknown
* Add quality tag to archived items, improve displayShow/"Change selected episodes to"
* Use to prevent "Update to" on those select episodes while preserving the downloaded quality
* Change group "Downloaded" status qualities into one section
* Add "Downloaded/with archived quality" to set shows as downloaded using quality of archived status
* Add "Archived with/downloaded quality" to set shows as archived using quality of downloaded status
* Add "Archived with/default (min. initial quality of show here)"
* Change when settings/Post Processing/File Handling/Status of removed episodes/Set Archived is enabled, set status and quality accordingly
* Add downloaded and archived statuses to Manage/Episode Status
* Add quality pills to Manage/Episode Status
* Change Manage/Episode Status season output format to be more readable


### 0.12.37 (2017-11-12 10:35:00 UTC)

* Change improve .nzb handling


### 0.12.36 (2017-11-01 11:45:00 UTC)

* Change qBittorent to handle the change to its API success/fail response


### 0.12.35 (2017-10-27 20:30:00 UTC)

* Change and add some network logos


### 0.12.34 (2017-10-25 15:20:00 UTC)

* Change improve TVChaos parser


### 0.12.33 (2017-10-12 13:00:00 UTC)

* Change improve handling of torrent auth failures


### 0.12.32 (2017-10-11 02:05:00 UTC)

* Change improve PA torrent access


### 0.12.31 (2017-10-06 22:30:00 UTC)

* Change improve handling of connection failures for metadata during media processing


### 0.12.30 (2017-09-29 00:20:00 UTC)

* Fix Media Providers/Custom Newznab tab action 'Delete' then 'Save Changes'
* Fix enforce value API expects for paused show flag


### 0.12.29 (2017-09-17 09:00:00 UTC)

* Fix provider nCore
* Change .torrent checker due to files created with qB 3.3.16 (affects nCore and NBL)


### 0.12.28 (2017-08-26 18:15:00 UTC)

* Change prevent indexer specific release name parts from fudging search logic


### 0.12.27 (2017-08-22 19:00:00 UTC)

* Update to UnRar 5.50 release


### 0.12.26 (2017-08-20 13:05:00 UTC)

* Fix infinite loop loading network_timezones
* Change add optional "stack_size" setting as integer to config.ini under "General" stanza
* Change prevent too many retries when loading network timezones, conversions, and zoneinfo in a short time
* Update to UnRar 5.50 beta 6


### 0.12.25 (2017-06-19 23:35:00 UTC)

* Remove provider SceneAccess


### 0.12.24 (2017-07-31 20:42:00 UTC)

* Fix copy post process method on posix


### 0.12.23 (2017-07-18 16:55:00 UTC)

* Remove obsolete tvrage_api lib


### 0.12.22 (2017-07-13 20:20:00 UTC)

* Fix "Server failed to return anything useful" when should be using cached .torrent file
* Fix displayShow 'Unaired' episode rows change state where appropriate
* Change displayShow to stop requiring an airdate for checkboxes


### 0.12.21 (2017-06-19 23:35:00 UTC)

* Change provider Bit-HDTV user/pass to cookie


### 0.12.20 (2017-06-14 22:00:00 UTC)

* Change send info now required by qBittorrent 3.13+ clients


### 0.12.19 (2017-05-20 10:30:00 UTC)

* Remove provider Freshon.tv


### 0.12.18 (2017-05-15 23:00:00 UTC)

* Change thexem, remove tvrage from xem


### 0.12.17 (2017-05-15 22:10:00 UTC)

* Remove provider ExtraTorrent
* Change thexem tvrage mappings are deprecated, data fetch disabled


### 0.12.16 (2017-05-05 16:40:00 UTC)

* Fix multiple SpeedCD cookie


### 0.12.15 (2017-05-04 00:40:00 UTC)

* Remove provider Nyaa
* Change improve RSS validation (particularly for anime)
* Change improve support for legacy magnet encoding


### 0.12.14 (2017-05-02 17:10:00 UTC)

* Change provider Transmithe.net is now Nebulance


### 0.12.13 (2017-04-23 18:50:00 UTC)

* Change add filter for thetvdb show overview
* Change remove SpeedCD 'inspeed_uid' cookie requirement


### 0.12.12 (2017-03-30 03:15:00 UTC)

* Change search of SpeedCD, TVChaos and parse of TorrentDay


### 0.12.11 (2017-03-17 02:00:00 UTC)

* Change SpeedCD to cookie auth as username/password is not reliable
* Change Usenet-Crawler media provider icon


### 0.12.10 (2017-03-12 16:00:00 UTC)

* Change refactor client for Deluge 1.3.14 compatibility
* Change ensure IPT authentication is valid before use


### 0.12.9 (2017-02-24 18:40:00 UTC)

* Fix issue saving custom NewznabProviders


### 0.12.8 (2017-02-19 13:50:00 UTC)

* Change BTN API hostname


### 0.12.7 (2017-02-17 15:00:00 UTC)

* Change accept lists in JSON responses
* Change do not log error for empty BTN un/pw in most cases
* Change BTN to only try API once when doing alternative name searches
* Change when API fails, warn users as a tip that they can configure un/pw


### 0.12.6 (2017-02-17 03:48:00 UTC)

* Change skip episodes that have no wanted qualities
* Change download picked .nzb file on demand and not before
* Change improve provider title processing
* Change improve handling erroneous JSON responses
* Change improve find show with unicode characters
* Change improve results for providers Omgwtf, SpeedCD, Transmithenet, Zoogle
* Change validate .torrent files that contain optional header data
* Fix case where an episode status was not restored on failure
* Add raise log error if no wanted qualities are found
* Change add un/pw to Config/Media providers/Options for BTN API graceful fallback (can remove Api key for security)
* Change only download torrent once when using blackhole
* Add Cloudflare module 1.6.8 (be0a536) to handle specific CF connections
* Add Js2Py 0.43 (c1442f1) Cloudflare dependency
* Add pyjsparser 2.4.5 (cd5b829) Js2Py dependency
* Remove Torrentshack


### 0.12.5 (2017-01-16 16:22:00 UTC)

* Change TD search URL
* Fix saving Media Providers when either Search NZBs/Torrents is disabled


### 0.12.4 (2016-12-31 00:50:00 UTC)

* Remove Wombles nzb provider


### 0.12.3 (2016-12-27 15:20:00 UTC)

* Add UK date format handling to name parser


### 0.12.2 (2016-12-20 16:00:00 UTC)

* Change Rarbg and IPT urls


### 0.12.1 (2016-12-19 12:00:00 UTC)

* Fix image scan log for show titles that contain "%"


### 0.12.0 (2016-12-19 03:00:00 UTC)

* Add strict Python version check (equal to, or higher than 2.7.9 and less than 3.0), **exit** if incorrect version
* Update unidecode library 0.04.11 to 0.04.18 (fd57cbf)
* Update xmltodict library 0.9.2 (579a005) to 0.9.2 (eac0031)
* Update Tornado Web Server 4.3.dev1 (1b6157d) to 4.5.dev1 (92f29b8)
* Update change to suppress reporting of Tornado exception error 1 to updated package (ref:hacks.txt)
* Change API response header for JSON content type and the return of JSONP data
* Remove redundant MultipartPostHandler
* Update Beautiful Soup 4.4.0 (r390) to 4.4.0 (r397)
* Update backports/ssl_match_hostname 3.4.0.2 to 3.5.0.1 (r18)
* Update cachecontrol library 0.11.2 to 0.11.5
* Update Certifi to 2015.11.20.1 (385476b)
* Update chardet packages 2.3.0 (26982c5) to 2.3.0 (d7fae98)
* Update dateutil library 2.4.2 (083f666) to 2.4.2 (d4baf97)
* Update Hachoir library 1.3.4 (r1383) to 1.3.4 (r1435)
* Update html5lib 0.999 to 0.99999999/1.0b9 (46dae3d)
* Update IMDb 5.0 to 5.1dev20160106
* Update moment.js 2.6 to 2.15.1
* Update PNotify library 2.0.1 to 2.1.0
* Update profilehooks 1.4 to 1.8.2.dev0 (ee3f1a8)
* Update Requests library 2.7.0 (5d6d1bc) to 2.9.1 (a1c9b84)
* Update SimpleJSON library 3.8.0 (a37a9bd) to 3.8.1 (6022794)
* Update Six compatibility library 1.9.0 (r400) to 1.10.0 (r405)
* Add backports_abc 0.4
* Add singledispatch 3.4.0.3
* Change refactor email notifier
* Change emails to Unicode aware
* Add force episode recent search to API
* Change process episodes with utf8 dir and nzb names, handle failed episodes without a dir, add log output streaming
* Change move dateutil-zoneinfo.tar.gz file to data files /cache
* Change handle all Hachoir library parser errors and replace its Unicode enforcement
* Allow episode status "Skipped" to be changed to "Downloaded"
* Allow "Skipped" marked episode files to be set "Unknown" quality
* Add CPU throttling preset "Disabled" to config/General/Advanced Settings
* Change overhaul Kodi notifier and tidy up config/notification/KodiNotifier ui
* Add passthru of param "post_json" to Requests() "json" in helpers.getURL
* Add search show Name to Show List Layout: Poster
* Change indicate when not sorting with article by dimming ("The", "A", "An") on Show List, Episode, History,
  Bulk Change, Add with Browse and from Existing views
* Add Emby notifier to config/Notifications
* Use a subprocess and cp for copying files on posix systems to preserve file metadata
* Fix alternative unicode show names from breaking search
* Change show update, set shows with newly added airdate or existing episodes with future or never dates, to "Wanted"
* Fix rare NameParser case where numeric episode name was parsed as episode number
* Change improve management of Transmission config/Search/Torrent Search "Downloaded files location"
* Add network logos ABC News 24 and Chiller
* Update network logos to their current logo
* Remove redundant Adult Swim logos
* Add scene qualities WEB.h264 to SDTV, 720p.WEB.h264 to WEB DL 720p, and 1080p.WEB.h264 to WEB DL 1080p
* Change improve handling when provider PiSexy is missing expected data
* Change Show List second level sort criteria
* Change Show List sort Next Ep, and restore sort on Downloads
* Add sort by quality to Poster layout
* Change +n snatches to links on all Show List layouts
* Change adding show processing to be the highest priority
* Use timezones to check unaired status during show update/adding
* Fix syntax error causing renamer to error out
* Change storing metadata nfo vars from int to strings to resolve lxml type exceptions that don't occur with etree
* Add visual indicator for upcoming or started shows on Add Browse Shows
* Add IMDb Watchlists to 'View' drop down on the 'Add from IMDb' page
* Add 5 decades of 'IMDb Popular' selections to 'View' drop down on 'Add from... Browse Shows'
* Add 'Other Services' to 'View' drop down on 'Add from... Browse Shows'
* Add enable, disable and delete public IMDb watchlists to Config/General/Interface with a default 'SickGear' list
* Change ensure English data from IMDb
* Change prevent duplicate show ids from presenting items on 'Add from... Browse Shows'
* Change add 'nocache' kwarg to helpers.getURL to facilitate non-cached requests
* Change instantly use saved value from Search Settings/Episode Search/"Check propers every" instead of after a restart
* Change include OSError system messages in file system failure logs during post process
* Fix find associated meta files to prevent orphan episode images
* Add HD4Free torrent provider
* Change validate and improve specific Torrent provider connections, IPT, SCC, TPB, TB, TD, TT
* Change refactor cache for torrent providers to reduce code
* Change improve search category selection BMTV, FSH, FF, TB
* Change identify more SD release qualities
* Change update SpeedCD, MoreThan, TVChaosuk
* Change only create threads for providers needing a recent search instead of for all enabled
* Add 4489 as experimental value to "Recent search frequency" to use provider freqs instead of fixed width for all
* Change remove some logging cruft
* Fix media processing "Force already processed" processing only the first of multiple files
* Add FileList torrent provider
* Add provider Anizb
* Change TorrentDay to use its 2.x interface
* Add button 'Discover' Emby server to notifications
* Add Bit-HDTV torrent provider
* Add PrivateHD torrent provider
* Add Zooqle torrent provider
* Add 2160p UHD 4K WEB quality
* Add DigitalHive torrent provider
* Add RevTT torrent provider
* Add PTF torrent provider
* Add Fano torrent provider
* Add BTScene torrent provider
* Add Extratorrent provider
* Add Limetorrents provider
* Add HD-Torrents provider
* Add nCore torrent provider
* Add TorLock provider
* Add Torrentz2 provider
* Add freeleech options to fano, freshon, hdspace, phd, ptf providers
* Change SceneTime to cookie auth
* Change improve parser tolerance for torrent providers
* Change disable TorrentBytes provider, over 90s for a response is not good
* Remove Usenet-Crawler provider
* Change CPU throttling on General Config/Advanced to "Disabled" by default for new installs
* Change provider OMGWTFNZBS api url and auto reject nuked releases
* Change Search Provider page to load torrent settings only when Search torrents is enabled in Search Settings
* Add "Order" table column and list failed from newest to oldest wherever possible on Manage Failed Downloads
* Add number of items shown to Manage Failed Downloads table footer and indicate if number of shown items is limited
* Add sorting to "Provider" column and fix sorting of "Remove" column on Manage Failed Downloads
* Fix "Limit" drop down on Manage Failed Downloads
* Change nzbs.org anime search category and fix newznab anime backlog search
* Change improve nzbgeek search response
* Change use query search at 6box (id search fails)
* Change "Add New Show" results sorted newest show to oldest from top
* Change add show genre, network, and overview to "Add New Show" results
* Change improve highlight of shows found in database in "Add New Show" results
* Change use a full first aired date where available in "Add New Show" results
* Change prevent duplicate results in "Add New Show"
* Add qBitTorrent to Search Settings/Torrent Search
* Add "Test NZBGet" client to Search Settings/NZB Search/NZBGet
* Change include x265 category when searching IPT provider
* Change init.systemd to use python2 binary and recommended installation paths
* Change improve handling of SIGINT CTRL+C, SIGINT CTRL+BREAK(Windows) and SIGTERM
* Change add three IPTorrents fallback urls
* Change remove one dead and add three fallback magnet torcaches for blackhole use
* Change increase delay between requests to nnab servers to over 2 seconds
* Change set Specials to status "Skipped" not "Wanted" during show updates
* Change improve debug log message for CloudFlare response that indicate website is offline
* Add handling for 'part' numbered new releases and also for specific existing 'part' numbered releases
* Add detection of password protected rars with config/Post Processing/'Unpack downloads' enabled
* Change post process to clean up filenames with config/Post Processing/'Unpack downloads' enabled
* Change post process to join incrementally named (i.e. file.001 to file.nnn) split files
* Change replace unrar2 lib with rarfile 3.0 and UnRAR.exe 5.40 freeware
* Change post process "Copy" to delete redundant files after use
* Add indicator for public access media providers
* Change improve probability selecting most seeded release
* Change add the TorrentDay x265 category to search
* Add smart logic to reduce api hits to newznab server types and improve how nzbs are downloaded
* Add newznab smart logic to avoid missing releases when there are a great many recent releases
* Change improve performance by using newznab server advertised capabilities
* Change config/providers newznab to display only non-default categories
* Change use scene season for wanted segment in backlog if show is scene numbering
* Change combine Media Search / Backlog Search / Limited and Full to Force
* Change consolidate limited and full backlog
* Change config / Search / Backlog search frequency to instead spread backlog searches over a number of days
* Change migrate minimum used value for search frequency into new minimum 7 for search spread
* Change restrict nzb providers to 1 backlog batch run per day
* Add to Config/Search/Unaired episodes/Allow episodes that are released early
* Add to Config/Search/Unaired episodes/Use specific api requests to search for early episode releases
* Add use related ids for newznab searches to increase search efficiency
* Add periodic update of related show ids
* Change terminology Edit Show/"Post processing" tab name to "Other"
* Add advanced feature "Related show IDs" to Edit Show/Other used for finding episodes and TV info
* Add search info source image links to those that have zero id under Edit Show/Other/"Related show IDs"
* Add "set master" button to Edit Show/Other/"Related show IDs" for info source that can be changed
* Change displayShow terminology "Indexers" to "Links" to cover internal and web links
* Change add related show info sources on displayShow page
* Change don't display "temporarily" defunct TVRage image link on displayShow pages unless it is master info source
* Change if a defunct info source is the master of a show then present a link on displayShow to edit related show IDs
* Change simplify the next backlog search run time display in the page footer
* Change try ssl when fetching data thetvdb, imdb, trakt, scene exception
* Change improve reliability to Trakt notifier by using show related id support
* Change improve config/providers newznab categories layout
* Change show loaded log message at start up and include info source
* Change if episode has no airdate then set status to unaired (was skipped)
* Fix only replace initial quality releases from the upgrade to list
* Change optimise TheTVDB processes, 40% to 66% saved adding new and existing shows, 40% to 50% saved per show update
* Change improve shows with more episodes gain the largest reductions in time spent processing
* Change when using "Add new show" reduce search time-outs
* Change always allow incomplete show data
* Remove redundant config/general/"Allow incomplete show data"
* Fix status reset of a snatched, downloaded, or archived episode when its date is set to never (no date) on the info
  source and there is no media file
* Change only show unaired episodes on Manage/Backlog Overview and Manage/Episode Status where relevant
* Change locally cache Trakt/IMDb/Anime show cards
* Change allow pp to replace files with a "repack" or "proper" of same quality
* Fix ensure downloaded eps are not shown on episode view
* Fix allow propers to pp when show marked upgrade once
* Fix never set episodes without airdate to wanted
* Change improve getting the local timezone information
* Change hachoir_parser to close input stream if no parser is found e.g. due to file corruption
* Change improve fault tolerance of Hachoir jpeg parser
* Change reduce time taken to parse avi RIFF metadata during media processing and other times
* Change avi metadata extraction is more fault-tolerant and the chance of hanging due to corrupt avi files is reduced
* Change fuzzyMoment to handle air dates before ~1970 on display show page
* Change limit availability of fuzzy date functions on General Config/Interface to English locale systems
* Add Plex notifications secure connect where available (PMS 1.1.4.2757 and newer with username and password)
* Add if all torrent caches fail, save magnets from RARBG and TPB as files for clients (or plugins) that now support it
* Add advice to logs if all caches fail to switch to direct client connect instead of the basic blackhole method
* Add search setting "Disable auto full backlog"
* Change improve performance and reduce start up time
* Fix button "Checkout branch" when stuck on disabled
* Add 'Download Log' to 'Logs & Errors' page
* Change consolidate shutdown with restart, improve systemd support, bring order to on-init globals
* Change speed improvement in finding needed categories/qualities (sd, hd, uhd)
* Change add guidance when using the "unknown" quality selection
* Change prevent browser auto completing password fields on config pages
* Change refresh page when torrent providers are enabled/disabled
* Change only display Search Settings/"Usenet retention" if Search NZBs is enabled
* Change sab API request to prevent naming mismatch
* Change update rTorrent systems
* Change logger to properly cleanup used resources
* Add fanart to Episodes View, Display Show, and Edit Show page
* Add path used for fanart images <Cache Dir>/images/fanart (<Cache Dir> value on Help page)
* Add populate images when the daily show updater is run with default maximum 3 images per show
* Change force full update in a show will replace existing images with new
* Add "Maximum fanart image files per show to cache" to config General/Interface
* Add fanart livepanel to lower right of Episodes View and Display Show page
* Add highlight panel red on Episodes view until button is clicked a few times
* Add flick through multiple background images on Episodes View and Display Show page
* Add persistent move poster image to right hand side or hide on Display Show page (multi-click the eye)
* Add persistent translucency of background images on Episodes View and Display Show page
* Add persistent fanart rating to avoid art completely, random display, random from a group, or display fave always
* Add persistent views of the show detail on Display Show page
* Add persistent views on Episodes View
* Add persistent button to collapse and expand card images on Episode View/Layout daybyday
* Add non-persistent "Open gear" and "Backart only" image views to Episodes View and Display Show page
* Add "smart" selection of fanart image to display on Episode view
* Change insert [!] and change text shade of ended shows in drop down show list on Display Show page
* Change button graphic for next and previous show of show list on Display Show page
* Add logic to hide some livepanel buttons until artwork becomes available or in other circumstances
* Add "(Ended)" where appropriate to show title on Display Show page
* Change use tense for label "Airs" or "Aired" depending on if show ended
* Change display "No files" instead of "0 files" and "Upgrade once" instead of "End upgrade on first match"
* Add persistent button to the newest season to "Show all" episodes
* Add persistent button to all shown seasons to "Hide most" episodes
* Add button to older seasons to toggle "Show Season n" or "Show Specials" with "Hide..." episodes
* Add season level status counts next to each season header on display show page
* Add sorting to season table headers on display show page
* Add filename and size to quality badge on display show page, removed its redundant "downloaded" text
* Remove redundant "Add show" buttons
* Change combine the NFO and TBN columns into a single Meta column
* Change reduce screen estate used by episode numbers columns
* Change improve clarity of text on Add Show page
* Change rename Edit show/"Post-Processing" tab to "Other"
* Add "Reset fanart ratings" to show Edit/Other tab
* Add fanart keys guide to show Edit/Other tab
* Change add placeholder tip to "Alternative release name(s)" on show Edit
* Change add placeholder tip to search box on shows Search
* Change hide Anime tips on show Edit when selecting its mutually exclusive options
* Change label "End upgrade on first match" to "Upgrade once" on show Edit
* Change improve performance rendering displayShow
* Add total episodes to start of show description (excludes specials if those are hidden)
* Add "Add show" actions i.e. "Search", "Trakt cards", "IMDb cards", and "Anime" to Shows menu
* Add "Import (existing)" action to Tools menu
* Change SD quality from red to dark green, 2160p UHD 4K is red
* Change relocate the functions of Logs & Errors to the right side Tools menu -> View Log File
* Add warning indicator to the Tools menu in different colour depending on error count (green through red)
* Change View Log error item output from reversed to natural order
* Change View Log File add a typeface and some colour to improve readability
* Change View Log File/Errors only display "Clear Errors" button when there are errors to clear
* Change improve performance of View Log File
* Change fanart images to not use cache as cache is not required
* Change rename "Manual Post-Processing" menu item to "Process Media"
* Change rename "Search Providers" -> "Media Providers"
* Change rename "Manage Searches" -> "Media Search"
* Change rename "Episode Status Management" -> "Episode Status"
* Change rename "Mass Update" -> "Bulk Change"
* Change indicate default home on "Shows Menu"
* Change relocate "Episodes" menu to "Shows"/"Episode Schedule"
* Change relocate "History" menu to "Shows"/"History"
* Change remove restart/shutdown buttons from "Show List"
* Change remove superfluous buttons from all submenus


### 0.11.16 (2016-10-16 17:30:00 UTC)

* Change ensure a cache.db table does exist on migration


### 0.11.15 (2016-09-13 19:50:00 UTC)

* Add rollback capability to undo database changes made during tests


### 0.11.14 (2016-07-25 03:10:00 UTC)

* Fix BeyondHD torrent provider


### 0.11.13 (2016-07-21 20:30:00 UTC)

* Remove KAT torrent provider


### 0.11.12 (2016-06-20 02:20:00 UTC)

* Change improve importing show list sickbeard.db files


### 0.11.11 (2016-04-05 19:20:00 UTC)

* Add support for SD mkv container


### 0.11.10 (2016-03-17 19:00:00 UTC)

* Fix dbs that should not have been imported to work


### 0.11.9 (2016-03-17 12:30:00 UTC)

* Fix for import of very rare db structure


### 0.11.8 (2016-03-16 12:50:00 UTC)

* Fix ensures internal buffer of a downloaded file is written to disk


### 0.11.7 (2016-03-06 12:30:00 UTC)

* Fix Torrenting provider


### 0.11.6 (2016-02-18 23:10:00 UTC)

* Fix saving config General/Interface/Date style (save again to repopulate blank dates on the Showlist view)


### 0.11.5 (2016-02-01 19:40:00 UTC)

* Fix refresh handling of Skipped and Ignored items
* Fix issue entering scene numbers


### 0.11.4 (2016-01-31 11:30:00 UTC)

* Fix issue setting some custom name patterns on the "Config/Post Processing/Episode Naming" tab
* Remove Strike torrent provider
* Add network icons


### 0.11.3 (2016-01-16 20:00:00 UTC)

* Fix Search Settings display fail
* Add Audience, Channel 5 (UK), Five US, Fox Channel, FreeForm, Global, HBO Canada, Keshet, More4, Rooster Teeth, TF1,
  Toon Disney, WE tv, XBox Video
* Change BET network logo
* Change provider TB icon
* Delete 3fm and redundant network logo


### 0.11.2 (2016-01-14 21:10:00 UTC)

* Fix issue with "Add Existing Shows" on new installations


### 0.11.1 (2016-01-12 22:20:00 UTC)

* Fix handling non-numeric IMDb popular ratings


### 0.11.0 (2016-01-10 22:30:00 UTC)

* Change to only refresh scene exception data for shows that need it
* Change reduce aggressive use of scene numbering that was overriding user preference where not needed
* Change set "Scene numbering" checkbox and add text to the label tip in third step of add "New Show" if scene numbers
  are found for the selected show in the search results of the first step
* Change label text on edit show page to highlight when manual numbering and scene numbers are available
* Fix disabling "Scene numbering" of step three in add "New Show" was ignored when scene episode number mappings exist
* Fix don't use scene episode number mappings everywhere when "Scene numbering" is disabled for a show
* Fix width of legend underlining on the third step used to bring other display elements into alignment
* Change when downloading magnet or nzb files, verify the file in cache dir and then move to blackhole
* Fix small cosmetic issue to correctly display "full backlog" date
* Add search crawler exclusions
* Fix saving default show list group on add new show options page
* Remove legacy anime split home option from anime settings tab (new option located in general/interface tab)
* Remove "Manage Torrents"
* Update Beautiful Soup 4.3.2 to 4.4.0 (r390)
* Update dateutil library to 2.4.2 (083f666)
* Update chardet packages to 2.3.0 (26982c5)
* Update Hachoir library 1.3.3 to 1.3.4 (r1383)
* Change configure quiet option in Hachoir to suppress warnings (add ref:hacks.txt)
* Add parse media content to determine quality before making final assumptions during re-scan, update, pp
* Add a postprocess folder name validation
* Update Requests library to 2.7.0 (5d6d1bc)
* Update SimpleJSON library 3.7.3 to 3.8.0 (a37a9bd)
* Update Tornado Web Server 4.2 to 4.3.dev1 (1b6157d)
* Update isotope library 2.0.1 to 2.2.2
* Update change to suppress reporting of Tornado exception error 1 to updated package (ref:hacks.txt)
* Update fix for API response header for JSON content type and the return of JSONP data to updated package (ref:hacks.txt)
* Update TvDB API library 1.09 with changes up to (35732c9) and some pep8 and code cleanups
* Fix media processing season pack folders
* Fix saving torrent provider option "Seed until ratio" after recent refactor
* Change white text in light theme on Manage / Episode Status Management page to black for better readability
* Change displayShow page episode colours when a minimum quality is met with "Upgrade once"
* Add seed time per provider for torrent clients that support seed time per torrent, i.e. currently only uTorrent
* Remove seed time display for Transmission in config/Torrent Search page because the torrent client doesn't support it
* Add PreToMe torrent provider
* Add SceneTime torrent provider
* Change TtN provider to parse new layout
* Improve recognition of SD quality
* Fix halting in mid-flow of Add Existing Show which resulted in failure to scan statuses and filesizes
* Change default de-referrer url to blank
* Change javascript urls in templates to allow proper caching
* Change downloads to prevent cache misfiring with "Result is not a valid torrent file"
* Add BitMeTV torrent provider
* Add Torrenting provider
* Add FunFile torrent provider
* Add TVChaosUK torrent provider
* Add HD-Space torrent provider
* Add Shazbat torrent provider
* Remove unnecessary call to indexers during nameparsing
* Change disable ToTV due to non-deletable yet reported hacker BTC inbox scam and also little to no new content listings
* Fix Episode View KeyError: 'state-title' failure for shows without a runtime
* Update py-unrar2 library 99.3 to 99.6 (2fe1e98)
* Fix py-unrar2 on unix to handle different date formats output by different unrar command line versions
* Fix Add and Edit show quality selection when Quality 'Custom' is used
* Fix add existing shows from folders that contain a plus char
* Fix post process issue where items in history were processed out of turn
* Change increase frequency of updating show data
* Remove Animenzb provider
* Change increase the scope and number of non release group text that is identified and removed
* Add general config setting to allow adding incomplete show data
* Change to throttle connection rate on thread initiation for adba library
* Change default manage episodes selector to Snatched episodes if items exist else Wanted on Episode Status Manage page
* Change snatched row colour on Episode Status Manage page to match colour used on the show details page
* Change replace trakt with libtrakt for API v2
* Change improve robustness of Trakt communications
* Change Trakt notification config to use PIN authentication with the service
* Add multiple Trakt account support to Config/Notifications/Social
* Add setting to Trakt notification to update collection with downloaded episode info
* Change trakt notifier logo
* Remove all other Trakt deprecated API V1 service features pending reconsideration
* Change increase show search capability when using plain text and also add TVDB id, IMDb id and IMDb url search
* Change improve existing show page and the handling when an attempt to add a show to an existing location
* Change consolidate Trakt Trending and Recommended views into an "Add From Trakt" view which defaults to trending
* Change Add from Trakt/"Shows:" with Anticipated, New Seasons, New Shows, Popular, Recommendations, and Trending views
* Change Add from Trakt/"Shows:" with Most Watched, Played, and Collected during the last month and year on Trakt
* Change add season info to "Show: Trakt New Seasons" view on the Add from Trakt page
* Change increase number of displayed Trakt shows to 100
* Add genres and rating to all Trakt shows
* Add AniDb Random and Hot to Add Show page
* Add IMDb Popular to Add Show page
* Add version to anime renaming pattern
* Add Code Climate configuration files
* Change move init-scripts to single folder
* Change sickbeard variables to sickgear variables in init-scripts
* Change improve the use of multiple plex servers
* Change move JS code out of home template and into dedicated file
* Change remove branch from window title
* Change move JS code out of inc_top template and into dedicated file
* Change cleanup torrent providers
* Change utilise tvdbid for searching usenet providers
* Add setting to provider BTN to Reject Blu-ray M2TS releases
* Remove jsonrpclib library
* Change consolidate global and per show ignore and require words functions
* Change "Require word" title and notes on Config Search page to properly describe its functional logic
* Add regular expression capability to ignore and require words by starting wordlist with "regex:"
* Add list shows with custom ignore and require words under the global counterparts on the Search Settings page
* Fix failure to search for more than one selected wanted episode
* Add notice for users with Python 2.7.8 or below to update to the latest Python
* Change position of parsed qualities to the start of log lines
* Change to always display branch and commit hash on 'Help & Info' page
* Add option to create season search exceptions from editShow page
* Change sab to use requests library
* Add "View Changes" to tools menu
* Change disable connection attempts and remove UI references to the TVRage info source
* Change to simplify xem id fetching
* Fix issue on Add Existing Shows page where shows were listed that should not have been
* Change get_size helper to also handle files
* Change improve handling of a bad email notify setting
* Fix provider MTV download URL
* Change give provider OMGWTFNZBS more time to respond
* Change file browser to permit manually entering a path
* Fix updating Trakt collection from Unix


### 0.10.0 (2015-08-06 11:05:00 UTC)

* Remove EZRSS provider
* Update Tornado Web Server to 4.2 (fdfaf3d)
* Update change to suppress reporting of Tornado exception error 1 to updated package (ref:hacks.txt)
* Update fix for API response header for JSON content type and the return of JSONP data to updated package (ref:hacks.txt)
* Update Requests library 2.6.2 to 2.7.0 (8b5e457)
* Update change to suppress HTTPS verification InsecureRequestWarning to updated package (ref:hacks.txt)
* Change to consolidate cache database migration code
* Change to only rebuild namecache on show update instead of on every search
* Change to allow file moving across partition
* Add removal of old entries from namecache on show deletion
* Add Hallmark and specific ITV logos, remove logo of non-english Comedy Central Family
* Fix provider TD failing to find episodes of air by date shows
* Fix provider SCC failing to find episodes of air by date shows
* Fix provider SCC searching propers
* Fix provider SCC stop snatching releases for episodes already completed
* Fix provider SCC handle null server responses
* Change provider SCC remove 1 of 3 requests per search to save 30% time
* Change provider SCC login process to use General Config/Advanced/Proxy host setting
* Change provider SCD PEP8 and code convention cleanup
* Change provider HDB code simplify and PEP8
* Change provider IPT only decode unicode search strings
* Change provider IPT login process to use General Config/Advanced/Proxy host setting
* Change provider TB logo icon used on Config/Search Providers
* Change provider TB PEP8 and code convention cleanup
* Change provider TB login process to use General Config/Advanced/Proxy host setting
* Remove useless webproxies from provider TPB as they fail for one reason or another
* Change provider TPB to use mediaExtensions from common instead of hard-coded private list
* Add new tld variants to provider TPB
* Add test for authenticity to provider TPB to notify of 3rd party block
* Change provider TD logo icon used on Config/Search Providers
* Change provider TD login process to use General Config/Advanced/Proxy host setting
* Change provider BTN code simplify and PEP8
* Change provider BTS login process to use General Config/Advanced/Proxy host setting
* Change provider FSH login process to use General Config/Advanced/Proxy host setting
* Change provider RSS torrent code to use General Config/Advanced/Proxy host setting, simplify and PEP8
* Change provider Wombles's PEP8 and code convention cleanup
* Change provider Womble's use SSL
* Change provider KAT remove dead url
* Change provider KAT to use mediaExtensions from common instead of private list
* Change provider KAT provider PEP8 and code convention cleanup
* Change refactor and code simplification for torrent and newznab providers
* Change refactor SCC to use torrent provider simplification and PEP8
* Change refactor SCD to use torrent provider simplification
* Change refactor TB to use torrent provider simplification and PEP8
* Change refactor TBP to use torrent provider simplification and PEP8
* Change refactor TD to use torrent provider simplification and PEP8
* Change refactor TL to use torrent provider simplification and PEP8
* Change refactor BTS to use torrent provider simplification and PEP8
* Change refactor FSH to use torrent provider simplification and PEP8
* Change refactor IPT to use torrent provider simplification and PEP8
* Change refactor KAT to use torrent provider simplification and PEP8
* Change refactor TOTV to use torrent provider simplification and PEP8
* Remove HDTorrents torrent provider
* Remove NextGen torrent provider
* Add Rarbg torrent provider
* Add MoreThan torrent provider
* Add AlphaRatio torrent provider
* Add PiSexy torrent provider
* Add Strike torrent provider
* Add TorrentShack torrent provider
* Add BeyondHD torrent provider
* Add GFTracker torrent provider
* Add TtN torrent provider
* Add GTI torrent provider
* Fix getManualSearchStatus: object has no attribute 'segment'
* Change handling of general HTTP error response codes to prevent issues
* Add handling for CloudFlare custom HTTP response codes
* Fix to correctly load local libraries instead of system installed libraries
* Update PyNMA to hybrid v1.0
* Change first run after install to set up the main db to the current schema instead of upgrading
* Change don't create a backup from an initial zero byte main database file, PEP8 and code tidy up
* Fix show list view when no shows exist and "Group show lists shows into" is set to anything other than "One Show List"
* Fix fault matching air by date shows by using correct episode/season strings in find search results
* Change add 'hevc', 'x265' and some langs to Config Search/Episode Search/Ignore result with any word
* Change NotifyMyAndroid to its new web location
* Update feedparser library 5.1.3 to 5.2.0 (8c62940)
* Remove feedcache implementation and library
* Add coverage testing and coveralls support
* Add py2/3 regression testing for exception clauses
* Change py2 exception clauses to py2/3 compatible clauses
* Change py2 print statements to py2/3 compatible functions
* Change py2 octal literals into the new py2/3 syntax
* Change py2 iteritems to py2/3 compatible statements using six library
* Change py2 queue, httplib, cookielib and xmlrpclib to py2/3 compatible calls using six
* Change py2 file and reload functions to py2/3 compatible open and reload_module functions
* Change Kodi notifier to use requests as opposed to urllib
* Change to consolidate scene exceptions and name cache code
* Change check_url function to use requests instead of httplib library
* Update Six compatibility library 1.5.2 to 1.9.0 (8a545f4)
* Update SimpleJSON library 2.0.9 to 3.7.3 (0bcdf20)
* Update xmltodict library 0.9.0 to 0.9.2 (579a005)
* Update dateutil library 2.2 to 2.4.2 (a6b8925)
* Update ConfigObj library 4.6.0 to 5.1.0 (a68530a)
* Update Beautiful Soup to 4.3.2 (r353)
* Update jsonrpclib library r20 to (b59217c)
* Change cachecontrol library to ensure cache file exists before attempting delete
* Fix saving root dirs
* Change pushbullet from urllib2 to requests
* Change to make pushbullet error messages clearer
* Change pyNMA use of urllib to requests (ref:hacks.txt)
* Change Trakt url to fix baseline uses (e.g. add from trending)
* Fix edit on show page for shows that have anime enabled in mass edit
* Fix issue parsing items in ToktoToshokan provider
* Change to only show option "Upgrade once" on edit show page if quality custom is selected
* Change label "Show is grouped in" in edit show page to "Show is in group" and move the section higher
* Fix media processing of anime with version tags
* Change accept SD titles that contain audio quality
* Change readme.md


### 0.9.1 (2015-05-25 03:03:00 UTC)

* Fix erroneous multiple downloads of torrent files which causes snatches to fail under certain conditions


### 0.9.0 (2015-05-18 14:33:00 UTC)

* Update Tornado Web Server to 4.2.dev1 (609dbb9)
* Update change to suppress reporting of Tornado exception error 1 to updated package as listed in hacks.txt
* Update fix for API response header for JSON content type and the return of JSONP data to updated package as listed in hacks.txt
* Change network names to only display on top line of Day by Day layout on Episode View
* Reposition country part of network name into the hover over in Day by Day layout
* Update Requests library 2.4.3 to 2.6.2 (ff71b25)
* Update change to suppress HTTPS verification InsecureRequestWarning to updated package as listed in hacks.txt
* Remove listed hacks.txt record for check that SSLv3 is available because issue was addressed by vendor
* Update chardet packages 2.2.1 to 2.3.0 (ff40135)
* Update cachecontrol library 0.9.3 to 0.11.2
* Change prevent wasted API hit where show and exception names create a duplicate sanitised year
* Add FAILED status indication to Snatched column of History compact
* Add ARCHIVED status release groups to Downloaded column of History compact
* Update root certificates to release dated 2015.04.28
* Add ToTV provider
* Fix poster URL on Add Show/Add From Trending page
* Fix Backlog scheduler initialization and change backlog frequency from minutes to days
* Change to consolidate and tidy some provider code
* Fix restore table row colours on the Manage/Episode Status Management page
* Add option "Unaired episodes" to config/Search Settings/Episode Search
* Change reduce time to search recent result list by searching only once for the best result
* Fix replacing episodes that have a lower quality than what is selected in the initial and archive quality list
* Fix to include episodes marked Failed in the recent and backlog search processes
* Fix display of search status for an alternative release after episode is manually set to "Failed" on the Display Show page
* Change handle more varieties of media quality
* Change to prevent another scheduled search when one of the same type is already running
* Change travis to new container builds for faster unit testing
* Add handling for shows that do not have a total number of episodes
* Add support for country network image files to the Show List view
* Add General Config/Interface/"Group show list shows into:"... to divide shows into groups on the Show List page
* Change Show List progress bar code, smaller page load, efficient use of js render engine
* Change values used for date sorting on home page and episode view for improved compatibility with posix systems
* Change response handling in downloaders to simplify logic
* Change reduce html payload across page template files
* Change to post process files ordered largest to smallest and tidied PP logging output
* Add "then trash subdirs and files" to the Process method "Move" on the manual post process page
* Add using show scene exceptions with media processing
* Change URL of scene exceptions file for TVRage indexer
* Change overhaul processTV into a thread safe class
* Change postProcessor and processTV to PEP8 standards
* Change overhaul Manual Post-Processing page in line with layout style and improve texts
* Change Force Processes enabled, only the largest video file of many will be processed instead of all files
* Change visual ui of Postprocessing results to match the logs and errors view
* Change remove ugly printing of episode object during PP seen in external apps like sabnzbd
* Change to streamline output toward actual work done instead of showing all vars
* Change pp report items from describing actions about to happen to instead detail the actual outcome of actions
* Add clarity to the output of a successful post process but with some issues rather than "there were problems"
* Add a conclusive bottom line to the pp result report
* Change helpers doctests to unittests
* Add Search Queue Overview page
* Add expandable search queue details on the Manage Searches page
* Fix failed status episodes not included in next_episode search function
* Change prevent another show update from running if one is already running
* Change split Force backlog button on the Manage Searches page into: Force Limited, Force Full
* Change refactor properFinder to be part of the search
* Change improve threading of generic_queue, show_queue and search_queue
* Change disable the Force buttons on the Manage Searches page while a search is running
* Change staggered periods of testing and updating of all shows "ended" status up to 460 days
* Change "Archive" to "Upgrade to" in Edit show and other places and improve related texts for clarity
* Fix history consolidation to only update an episode status if the history disagrees with the status


### 0.8.3 (2015-04-25 08:48:00 UTC)

* Fix clearing of the provider cache


### 0.8.2 (2015-04-19 06:45:00 UTC)

* Fix IPTorrents provider search strings and URL for new site changes


### 0.8.1 (2015-04-15 04:16:00 UTC)

* Fix season pack search errors


### 0.8.0 (2015-04-13 14:00:00 UTC)

* Change Wombles to use tv-dvd section
* Add requirements file for pip (port from midgetspy/sick-beard)
* Remove unused libraries fuzzywuzzy and pysrt
* Change webserve code to a logical layout and PEP8
* Add text to explain params passed to extra scripts on Config/Post Processing
* Remove unused SickBeardURLOpener and AuthURLOpener classes
* Update Pushbullet notifier (port from midgetspy/sickbeard)
* Change startup code cleanup and PEP8
* Change authentication credentials to display more securely on config pages
* Add a "Use as default home page" selector to General Config/Interface/User Interface
* Add option to the third step of "Add Show" to set episodes as wanted from the first and latest season, this triggers
  a backlog search on those episodes after the show is added
* Change to improve the integrity of the already post processed video checker
* Add Kodi notifier and metadata
* Add priority, device, and sound support to Pushover notifier (port from midgetspy/sickbeard)
* Fix updating of pull requests
* Add hidden cache debug page
* Change autoProcessTV scripts python code quotes from " -> '
* Add expand all button to Episode Status Management
* Add Unknown status query to Episode Status Management
* Fix Episode Status Management error popup from coming up when show is selected without expanding
* Add BET network logo
* Change "Force Backlog" button for paused shows on Backlog Overview page to "Paused" indicator
* Remove unused force variable from code and PEP8
* Change browser, bs4 parser and classes code to PEP8 standards
* Change common and config code to PEP8 standards
* Change database code to PEP8 standards
* Change general config's branches and pull request list generation for faster page loading
* Add PlayStation Network logo
* Change layout of Recent Search code
* Change naming of SEARCHQUEUE threads for shorter log lines
* Fix Recent Search running status on Manage Searches page
* Change to no longer require restart with the "Scan and post process" option on page config/Post Processing
* Add validation when using Release Group token on page config Post Processing/Episode Naming/Name pattern/Custom
* Change to simplify and reduce logging output of Recent-Search and Backlog processes
* Hide year, runtime, genre tags, country flag, or status if lacking valid data to display
* Remove redundant CSS color use (all browsers treat 3 identical digits as 6, except for possibly in gradients)
* Remove whitespace and semicolon redundancy from CSS shedding 4.5kb
* Add show names to items listed during startup in the loading from database phase
* Add "Enable IMDb info" option to config/General/Interface
* Change to not display IMDb info on UI when "Enable IMDb info" is disabled
* Change genre tags on displayShow page to link to IMDb instead of Trakt
* Change to reduce the time taken to "Update shows" with show data
* Change to stop updating the IMDb info on edit, and during the scheduled daily update for every show
* Change to update the IMDb info for a show after snatching an episode for it
* Add IMDb lookup to "Update" action on Manage/Mass Update page
* Fix updating of scene exception name cache after adding exceptions on Editshow page
* Change log rotation to occur at midnight
* Change to keep a maximum of 7 log files
* Add automatic compression of old log files
* Change overhaul menu and button icons
* Add "Status of removed episodes" to apply (or not) a preferred status to episodes whose files are detected as removed.
  "Archived" can now be set so that removed episodes still count toward download completion stats. See setting on page
  config/Post Processing/File Handling
* Remove redundant "Skip remove detection" from the config/Post Processing/File Handling page
* Change to highlight the current selected item in combos on page config/Post Processing
* Change the episodes downloaded stat to display e.g. 2843 / 2844 as 99.9% instead of rounding to 100%
* Change 'never' episode row color away from blue on Display Show page when indexer airdate is not defined
* Add tint to archived episode row colour to differentiate it from downloaded episodes on the Display Show page
* Add indication of shows with never aired episodes on Episode Overview page
* Add "Collapse" button and visuals for Expanding... and Collapsing... states
* Add the number of episodes marked with the status being queried to Episode Overview page
* Add indication of shows with never aired episodes on Episode Overview page
* Change to separate "Set as wanted" to prevent disaster selection on Episode Overview page
* Remove restriction to not display snatched eps link in footer on Episode Overview page
* Change the shows episodes count text colour to visually separate from year numbers at the end of show names
* Change to add clarity to the subtitle and other columns on the Mass Update page
* Change to improve clarity with "Recent search" and "Limited backlog" on the Config/Search Settings page
* Change vertical alignment of input fields to be inline with text
* Add tooltips to explain why any the 6 action columns are disabled when required on the Mass Update page
* Change to reclaimed screen estate by hiding unused columns on the Mass Update page
* Change order of option on Mass Edit page to be inline with show edit page
* Fix release group not recognised from manually downloaded filename
* Change to gracefully handle some "key not found" failures when TVDB or TVRage return "Not Found" during show updates
* Change no longer stamp files where airdates are never
* Change overhaul displayShow to ready for new features
* Add section for show plot to displayShow
* Add option to view show background on displayShow (transparent and opaque) for when background downloading is added (disabled)
* Add option to collapse seasons and leave current season open on displayShow (disabled)
* Add filesize to episode location qtip on displayShow
* Change selected options from editShow will only show when enabled now on displayShow
* Change some label tags to fit with edit show page on displayShow
* Fix handle when a show in db has all episodes removed from indexer on displayShow
* Add the name of show that will be displayed to the hover of the Prev/Next show buttons on displayShow
* Add hover tooltips for nfo and tbn columns for browsers that use the title attr on displayShow
* Change Special link moved from "Season" line to "Specials" line on displayShow
* Change code re-factored in readiness for live option switching, clean up and add closures of html tables
* Add show overview from indexers to the database
* Fix case where start year or runtime is not available to display show
* Add "File logging level" to General Config/Advanced Settings
* Fix saving of Sort By/Next Episode in Layout Poster on Show List page
* Change improve backlog search
* Change only add valid items to save to DB
* Change provider cache storage structure
* Add handling for failed cache database upgrades
* Fix XEM Exceptions in case of bad data from XEM
* Change order of snatched provider images to chronological on History layout compact and add ordinal indicators in the tooltips


### 0.7.2 (2015-03-10 17:05:00 UTC)

* Fix Add From Trending page (indexer_id can be "None" which causes white screen when clicking "Add Show")


### 0.7.1 (2015-03-10 17:00:00 UTC)

* Fix error page when clicking "Add Recommended"
* Remove failed Anime options from "Add Existing Show"


### 0.7.0 (2015-03-04 06:00:00 UTC)

* Fix slow database operations (port from midgetspy/sickbeard)
* Add TVRage network name standardization
* Remove recent and backlog search at start up options from GUI
* Change recent and backlog search at start up default value to false
* Change recent search to occur 5 minutes after start up
* Change backlog search to occur 10 minutes after start up
* Change UI footer to display time left until a backlog search
* Remove obsolete tvtorrents search provider
* Change light and dark theme css to only hold color information
* Fix incorrect class names in a couple of templates
* Change anime release groups to in memory storage for lowered latency
* Change adjust menu delay and hover styling
* Fix provider list color
* Add handling of exceptional case with missing network name (NoneType) in Episode View
* Fix black and white list initialization on new show creation
* Add select all and clear all buttons to testRename template
* Fix displayShow topmenu variable to point to a valid menu item
* Change displayShow scene exception separator to a comma for neater appearance
* Remove non english subtitle providers
* Fix rename of excluded metadata
* Change corrected spelling & better clarified various log messages
* Change minor PEP8 tweaks in sab.py
* Add api disabled error code for newznab providers
* Add support for a proxy host PAC url on the General Config/Advanced Settings page
* Add proxy request url parsing to enforce netloc only matching which prevents false positives when url query parts contain FQDNs
* Add scroll into view buttons when overdues shows are available on the Episodes page/DayByDay layout
* Add scroll into view buttons when future shows are available on the Episodes page/DayByDay layout
* Add qTips to episode names on the Episodes page/DayByDay layout
* Change Episodes page/List layout qtips to prepend show title to episode plot
* Change Episodes page/DayByDay layout qtips to prepend show title to episode plot
* Change Episodes page/DayByDay layout cards to display show title in a qtip when there is no plot
* Change position of "[paused]" text to top right of a card on the Episodes page/DayByDay layout
* Add "On Air until" text and overdue/on air colour bars to show episode states on the Episodes page/DayByDay layout
* Change The Pirate Bay url back as it's now back up and oldpiratebay hasn't been updated for weeks
* Remove duplicate thepiratebay icon
* Change to ensure uTorrent API parameters are ordered for uT 2.2.1 compatibility
* Remove defunct boxcar notifier
* Add sound selection for boxcar2 notifier
* Change boxcar2 notifier to use updated api scheme
* Update the Plex notifier from a port at midgetspy/sickbeard
* Add support for multiple server hosts to the updated Plex server notifier
* Change Plex Media Server settings section for multiserver(s) and improve the layout in the config/notifications page
* Add logic to Plex notifier to update a single server where its TV section path matches the downloaded show. All server
  libraries are updated if no single server has a download path match.
* Change the ui notifications to show the Plex Media Server(s) actioned for library updating
* Fix issue where PMS text wasn't initialised on the config/notifications page and added info about Plex clients
* Add ability to test Plex Server(s) on config/notifications page
* Add percentage of episodes downloaded to footer and remove double spaces in text
* Fix SSL authentication on Synology stations
* Change IPT urls to reduce 301 redirection
* Add detection of file-system having no support for link creation (e.g. Unraid shares)
* Add catch exceptions when unable to cache a requests response
* Update PNotify to the latest master (2014-12-25) for desktop notifications
* Add desktop notifications
* Change the AniDB provider image for a sharper looking version
* Change to streamline iCal function and make it handle missing network names
* Change when picking the best result to only test items that have a size specifier against the failed history
* Add anime release groups to add new show options page
* Add setting "Update shows during hour" to General Config/Misc
* Add max-width to prevent ui glitch on Pull request and Branch Version selectors on config/General/Advanced and change <input> tags to html5
* Change order of some settings on Config/General/Interface/Web Interface and tweak texts
* Change overhaul UI of editShow and anime release groups, refactor and simplify code
* Change list order of option on the right of the displayShow page to be mostly inline with the order of options on editShow
* Change legend wording and text colour on the displayShow page
* Add output message if no release group results are available
* Add cleansing of text used in the processes to add a show
* Add sorting of AniDB available group results
* Add error handling and related UI feedback to reflect result of AniDB communications
* Change replace HTTP auth with a login page
* Change to improve webserve code
* Add logout menu item with confirmation
* Add 404 error page
* Change SCC URLs to remove redirection overhead
* Change TorrentBytes login parameter in line with site change
* Change FreshOnTv login parameter and use secure URLs, add logging of Cloudflare blocking and prevent vacant cookie tracebacks
* Change TPB webproxy list and add SSL variants
* Add YTV network logo
* Remove defunct Fanzub provider


### 0.6.4 (2015-02-10 20:20:00 UTC)

* Fix issue where setting the status for an episode that doesn't need a db update fails


### 0.6.3 (2015-02-10 05:30:00 UTC)

* Change KickAssTorrents URL


### 0.6.2 (2015-01-21 23:35:00 UTC)

* Fix invalid addition of trailing slash to custom torrent RSS URLs


### 0.6.1 (2015-01-20 14:00:00 UTC)

* Fix snatching from TorrentBytes provider


### 0.6.0 (2015-01-18 05:05:00 UTC)

* Add network logos BBC Canada, Crackle, El Rey Network, SKY Atlantic, and Watch
* Change Yahoo! screen network logo
* Add and update Discovery Network's channel logos
* Add A&E Network International/Scripps Networks International channel logos
* Remove non required duplicate network logos
* Add lowercase PM to the General Config/Interface/Time style selection
* Change General Config/Interface/Trim zero padding to Trim date and time, now handles 2:00 pm > 2 pm
* Fix trim zero of military time hour to not use 12 hr time
* Change ThePirateBay to use oldpiratebay as a temporary fix
* Change Search Settings/Torrent/Deluge option texts for improved understanding
* Fix Womble's Index searching (ssl disabled for now, old categories are the new active ones again)
* Fix Add From Trending Show page to work with Trakt changes
* Add anime unit test cases (port from lad1337/sickbeard)
* Fix normal tv show regex (port from midgetspy/sickbeard)
* Fix anime regex (port from lad1337/sickbeard)
* Add pull request checkout option to General Config/Advanced Settings
* Add BTN api call parameter debug logging
* Fix anime searches on BTN provider
* Change replace "Daily-Search" with "Recent-Search"
* Add daily search to recent search renaming to config migration code
* Fix 'NoneType' object is not iterable in trakt module
* Add log message for when trakt does not return a watchlist
* Change Coming Episodes calendar view to a fluid layout, change episode layout design, and add day and month in column headers
* Add isotope plug-in to Coming Episodes calendar view to enable sort columns by Date, Network, and Show name
* Add imagesLoaded plug-in to prevent layout breakage by calling isotope to update content after a page auto-refresh
* Change Coming Episodes to "Episodes" page (API endpoint is not renamed)
* Add coming episodes to episode view renaming to config migration code
* Change Layout term "Calendar" to "Day by Day" on Episodes page
* Fix saving of sort modes to config file on Episodes page
* Add qTip episode plots to "Day by Day" on Episodes page
* Add article sorting to networks on Episodes page
* Add toggle sort direction and multidimensional sort to isotope on Episodes page
* Add text "[paused]" where appropriate to shows on layout Day by Day on Episodes page
* Change Epsiodes page auto refresh from 10 to 30 mins
* Add UI tweaks
* Fix progress bars disappearing on home page


### 0.5.0 (2014-12-21 11:40:00 UTC)

* Fix searches freezing due to unescaped ignored or required words
* Add failed database to unit tests tear down function
* Fix purging of database files in tear down function during unit tests
* Add ability to autofocus Search Show box on Home page and control this option via General Config/Interface
* Change some provider images. Add a few new images
* Remove redundant Coming Eps template code used in the old UI
* Change update Plex notifier (port from SickBeard)
* Change Plex notifications to allow authenticated library updates (port from mmccurdy07/Sick-Beard)
* Change Config/Notifications/Plex logo and description (adapted port from mmccurdy07/Sick-Beard)
* Add ability for CSS/JS to target a specific page and layout
* Remove legacy sickbeard updater and build automation code
* Fix multiple instances of SG being able to start
* Fix garbled text appearing during startup in console
* Fix startup code order and general re-factoring (adapted from midgetspy/Sick-Beard)
* Add database migration code
* Change KickassTorrents provider URLs
* Fix missing Content-Type headers for posters and banners
* Remove config Backup & Restore
* Fix article removal for sorting on Display Show, and API pages
* Fix visual positioning of sprites on Config page
* Fix missing navbar gradients for all browsers
* Update qTip2 to v2.2.1
* Overhaul all Add Show pages
* Fix Display Show next/previous when show list is split
* Change Display Show next/previous when show list is not split to loop around
* Fix SQL statements that have dynamic table names to use proper syntax
* Fix port checking code preventing startup directly after an SG restart
* Add a link from the footer number of snatched to episode snatched overview page. The link to the
  Episode Overview page is available on all pages except on the Episode Overview page
* Change the default state for all check boxes on the Episode Overview page to not checked
* Add validation to Go button to ensure at least one item is checked on Episode Overview page
* Add highlight to current status text in header on Episode Overview page
* Fix table alignment on homepage
* Fix duplicate entries in cache database
* Fix network sorting on home page
* Fix restart issue
* Fix to use new TorrentDay URLs
* Fix typo in menu item Manage/Update XBMC


### 0.4.0 (2014-12-04 10:50:00 UTC)

* Change footer stats to not add newlines when copy/pasting from them
* Remove redundant references from Config/Help & Info
* Fix poster preview on small poster layout
* Change overhaul Config/Anime to be in line with General Configuration
* Change descriptions and layout on Config/Anime page
* Remove output of source code line when warnings highlight libraries not used with IMDb
* Add dropdown on Add Trending Shows to display all shows, shows not in library, or shows in library
* Change Help and Info icon sprites to color and text of Arguments if unused
* Change sharper looking heart image on the Add Show page
* Change Add Show on Add Trending Show page to use the full Add New Show flow
* Fix adding shows with titles that contain "&" on Add Trending Show page
* Fix unset vars on Add New Shows page used in the Add Existing Shows context
* Remove unneeded datetime convert from Coming Episodes page
* Fix the log output of the limited backlog search for episodes missed
* Remove unsupported t411 search provider
* Remove obsolete Animezb search provider
* Add option to treat anime releases that lack a quality tag as HDTV instead of "unknown"
* Remove old version checking code that no longer applies to SickGear's release system
* Fix pnotify notifications going full page
* Change overhaul Config Post Processing to be in line with General Configuration
* Change rearrange Config Post Processing items into sections for easier use
* Fix CSS overriding link colors on config pages
* Change Config Post Processing texts and descriptions throughout
* Fix Config Post Processing info icons in "Naming Legends"
* Change Config Post Processing naming sample lines to be more available
* Add Config Post Processing failed downloads Sabnzbd setup guide
* Fix Config Post Processing "Anime name pattern" custom javascript validation
* Add check that SSLv3 is available before use by requests lib
* Update Requests library 2.3.0 to 2.4.3 (9dc6602)
* Change suppress HTTPS verification InsecureRequestWarning as many sites use self-certified certificates
* Fix API endpoint Episode.SetStatus to "Wanted"
* Change airdateModifyStamp to handle hour that is "00:00"
* Fix a handler when ShowData is not available in TVDB and TVRage APIs
* Fix a handler when EpisodeData is not available in TVDB and TVRage APIs
* Add TVRage "Canceled/Ended" as "Ended" status to sort on Simple Layout of Show List page
* Fix qtips on Display Show and Config Post Processing
* Fix glitch above rating stars on Display Show page
* Change overhaul Config/Search Providers
* Change Config/Search Providers texts and descriptions
* Fix display when no providers are visible on Config/Search Providers
* Fix failing "Search Settings" link that is shown on Config/Search Providers when Torrents Search is not enabled
* Fix failing "Providers" link on Config/Search Settings/Episode Search
* Change case of labels in General Config/Interface/Timezone
* Split enabled from not enabled providers in the Configure Provider drop down on the Providers Options tab
* Fix typo on General Config/Misc
* Fix Add Trending Shows "Not In library" now filters tvrage added shows
* Add a hover over text "In library" on Add Trending Shows to display tv database show was added from
* Fix reduces time API endpoint Shows takes to return results
* Fix Coming Eps Page to include shows +/- 1 day for time zone corrections
* Fix season jumping dropdown menu for shows with over 15 seasons on Display Show
* Fix article sorting for Coming Eps, Manage, Show List, Display Show, API, and Trending Shows pages


### 0.3.1 (2014-11-19 16:40:00 UTC)

* Fix failing travis test


### 0.3.0 (2014-11-12 14:30:00 UTC)

* Change logos, text etc. branding to SickGear
* Add Bootstrap for UI features
* Change UI to resize fluidly on different display sizes, fixes the issue where top menu items would disappear on smaller screens
* Add date formats "dd/mm/yy", "dd/mm/yyyy", "day, dd/mm/yy" and "day, dd/mm/yyyy"
* Remove imdb watchlist feature from General Configuration/"Misc" tab as it wasn't ready for prime time
* Change rename tab General Configuration/"Web Interface" to "Interface"
* Add "User Interface" section to the General Configuration/"Interface" tab
* Change combine "Date and Time" and "Theme" tab content to "User Interface" section
* Add field in Advanced setting for a custom remote name used to populate branch versions
* Change theme name "original" to "light"
* Change text wording on all UI options under General Configuration
* Change reduce over use of capitals on all General Configuration tabs
* Change streamline UI layout, mark-up and some CSS styling on General Configuration tabs
* Fix imdb and three other images rejected by IExplorer because they were corrupt. Turns out that they were .ico files renamed to either .gif or .png instead of being properly converted
* Change cleanup Subtitles Search settings text, correct quotations, use spaces for code lines, tabs for html
* Add save sorting options automatically on Show List/Layout Poster
* Change clarify description for backlog searches option on provider settings page
* Fix sort mode "Next Episode" on Show List/Layout:Poster with show statuses that are Paused, Ended, and Continuing as they were random
* Fix sort of tvrage show statuses "New" and "Returning" on Show List/Layout:Simple by changing status column text to "Continuing"
* Add dark spinner to "Add New Show" (searching indexers), "Add existing shows" (Loading Folders), Coming Eps and all config pages (when saving)
* Change Config/Notifications test buttons to stop and highlight input fields that lack required values
* Change Test Plex Media Server to Test Plex Client as it only tests the client and not the server
* Change style config_notifications to match new config_general styling
* Change style config_providers to match new config_general styling
* Change move Providers Priorities qtip options to a new Search Providers/Provider Options tab
* Remove superfish-1.4.8.js and supersubs-0.2b.js as they are no longer required with new UI
* Change overhaul Config Search Settings in line with General Configuration
* Fix error when a show folder is deleted outside SickGear
* Change combine the delete button function into the remove button on the display show page
* Change other small UI tweaks
* Fix keyerrors on backlog overview preventing the page to load
* Fix exception raised when converting 12pm to 24hr format and handle 12am when setting file modify time (e.g. used during PP)
* Fix proxy_indexers setting not loading from config file
* Add subtitle information to the cmd show and cmd shows api output
* Remove http login requirement for API when an API key is provided
* Change API now uses Timezone setting at General Config/Interface/User Interface at relevant endpoints
* Fix changing root dirs on the mass edit page
* Add use trash (or Recycle Bin) for selected actions on General Config/Misc/Send to trash
* Add handling for when deleting a show and the show folder no longer exists
* Fix Coming Episodes/Layout Calendar/View Paused and tweak its UI text
* Made all init scripts executable
* Fix invalid responses when using sickbeard.searchtvdb api command
* Fixes unicode issues during searches on newznab providers when rid mapping occur
* Fix white screen of death when trying to add a show that is already in library on Add Show/Add Trending Show page
* Add show sorting options to Add Show/Add Trending Show page
* Add handler for when Trakt returns no results for Add Show/Add Trending Show page
* Fix image links when anchor child images are not found at Trakt on Add Show/Add Trending Show page
* Add image to be used when Trakt posters are void on Add Show/Add Trending Show page
* Fix growl registration not sending SickGear an update notification registration
* Add an anonymous redirect builder for external links
* Update xbmc link to Kodi at Config Notifications
* Fix missing url for kickasstorrents in config_providers
* Fix media processing when using tvrage indexer and mediabrowser metadata generation
* Change reporting failed network_timezones.txt updates from an error to a warning
* Fix missing header and "on <missing text>" when network is none and Layout "Poster" with Sort By "Network" on coming episodes page
* Change how the "local/network" setting is handled to address some issues
* Remove browser player from Config General and Display Shows page


### 0.2.2 (2014-11-12 08:25:00 UTC)

* Change updater URLs to reflect new repository location


### 0.2.1 (2014-10-22 06:41:00 UTC)

* Fix HDtorrents provider screen scraping


### 0.2.0 (2014-10-21 12:36:50 UTC)

* Fix for failed episodes not counted in total
* Fix for custom newznab providers with leading integer in name
* Add checkbox to control proxying of indexers
* Fix crash on general settings page when git output is None
* Add subcentre subtitle provider
* Add return code from hardlinking error to log
* Fix ABD regex for certain filenames
* Change miscellaneous UI fixes
* Update Tornado Web Server to 4.1dev1 and add the certifi lib dependency
* Fix trending shows page from loading full size poster images
* Add "Archive on first match" to Manage, Mass Update, Edit Selected page
* Fix searching IPTorrentsProvider
* Remove travisci python 2.5 build testing


### 0.1.0 (2014-10-16 12:35:15 UTC)

* Initial release<|MERGE_RESOLUTION|>--- conflicted
+++ resolved
@@ -1,4 +1,3 @@
-<<<<<<< HEAD
 ﻿### 3.30.0 (2023-0x-xx xx:xx:00 UTC)
 
 * Update Beautiful Soup 4.11.1 (r642) to 4.12.2
@@ -23,12 +22,12 @@
 [develop changelog]
 
 * Update urllib3 1.26.15 (25cca389) to 2.0.4 (af7c78f)
-=======
-﻿### 3.29.11 (2023-09-22 23:00:00 UTC)
+
+
+### 3.29.11 (2023-09-22 23:00:00 UTC)
 
 * Fix pytvmaze country handling in NetworkBase
 * Update issue template
->>>>>>> 424841f6
 
 
 ### 3.29.10 (2023-09-19 12:55:00 UTC)
