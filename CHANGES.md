--- conflicted
+++ resolved
@@ -1,4 +1,3 @@
-<<<<<<< HEAD
 ﻿### 3.31.0 (2023-1x-xx xx:xx:00 UTC)
 
 * Update Apprise 1.3.0 (6458ab0) to 1.6.0 (0c0d5da)
@@ -23,11 +22,11 @@
 [develop changelog]
 
 * Fix media process being ignored by Plex extras
-=======
-﻿### 3.30.18 (2024-04-24 23:55:00 UTC)
+
+
+### 3.30.18 (2024-04-24 23:55:00 UTC)
 
 * Change allow Python 3.12.3
->>>>>>> f0448a97
 
 
 ### 3.30.17 (2024-04-01 17:55:00 UTC)
