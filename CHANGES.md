<<<<<<< HEAD
﻿### 3.30.0 (2023-0x-xx xx:xx:00 UTC)

* Update Beautiful Soup 4.11.1 (r642) to 4.12.2
* Update soupsieve 2.3.2.post1 (792d566) to 2.4.1 (2e66beb)
=======
﻿### 3.29.4 (2023-06-07 13:45:00 UTC)

* Change allow Python 3.8.17, 3.9.17, 3.10.12
* Fix setting airtime timezone for "Wanted" episodes during auto search
>>>>>>> 1c614924


### 3.29.3 (2023-05-31 13:30:00 UTC)

* Update UnRar x64 for Windows 6.21 to 6.22
* Change allow Python 3.11.4
* Change minimum required Python to version 3.8.2
* Change remove Python 2 references from init-scripts
* Remove provider Rarbg


### 3.29.2 (2023-05-28 07:45:00 UTC)

* Fix find show results returned as newest/oldest that are then sorted z to a
* Fix add show "TheTVDB via Trakt"


### 3.29.1 (2023-05-26 06:10:00 UTC)

* Fix IMDB fetch from TheTVDb API


### 3.29.0 (2023-05-22 00:25:00 UTC)

* Change minimum required Python to version 3.8
* Update Apprise 1.2.1 (3d07004) to 1.3.0 (6458ab0)
* Update attr 22.2.0 (a9960de) to 22.2.0 (683d056)
* Update certifi 2022.12.07 to 2023.05.07
* Update diskcache 5.4.0 (1cb1425) to 5.6.1 (4d30686)
* Update feedparser 6.0.10 (5fcb3ae) to 6.0.10 (6d032b8)
* Update filelock 3.9.0 (ce3e891) to 3.12.0 (b4713c9)
* Update Msgpack 1.0.4 (b5acfd5) to 1.0.5 (0516c2c)
* Update Pytvmaze library 2.0.8 (16ed096) to 2.0.8 (81888a5)
* Update Requests library 2.28.1 (ec553c2) to 2.29.0 (87d63de)
* Update Send2Trash 1.8.1b0 (0ef9b32) to 1.8.2 (0244f53)
* Update SimpleJSON 3.18.1 (c891b95) to 3.19.1 (aeb63ee)
* Update Tornado Web Server 6.3.0 (7186b86) to 6.3.2 (e3aa6c5)
* Update urllib3 1.26.14 (a06c05c) to 1.26.15 (25cca389)
* Remove singledispatch
* Change allow rapidfuzz update from 2.x.x to 3.x.x
* Change remove redundant py2 import futures
* Change add jobs to centralise scheduler activities
* Change refactor scene_exceptions
* Add to config/media-process/File Handling, "Rename TBA" and "Rename any"
* Add config to change media process log message if there is no media to process
* Change view-show text "invalid timeformat" to "time unknown"
* Add menu Shows/"TMDB Cards"
* Add a persons available socials (Youtube, LinkedIn, Reddit, Fansite, TikTok, Wikidata)
* Change use TVDb genres on view-show if config/General/Interface/"Enable IMDb info" is disabled
* Fix TVDb api episode issues
* Change remove Python 3.7 from CI


### 3.28.0 (2023-04-12 13:05:00 UTC)

* Update html5lib 1.1 (f87487a) to 1.2-dev (3e500bb)
* Update package resource API 63.2.0 (3ae44cd) to 67.5.1 (f51eccd)
* Update Tornado Web Server 6.2.0 (a4f08a3) to 6.3.0 (7186b86)
* Update urllib3 1.26.13 (25fbd5f) to 1.26.14 (a06c05c)
* Change remove calls to legacy py2 fix encoding function
* Change requirements for pure py3
* Change codebase cleanups
* Change improve perf by using generators with `any`
* Change deprecate processEpisode used by nzbToMedia to advise how to configure API instead
* Change optionally add disk free space in response to three Web API endpoints
* Change increase API version number to 15
* Add actually use mount points to get disk free space
* Add optional "freespace" parameter to endpoints: sg.getrootdirs, sg.addrootdir, sg.deleterootdir
* Change update help of affected endpoints
* Fix explicitly save rootdirs after adding or deleting via Web API
* Change add Rarbg UHD search category


### 3.27.13 (2023-04-12 10:15:00 UTC)

* Change fix show id log output
* Change handle exceptions thrown from pkg_resources parsing newly extended working set modules not even used by SG
* Fix parsing shows where multiple same names are in SG and show_obj is set for parser
* Change update fallback zoneinfo to 2023c
* Change allow Python 3.11.3, 3.10.11


### 3.27.12 (2023-03-08 23:30:00 UTC)

* Change meta providers to new TVInfoAPI get_show to make sure language is used


### 3.27.11 (2023-03-06 23:40:00 UTC)

* Fix "Change File Date" not using timestamp of episode if available


### 3.27.10 (2023-03-05 00:20:00 UTC)

* Add UHD Bluray
* Change an error text for Cheetah module availability


### 3.27.9 (2023-02-27 01:10:00 UTC)

* Fix remove incorrectly displayed NZBGet tip


### 3.27.8 (2023-02-20 23:30:00 UTC)

* Update UnRar x64 for Windows 6.20 to 6.21


### 3.27.7 (2023-02-18 22:40:00 UTC)

* Fix using recently updated torrent parser for py3 bytes


### 3.27.6 (2023-02-18 20:10:00 UTC)

* Fix show view edit language
* Fix TVDb image parsing


### 3.27.5 (2023-02-16 18:30:00 UTC)

* Fix network for persons


### 3.27.4 (2023-02-15 13:30:00 UTC)

* Fix updating with running virtualenv


### 3.27.3 (2023-02-15 02:00:00 UTC)

* Fix reading legacy autoProcessTV.cfg


### 3.27.2 (2023-02-10 19:25:00 UTC)

* Fix revert update
* Fix installations that don't have previously saved cleanup lock files 


### 3.27.1 (2023-02-10 15:25:00 UTC)

* Change display show status in Change show header
* Fix TMDB language caching


### 3.27.0 (2023-02-09 15:00:00 UTC)

* Update Apprise 0.8.5 (55a2edc) to 1.2.1 (3d07004)
* Update attr 20.3.0 (f3762ba) to 22.2.0 (a9960de)
* Update Beautiful Soup 4.9.3 (r593) to 4.11.1 (r642)
* Update cachecontrol 0.12.6 (167a605) to 0.12.11 (c05ef9e)
* Add filelock 3.9.0 (ce3e891)
* Remove lockfile no longer used by cachecontrol
* Update Msgpack 1.0.0 (fa7d744) to 1.0.4 (b5acfd5)
* Update certifi 2022.09.24 to 2022.12.07
* Update chardet packages 4.0.0 (b3d867a) to 5.1.0 (8087f00)
* Update dateutil 2.8.1 (c496b4f) to 2.8.2 (28da62d)
* Update diskcache 5.1.0 (40ce0de) to 5.4.0 (1cb1425)
* Update feedparser 6.0.1 (98d189fa) to 6.0.10 (5fcb3ae)
* Update functools_lru_cache 1.6.1 (2dc65b5) to 1.6.2 (2405ed1)
* Update humanize 3.5.0 (b6b0ea5) to 4.0.0 (a1514eb)
* Update Js2Py 0.70 (92250a4) to 0.74 (2e017b8)
* Update package resource API 49.6.0 (3d404fd) to 63.2.0 (3ae44cd)
* Update pyjsparser 2.7.1 (5465d03) to 2.7.1 (cbd1e05)
* Update profilehooks module 1.12.0 (3ee1f60) to 1.12.1 (c3fc078)
* Update pytz 2016.6.1/2016f to 2022.7.1/2022g (d38ff47)
* Update Rarfile 4.0 (55fe778) to 4.1a1 (8a72967)
* Update UnRar x64 for Windows 6.11 to 6.20
* Update Send2Trash 1.5.0 (66afce7) to 1.8.1b0 (0ef9b32)
* Update SimpleJSON 3.16.1 (ce75e60) to 3.18.1 (c891b95)
* Update soupsieve 2.0.2.dev (05086ef) to 2.3.2.post1 (792d566)
* Update tmdbsimple 2.6.6 (679e343) to 2.9.1 (9da400a)
* Update torrent_parser 0.3.0 (2a4eecb) to 0.4.0 (23b9e11)
* Update unidecode module 1.1.1 (632af82) to 1.3.6 (4141992)
* Change prevent included py3 requests module failure on NZBGet systems that by default, run py2 with py2 requests
* Change prevent included py3 requests module failure on SABnzbd systems that by default, run py2 with py2 requests
* Change re-enable fetching metadata banners and posters
* Change add some missing network icons


### 3.26.1 (2023-02-08 20:50:00 UTC)

* Change forced show updates process during startup to prevent webUI blocking
* Change allow Python 3.11.2, 3.10.10


### 3.26.0 (2023-01-12 02:00:00 UTC)

* Change bump to major version 3.xx to signal that this branch supports Python3+ only
* Update Tornado Web Server 6.1.0 (2047e7a) to 6.2.0 (a4f08a3)
* Update Requests library 2.26.0 (b0e025a) to 2.28.1 (ec553c2)
* Update urllib3 1.26.2 (eae04d6) to 1.26.13 (25fbd5f)
* Update idna library 2.9 (1233a73) to 3.4 (37c7d9b)
* Add support for scene episode number to multiple episodes
* Add TMDB TV info source
* Change return unknown.png flag if a requested flag image file doesn't exist
* Change use regular cast from season as show cast
* Change prefer recent cast in cast order
* Change filter non-main appearance of main cast persons
* Add direct match to relative sort as first priority of search results
* Change improve memory management
* Add select2 control to view-show/Change show
* Add support or orjson, with fallback to simplejson then native json
* Change migrate Kodi addon to Kodi (Matrix), (Leia) and older can use repo source url /kodi-legacy
* Change ensure XML header in Kodi nfo files
* Change fix some typos


### 0.25.60 (2023-01-03 13:30:00 UTC)

* Fix search results sorting
* Change add windows and macOS GitHub unit test jobs
* Change update GitHub actions/setup-python v3 to v4
* Change fix typo on config providers view


### 0.25.59 (2023-01-03 00:10:00 UTC)

* Fix send mark=bad to NZBGet when minimum dir size test fails
* Change create Python Unit test workflow
* Fix ignore_and_require_words_tests.py
* Change revert scene_helpers_tests.py
* Change unit tests: force python to garbage collect all db connections


### 0.25.58 (2022-12-21 20:30:00 UTC)

* Fix improve data cleanse from TV info source
* Fix issue where actor data is None
* Fix update Black Lagoon scene helper test
* Remove Sick Beard Index, inactive for 16 months since Aug 2021


### 0.25.57 (2022-12-21 13:00:00 UTC)

* Fix replace dead predb.ovh with predb.de for provider scene filter


### 0.25.56 (2022-12-20 19:00:00 UTC)

* Fix webapi search
* Change add poster to webapi search results


### 0.25.55 (2022-12-19 11:30:00 UTC)

* Fix Trakt account error handling
* Change enable failure monitor for tv show search (Trakt)
* Change improve api/builder drop down colour to indicate sg vs sb endpoints


### 0.25.54 (2022-12-17 17:40:00 UTC)

* Fix Trakt API server error handler


### 0.25.53 (2022-12-17 15:50:00 UTC)

* Change update dateutil zoneinfo fallback to 2022g
* Change allow Python 3.11.1, 3.10.9, 3.9.16, 3.8.16, and 3.7.16
* Change remove unneeded old python-Levenshtein for py3
* Change add a pypi package repo
* Change update lxml for Windows to 4.9.2
* Change update pip to final supported version for py2


### 0.25.52 (2022-11-17 03:30:00 UTC)

* Fix process media


### 0.25.51 (2022-11-16 14:30:00 UTC)

* Fix process media with a date in parentheses
* Add rapid fuzz dependency
* Change add a deprecated message where SickBeard.py is still being used


### 0.25.50 (2022-10-31 14:30:00 UTC)

* Change improve the scope of auth dupe checker


### 0.25.49 (2022-10-30 17:30:00 UTC)

* Change update dateutil zoneinfo fallback to 2022f
* Change improve performance when fetching logs
* Change Cheetah3 min version to 3.3.0 on py3
* Fix Cryptography yanked module
* Change providers config page, add warning if duplicate api/pass keys exist at different providers
* Fix issue where apikey field can be invisible on /api/builder/
* Change view-log page, Logs command of /api/builder/ and starify auth data
* Fix log typo in NZBGet Mark Good/Success postprocess action
* Remove providers HDME, Torrentsdb, and Zooqle


### 0.25.48 (2022-10-18 01:40:00 UTC)

* Change allow Python 3.11
* Remove provider Grabtheinfo
* Fix TVChaosUK and Nebulance on py3.11


### 0.25.47 (2022-10-15 01:05:00 UTC)

* Change improve clarity of Telegram notification chat id field


### 0.25.46 (2022-10-12 17:10:00 UTC)

* Change allow Python 3.10.8, 3.9.15, 3.8.15, and 3.7.15
* Change update dateutil zoneinfo fallback to 2022e


### 0.25.45 (2022-10-11 16:20:00 UTC)

* Fix timeout on "Add from TV info source" 
* Update certifi 2021.10.08 to 2022.09.24
* Fix Torrentleech, a new session is required using the URL under the TL provider options/Cookies


### 0.25.44 (2022-10-09 10:45:00 UTC)

* Change add 4 digit episode name parsing


### 0.25.43 (2022-10-05 11:30:00 UTC)

* Change python-Levenshtein to Levenshtein for py3.7-py3.11
* Change allow regex for py3.11
* Change make genre list output consistent on search results


### 0.25.42 (2022-09-30 14:40:00 UTC)

* Change update dateutil zoneinfo fallback to 2022d
* Fix genre strings when converted to list to not contain leading/trailing empty items


### 0.25.41 (2022-09-23 01:25:00 UTC)

* Fix a particular date handling that resulted in a UI issue


### 0.25.40 (2022-09-09 11:20:00 UTC)

* Change allow Python 3.10.7, 3.9.14, 3.8.14, and 3.7.14


### 0.25.39 (2022-08-25 08:50:00 UTC)

* Fix recommended.txt for package updates


### 0.25.38 (2022-08-23 16:10:00 UTC)

* Change allow Python 3.10.6
* Change update fallback zoneinfo to 2022c
* Change handle invalid date strings in search results
* Change don't load entire file at once when calling download_file
* Change don't request cache images for CachedImages class
* Fix role(), if character_name is empty use 'unknown name'


### 0.25.37 (2022-06-23 13:40:00 UTC)

* Change try to auto add repo path to git `safe.directory` setting
* Change if auto adding git setting fails, post message to update section that SickGear path must be marked safe in git
* Change force English output for git runner
* Change about page, add more credits and a support link for TheTVDb


### 0.25.36 (2022-06-22 14:45:00 UTC)
 
* Fix if config file doesn't exist and git is installed try to find current hash or set dummy


### 0.25.35 (2022-06-08 00:28:00 UTC)

* Fix catch ShowDirNotFoundException during prostprocessing


### 0.25.34 (2022-06-06 23:00:00 UTC)

* Change allow Python 3.10.5


### 0.25.33 (2022-05-19 09:45:00 UTC)

* Change allow Python 3.9.13


### 0.25.32 (2022-05-15 23:00:00 UTC)

* Remove provider Baconbits


### 0.25.31 (2022-03-28 15:10:00 UTC)

* Change allow Python 3.10.4, 3.9.12, 3.8.13, and 3.7.13
* Update zoneinfo fallback to 2022a
* Change enable cryptography wheels on Windows amd64, Linux x86_64 or aarch64, and Darwin x86_64
* Change use cryptography <= 3.3.2 on systems that don't have prebuilt wheels to avoid rust requirement


### 0.25.30 (2022-03-11 14:55:00 UTC)

* Change improve onTxComplete shell compatibility
* Change bump onTxComplete Linux version 1.2 to 1.3


### 0.25.29 (2022-03-10 20:30:00 UTC)

* Fix onTxComplete Linux port omissions from the Windows original
* Change bump onTxComplete Linux version 1.1 to 1.2


### 0.25.28 (2022-03-04 23:55:00 UTC)

* Update UnRar x64 for Windows 6.02 to 6.11


### 0.25.27 (2022-03-03 11:50:00 UTC)

* Fix don't use invalid timestamps for episodes
* Update recommended modules


### 0.25.26 (2022-02-01 13:00:00 UTC)

* Remove ETTV provider
* Change add logging message when no season folder is set for path creation


### 0.25.25 (2022-01-18 14:55:00 UTC)

* Change allow Python 3.10.2 and 3.9.10


### 0.25.24 (2021-12-22 22:05:00 UTC)

* Fix person text spacing in regular layout


### 0.25.23 (2021-12-18 19:45:00 UTC)

* Fix handle bad data fetched from tvinfo source and passed to get_network_timezone


### 0.25.22 (2021-12-14 00:30:00 UTC)

* Fix recognition of unreadable media quality to type UNKNOWN


### 0.25.21 (2021-12-07 00:40:00 UTC)

* Change allow Python 3.10.1


### 0.25.20 (2021-11-21 16:25:00 UTC)

* Fix display show when IMDb returns no episodes or runtimes


### 0.25.19 (2021-11-15 23:00:00 UTC)

* Change allow Python 3.9.9


### 0.25.18 (2021-11-12 15:00:00 UTC)

* Change filter irrelevant Trakt API results


### 0.25.17 (2021-11-12 00:15:00 UTC)

* Fix daily schedule JavaScript error


### 0.25.16 (2021-11-10 19:00:00 UTC)

* Fix TVmaze search
* Fix comparison of episode name with numbers during parsing of multi episode releases
* Add name_parser unittest multi episode with episode name comparison


### 0.25.15 (2021-11-09 12:00:00 UTC)

* Fix tvc cards returning view


### 0.25.14 (2021-11-06 04:30:00 UTC)

* Change allow Python 3.9.8
* Update recommended modules cffi, lxml, and regex


### 0.25.13 (2021-11-05 12:25:00 UTC)

* Update zoneinfo fallback to 2021e
* Add episode number in api history results
* Change prevent backups when creating a new db
* Fix update only existing Kodi .nfo files during SG update
* Fix config/search "Test fs" button
* Add additional cleanup for cast


### 0.25.12 (2021-10-17 23:00:00 UTC)

* Fix large sickbeard db's that occurred from using subtitle settings
* Update zoneinfo fallback to 2021d


### 0.25.11 (2021-10-12 17:00:00 UTC)

* Fix edit-show alert "set master" malfunction on shows with no master to edit


### 0.25.10 (2021-10-12 11:55:00 UTC)

* Update certifi 2021.05.30 to 2021.10.08


### 0.25.9 (2021-10-11 13:45:00 UTC)

* Update zoneinfo fallback to 2021c
* Update regex for Python 3.10 on Windows
* Change deprecated anon redirect service


### 0.25.8 (2021-10-10 21:00:00 UTC)

* Fix add show and browse TVmaze cards on Solaris Hipster


### 0.25.7 (2021-09-29 18:40:00 UTC)

* Fix ignore entire show runtimes when getting runtimes from IMDb
* Change enable failure monitor for search_tvs
* Change thexem server


### 0.25.6 (2021-09-26 17:45:00 UTC)

* Fix view-show on new browsers
* Fix remove box in footer on certain setups
* Update zoneinfo fallback to 2021b


### 0.25.5 (2021-09-24 14:55:00 UTC)

* Change upgrade Snap unrar 5.6.8 to 6.0.2
* Fix workaround snap certificate failure to access rarlab server


### 0.25.4 (2021-09-24 10:30:00 UTC)

* Fix logging during media process where setting airdate is unavailable


### 0.25.3 (2021-09-21 22:00:00 UTC)

* Fix filter in history API endpoint
* Fix multiep magnets are not downloadable
* Change remove dead magnet cache services


### 0.25.2 (2021-09-20 20:00:00 UTC)

* Fix history API endpoint for all snatch and download statuses (including archived, failed)


### 0.25.1 (2021-09-18 00:06:00 UTC)

* Fix history API endpoint to respect clear history


### 0.25.0 (2021-09-15 00:05:00 UTC)

* Add ability to switch a TV info source for a show, initial support is for TheTVDb and TVMaze
* Add column on manage/Bulk Change for TV info source so that shows can be sorted to isolate by source for switching
* Add TV info source selection to manage/Bulk Change/Edit
* Add auto redirect from manage/Bulk Change/Edit/Submit to manage/show-tasks if a TV info source is tasked for change
* Add after a restart, auto resume switching shows that didn't finish the switch TV info source process
* Change improve loading speed of shows at startup
* Change improve main execution loop speed
* Add new sort option "Combine source" to add show search show results
* Add support list of names to search for in add show search
* Add support for more URLs in add show search
* Add ability to search tvid:prodid as found in URLs and at other UI places
* Add dynamic search examples to add show search
* Add placeholder syntax hints to add show search
* Add source provider images to add show search result items
* Fix add show search box width now that the other select is reinstated
* Fix add show search TVDb links only to contain lang arg, not all
* Change "exists in db" link on search results page to support any info source
* Change browse cards interface to new add show search
* Change assist user search terms when the actual title of a show is unknown
* Change remove problematic buffering of 20 items on search results
* Change remove year from add show search term ... year is still used for relevancy order
* Change "Import" title to "Path conflict" for clarity
* Add when a path conflict occurs during add show, users may enter a new show folder name
* Add parsing Kodi show.nfo so import existing page selects any known info source
* Change improve speed getting list in the import page
* Change refactor mass_add_table to improve performance, and code clarity
* Change improve find_show_by_id performance
* Add glide.js 3.4.0 (f7ff0dd)
* Add object fit image 3.2.4 (f951d2a)
* Update fancyBox 2.1.6 to 3.5.7 (c4fd903)
* Update jQ collapser 2.0 to 3.0.1 (c3f95ba)
* Add person/character glide slider to view-show
* Change replace swipe with move event to act on any input type event (e.g. keyboard) for glide on view-show
* Add a vertical dotted line indication to the final cast glide slide on view-show
* Add glide arrows to view-show
* Add click the glide number button on view-show to change slide times or pause the glider
* Add cast displayed on view-show is saved whenever the glide is paused
* Add restore view-show glide to the left-most image shown while ever the glide slider is in the pause state
* Fix layout of multiline genre labels on view-show
* Change view-show, during adding of a show, cast links will only become active when ready to be linked, otherwise, display as text
* Add third-person singular pronoun on view-show to a character who is portrayed by themselves
* Add force cast update to view-show
* Add person view link to view-show glider
* Add character view link to view-show glider
* Add to view-show a notification message if a show fails to switch master TV info source
* Add visual cue of master TV info source to view-show
* Add imdb miniseries average runtime to view-show
* Change improve ui glide panel generally and also on startup
* Add prevent user error on edit-show where "set master" is pending but Update or Cancel Edit is used instead of "Save Changes"
* Change add character relationship "Presenter" to "Host"
* Add where a character is in multiple shows to the character view
* Change display on ui when update cast is in progress and not just queued
* Rename from TVMaze to TVmaze in line with their branding
* Add 5 mins to Trakt failure retries times
* Change improve speed reading for many processes
* Change correct log messages grammar
* Change improve manage/Show Tasks template
* Change use proper section dividers on manage/Show Tasks
* Change replace inline styles with CSS classes to improve readability and load perf
* Add characters, person to clean-up cache (30 days)
* Add reload person, character images every 7 days
* Add suppress UI notification for scheduled people updates during show updates and during switching TV info source
* Add failed TV info source switches to manage/Show Tasks
* Add remove item from queue and clear queue test buttons to manage/Show Tasks and manage/Search Tasks
* Change improve show update logic
* Add check for existing show with new id pair before switching
* Change prioritize first episode start year over the start year set at the TV info source
* Change delete non-existing episodes when switching TV info source
* Add TMDB person pics as fallback
* Add use person fallback for character images
* Add logic to add start, end year in case of multiple characters per person
* Add spoken height to person view
* Add abort people cast update when show is deleted, also remove show from any queued show item or search item
* Add updating show.nfo when a cast changes
* Change use longest biography available for output
* Add UI requests of details for feb 28 will also return feb 29 in years without feb 29
* Add fetch extra data fallback from TMDB for persons
* Change fanart icon
* Add provider TorrentDB
* Add menu Shows/"TVmaze Cards"
* Add show name/networks card user input filter
* Change only auto refresh card view if a recoverable error occurs
* Update Requests library 2.25.1 (bdc00eb) to 2.26.0 (b0e025a)
* Fix handling of card filters and sort states
* Add view paused "Only" to Daily Schedule
* Add return paused "Only" to API
* Change Add shows/Search results first aired dates to UI date format setting
* Change improve the search progress text
* Add "Size" filter '<0' in history view to filter already deleted media
* Change swap `Episode` and `Label` columns in history view


### 0.24.17 (2021-08-31 01:00:00 UTC)

* Change allow Python 3.8.12, 3.9.7, and 3.10.0


### 0.24.16 (2021-08-28 16:05:00 UTC)

* Update Windows recommended modules lxml, pip, regex, setuptools, and add cffi, python-Levenshtein
* Change newznab provider add handler for http response code 401


### 0.24.15 (2021-08-05 11:45:00 UTC)

* Change media process move process method for *nix systems that don't support native move
* Fix do not display empty show name results returned from TVDb


### 0.24.14 (2021-07-31 08:50:00 UTC)

* Change add compatibility for Transmission 3.00 client with label support
* Change ensure cookies are split only into 2 parts at the lhs of multiple occurrences of '='
* Remove provider Skytorrents


### 0.24.13 (2021-07-27 02:20:00 UTC)

* Fix incorrect reporting of missing provider detail


### 0.24.12 (2021-07-17 08:10:00 UTC)

* Fix snap build


### 0.24.11 (2021-07-14 10:30:00 UTC)

* Fix handle a provider response when in error case
* Change use wider min width for left column on About page
* Fix misaligned columns when expanding/collapsing a show on Episode Overview


### 0.24.10 (2021-07-06 20:00:00 UTC)

* Fix package update detection
* Change add DSM 7 error messages


### 0.24.9 (2021-07-05 10:25:00 UTC)

* Change add Synology DSM 7 compatibility
* Fix exception when removing a show


### 0.24.8 (2021-06-30 23:05:00 UTC)

* Fix nameparser unit tests


### 0.24.7 (2021-06-30 22:10:00 UTC)

* Fix parse correct animes during recent and backlog search


### 0.24.6 (2021-06-28 23:59:00 UTC)

* Change allow Python 3.7.11, 3.8.11, and 3.9.6


### 0.24.5 (2021-06-26 16:45:00 UTC)

* Fix restart after "Update Now" is clicked on UI, must manually restart from 0.24.0 until this release


### 0.24.4 (2021-06-25 03:00:00 UTC)

* Fix issue on certain py2 setups that created mishandling of 404's
* Add SpeedApp torrent provider


### 0.24.3 (2021-06-17 23:00:00 UTC)

* Fix view-show poster click zoom area is only accessible from top of poster image
* Move view-show paused "II" indicator as it wasn't in a good spot anyway


### 0.24.2 (2021-06-14 13:50:00 UTC)

* Update UnRar x64 for Windows 6.01 to 6.02


### 0.24.1 (2021-06-10 11:30:00 UTC)

* Fix handle whitespaced queries


### 0.24.0 (2021-06-08 12:50:00 UTC)

* Change free up some screen real estate on manage/Bulk Change
* Change rotate column headers on manage/Bulk Change for supported browsers to reduce screen estate waste
* Add column to manage/Bulk Change to display the show folder location size
* Add media stats to manage/Bulk Change and view-show when hovering over folder size
* Add to manage/Bulk Change an icon where show location no longer exists and group the icon/non icon shows
* Add a hover tip to the edit column on manage/Bulk Change to remind about using multi-select
* Change add tooltips on manage/Bulk Change checkbox actions to display what each are used for
* Add to manage/Bulk Change confirm dialog before removing or deleting a show
* Change manage/Bulk Change add sort by size options to table, (Total, Largest, Smallest, Average)
* Change manage/Bulk Change add busy spinner for processing when changing size sort type
* Change manage/Bulk Change table make header stick when page is scrolled
* Change manage/Bulk Change table make footer stick when page is scrolled
* Change manage/Bulk Change add filter to table, showname, quality, and status
* Change number of shows listed after a filter is displayed at the bottom of Bulk Change
* Change edit and submit buttons are disabled when there is no selection on Bulk Change
* Change edit and submit buttons display number of selected items on Bulk Change
* Change tidy up html markup and JavaScript for manage/Bulk Change
* Change refactor to simplify bulk_change logic
* Add to config/General, "Package updates" and list packages, check packages by default on Windows, others must enable
* Change simplify section config/General/Updates
* Add check for package updates to menu item action "Check for Updates"
* Add known failures are cleared for a fresh check when "Check for Updates" is used
* Add FileSharingTalk nzb provider
* Change optimize .png images to improve file/transfer size
* Add tz version info to the about page
* Change auto-install Cheetah dependency on first time installations (tested on Win)
* Change add cryptography to recommended.txt
* Change add prebuilt AMD64 python-Levenshtein to recommended.txt
* Change add prebuilt Windows Python 3.10 lxml to recommended.txt
* Change add prebuilt Windows Python 3.10 regex to recommended.txt
* Change replace deprecated `currentThread` with `current_thread` calls
* Change initialise Manage/Media Process folder and method from Config/Media Process when no previous values are stored
* Change remember Manage/Media Process folder and method when button 'Process' is used
* Change abbreviate long titles under menu tab
* Change add fallback to unar if unrar binary is unavailable on Linux
* Update attr 20.2.0 (4f74fba) to 20.3.0 (f3762ba)
* Update diskcache_py3 5.0.1 (9670fbb) to 5.1.0 (40ce0de)
* Update diskcache_py2 4.1.0 (b0451e0) from 5.1.0 (40ce0de)
* Update humanize 3.1.0 (aec9dc2) to 3.5.0 (b6b0ea5)
* Update Rarfile 3.1 (a4202ca) to 4.0 (55fe778)
* Update Requests library 2.24.0 (2f70990) to 2.25.1 (bdc00eb)
* Update Six compatibility library 1.15.0 (c0be881) to 1.16.0 (b620447)
* Update urllib3 1.25.11 (00f1769) to 1.26.2 (eae04d6)
* Add menu Shows/"Next Episode Cards"
* Change improve SQL performance
* Add option "Add paused" to Options/"More Options" at the final step of adding a show
* Update certifi 2020.11.08 to 2021.05.30


### 0.23.22 (2021-05-27 00:10:00 UTC)

* Change officially move chat support to irc.libera.chat
* Change tweak NBL API tip


### 0.23.21 (2021-05-17 10:20:00 UTC)

* Fix provider Nebulance
* Fix provider MoreThan


### 0.23.20 (2021-05-13 18:35:00 UTC)

* Fix restart to release and free resources from previous run process
* Change fanart lib to get_url


### 0.23.19 (2021-05-05 21:40:00 UTC)

* Fix MoreThan provider and add provider option only allow releases that are site trusted
* Add Python 3.9 to Travis


### 0.23.18 (2021-05-03 23:10:00 UTC)

* Change allow Python 3.8.10 and 3.9.5
* Remove PiSexy provider
* Fix refresh_show, prevent another refresh of show if already in queue and not forced
* Fix webapi set scene season
* Fix set path in all_tests for py2
* Fix webapi exception if no backlog was done before (CMD_SickGearCheckScheduler)
* Change webapi don't allow setting of scene numbers when show hasn't activated scene numbering
* Add webapi unit tests


### 0.23.17 (2021-04-12 12:40:00 UTC)

* Update UnRar for Windows 6.00 to 6.01 x64


### 0.23.16 (2021-04-05 23:45:00 UTC)

* Change allow Python 3.9.4
* Change prevent use of Python 3.9.3 and alert users to upgrade to 3.9.4 due to a recall


### 0.23.15 (2021-04-03 10:05:00 UTC)

* Change allow Python 3.8.9 and 3.9.3


### 0.23.14 (2021-03-10 01:40:00 UTC)

* Add config/Search/Search Tasks/"Host running FlareSolverr" to handle CloudFlare providers
* Change the cf_clearance cookie to an undocumented optional config instead of a requirement
* Change where cf_clearance does not exist or expires, config/Search/Search Tasks/"Host running FlareSolverr" is required
* Fix saving magnet from PAs as files under py3
* Fix SkyTorrents provider
* Fix Torlock provider
* Fix TBP provider


### 0.23.13 (2021-02-26 19:05:00 UTC)

* Add Newznab providers can use API only or API + RSS cache fallback. Tip added to Newznab config/Media Providers/API key
* Add correct user entry mistakes for nzbs2go api url


### 0.23.12 (2021-02-19 17:00:00 UTC)

* Change allow Python 3.8.8 and 3.9.2


### 0.23.11 (2021-02-04 23:30:00 UTC)

* Fix report correct number of items found during nzb search
* Change recognise custom spotweb providers
  

### 0.23.10 (2021-01-30 11:20:00 UTC)

* Fix change file date on non Windows


### 0.23.9 (2021-01-28 19:45:00 UTC)

* Fix provider nCore
* Change update dateutil fallback zoneinfo to 2021a


### 0.23.8 (2020-12-31 20:40:00 UTC)

* Change update dateutil fallback zoneinfo to 2020f
* Fix notifiers Pushover and Boxcar2 under py3
* Fix need to restart SG for a change in TVChaosUK password to take effect


### 0.23.7 (2020-12-13 20:40:00 UTC)

* Fix remove need to page refresh after entering an anime scene absolute number on view-show
* Change add TVChaosUK custom name regulator to prevent a false trigger from the wordlist filter


### 0.23.6 (2020-12-11 01:50:00 UTC)

* Update UnRar for Windows 5.91 to 6.00 x64
* Fix providers BitHDTV, Blutopia, HDTorrents, Pretome, PrivateHD, PTFiles, SceneHD, TVChaosUK
* Change handle redirects from POST requests
* Change Kodi Addon 1.0.8


### 0.23.5 (2020-12-05 13:45:00 UTC)

* Change improve dark theme text legibility with green/gold background under "Downloads" in view-shows/simple layout


### 0.23.4 (2020-12-02 11:30:00 UTC)

* Change allow Python 3.9.1


### 0.23.3 (2020-11-30 17:20:00 UTC)

* Change remove use of native Py 7zip as compressor found to crash Python binary under Linux with low memory conditions


### 0.23.2 (2020-11-21 18:40:00 UTC)

* Change allow Python 3.8.7
* Change suppress py27 startup cryptography deprecation warning
* Fix filter out history items that don't qualify for status snatched/good


### 0.23.1 (2020-11-16 23:00:00 UTC)

* Fix image failure for a show that is force updated, removed, then readded


### 0.23.0 (2020-11-11 13:30:00 UTC)

* Change improve search performance for backlog, manual, failed, and proper
* Add overview of the last release age/date at each newznab provider to History/Layout "Connect fails"
* Add "History new..." to Shows menu by clicking the number
* Add db backup to the scheduled daily update
* Add display "Database backups" location at config/about if feature available
* Add option "Backup database plan" to config/general/advanced if feature available
* Add py7zr to recommended.txt for optional 7z compression
* Add `backup_db_path` setting to config.ini to customise backup db location
* Add `backup_db_max_count` to config.ini with range 0-90 where 0 = disable backup, 14 = default
* Change improve list performance for file/directory browser
* Change improve import shows listing performance
* Change improve performance during show rescan process
* Change improve performance during media processing
* Change improve scantree performance with regex params of what to include and/or exclude
* Change rename remove_file_failed to remove_file_perm and make it return an outcome
* Add config/General/Updates/Alias Process button, minimum interval for a fetch of custom names/numbering is 30 mins
* Add Export alternatives button to edit show
* Change season specific alt names now available not just for anime
* Change improve tooltip over show title in display show for multiple alternatives
* Add display season alternatives on hover over season titles in display show
* Change single digit season display to zero-padded double digits in edit show
* Change add note on edit show for season specific search rule
* Add mark next to season titles that have exceptions
* Add support for centralised sg alternative names and numbers
* Change sg alts can overwrite scene number field only if field value is blank
* Change add note on edit show for season specific search rule
* Change add has_season_exceptions to control newznab id search
* Change add season exceptions to torrent providers
* Change give remove_file functions time to process
* Add ignore folders that contain ".sickgearignore" flag file
* Change add 3 days cache for tmdb base info only
* Change `Discordapp` to `Discord` in line with company change
* Change remove `app` from URL when calling webhook
* Change remind user when testing Notifications config / Discord to update URL
* Change Trim/Clear history to hide items because the data is needed for core management
* Fix incorrect text for some drop down list items in the apiBuilder view that affected some browsers
* Fix connection skip error handling in tvdb_api
* Add client parameter to pp class and add it to API sg.postprocess
* Change API version to 14
* Change add a test for both require and ignore show specific words with partial match, both should fail
* Change expand to all providers, and season results, applying filters to .torrent content and not just search result...
  name for where a found torrent result `named.this` contains `name.that` and ignore `that` did not ignore `named.this`
* Change init showDict for all unit tests
* Change add error handling for zoneinfo update file parsing
* Change downgrade network conversions/timezone warnings on startup to debug level
* Add enum34 1.1.10
* Add humanize 3.1.0 (aec9dc2)
* Add Torrent file parse 0.3.0 (2a4eecb)
* Update included fallback timezone info file to 2020d
* Update attr 20.1.0.dev0 (4bd6827) to 20.2.0 (4f74fba)
* Update Beautiful Soup 4.8.2 (r559) to 4.9.3 (r593)
* Update cachecontrol library 0.12.5 (007e8ca) to 0.12.6 (167a605)
* Update certifi 2020.06.20 to 2020.11.08
* Update dateutil 2.8.1 (43b7838) to 2.8.1 (c496b4f)
* Change add diskcache_py3 5.0.1 (9670fbb)
* Change add diskcache_py2 4.1.0 (b0451e0)
* Update feedparser_py3 6.0.0b3 (7e255f0) to 6.0.1 (98d189fa)
* Update feedparser_py2 backport
* Update hachoir_py3 3.0a6 (5b9e05a) to 3.1.2 (f739b43)
* Update hachoir_py2 2.0a6 (5b9e05a) to 2.1.2
* Update Js2Py 0.70 (f297498) to 0.70 (92250a4)
* Update package resource API to 49.6.0 (3d404fd)
* Update profilehooks module 1.11.2 (d72cc2b) to 1.12.0 (3ee1f60)
* Update Requests library 2.24.0 (1b41763) to 2.24.0 (2f70990)
* Update soupsieve_py3 2.0.0.final (e66c311) to 2.0.2.dev (05086ef)
* Update soupsieve_py2 backport
* Update Tornado_py3 Web Server 6.0.4 (b4e39e5) to 6.1.0 (2047e7a)
* Update tmdbsimple 2.2.6 (310d933) to 2.6.6 (679e343)
* Update urllib3 1.25.9 (a5a45dc) to 1.25.11 (00f1769)
* Change add remove duplicates in newznab provider list based on name and url
* Change remove old provider dupe cleanup
* Change add response rate limit handling for generic providers
* Change add newznab retry handling
* Change add 2s interval fetch retry for GitHub as it can sometimes return no data
* Change rename misuse of terminology `frequency` to `interval`


### 0.22.16 (2020-11-10 20:15:00 UTC)

* Fix anime name parser tests failing on assumed season number 1
* Change increase number of IMDb ID digits parsed in TVDb lib
* Change add Trakt requested guidance to the log for locked user accounts


### 0.22.15 (2020-11-09 14:10:00 UTC)

* Fix IMDb cards not always displayed as `in library`


### 0.22.14 (2020-11-06 21:55:00 UTC)

* Fix RarBG in cases where home page cannot be reached


### 0.22.13 (2020-11-05 01:00:00 UTC)

* Fix SpeedCD provider
* Remove HorribleSubs provider


### 0.22.12 (2020-11-03 16:05:00 UTC)

* Fix IPTorrents


### 0.22.11 (2020-10-30 01:45:00 UTC)

* Fix an old and rare thread timing case that can change a show to the wrong type while fetching alternative names


### 0.22.10 (2020-10-28 14:10:00 UTC)

* Fix clear of old fail times for providers


### 0.22.9 (2020-10-21 11:55:00 UTC)

* Change remove DB file logging level from config/General and reduce DB levels to Debug to reduce log file noise
* Add Trakt rate-limiting http response code 429 handling to prevent request failure


### 0.22.8 (2020-10-19 13:45:00 UTC)

* Fix rare timing case on first-time startup with a network timezone update failure and an endless loop
* Change ensure `autoProcessTV/sabToSickGear.py` is set executable


### 0.22.7 (2020-10-19 10:15:00 UTC)

* Add `autoProcessTV/sabToSickGear.py` that works with SABnzbd under both py2 and py3


### 0.22.6 (2020-10-19 01:05:00 UTC)

* Fix libtrakt logging error that created a Trakt notifier issue during media process


### 0.22.5 (2020-10-16 00:45:00 UTC)

* Fix reading scene numbers from db
* Change improve clarity of notes when config/Media Process/Failed Download Handling is enabled


### 0.22.4 (2020-10-15 13:20:00 UTC)

* Fix enable "Perform search tasks" at config/Media Providers/Options for custom RSS
* Fix remove enable_scheduled_backlog as it is not appropriate for custom RSS
* Fix if no anime release group parsed, provider id is used to prevent skipping result
* Fix if no anime season is parsed, assume season 1 to prevent skipping result
* Change add some anime quality recognition to assist search


### 0.22.3 (2020-10-14 15:00:00 UTC)

* Fix use qualities saved as default during Add Show to set up qualities in Bulk Change
* Fix add manual indents to Quality dropdown select that browsers removed from CSS styles
* Change allow Python 3.9.0
* Fix English flag


### 0.22.2 (2020-09-25 09:00:00 UTC)

* Change allow Python 3.8.6
* Fix show saved require word list to require at least one word during search


### 0.22.1 (2020-09-24 13:00:00 UTC)

* Fix rare case with import existing shows where shows are not listed due to a corrupt `.nfo` file


### 0.22.0 (2020-09-19 20:50:00 UTC)

* Add menu Shows/"Metacritic Cards"
* Add menu Shows/"TV Calendar Cards"
* Add country and language to Shows/"Trakt Cards"
* Add persistence to views of Shows/Browse Cards
* Change make web UI calls async so that, for example, process media will not block page requests
* Change improve speed of backlog overview
* Fix the missing snatched low quality on backlog overview
* Fix print trace to webinterface
* Fix creating show list when there is no list at the cycle of backlog search spread
* Change improve Python performance of handling core objects
* Change improve performance for find_show_by_id
* Change episode overview, move pulldown from 'Set/Failed' to 'Override/Failed'
* Change add rarfile_py3 3.1 (a4202ca)
* Change backport rarfile_py2; Fixes for multivolume RAR3 with encrypted headers
* Update Apprise 0.8.0 (6aa52c3) to 0.8.5 (55a2edc)
* Update attr 19.2.0.dev0 (daf2bc8) to 20.1.0.dev0 (4bd6827)
* Update Beautiful Soup 4.8.1 (r540) to 4.8.2 (r559)
* Update Certifi 2019.06.16 (84dc766) to 2020.06.20 (f7e30d8)
* Update dateutil 2.8.1 (fc9b162) to 2.8.1 (43b7838)
* Update DiskCache library 4.0.0 (2c79bb9) to 4.1.0 (b0451e0)
* Update feedparser 6.0.0b1 (d12d3bd) to feedparser_py2 6.0.0b3 (7e255f0)
* Add feedparser_py3 6.0.0b3 (7e255f0)
* Update Fuzzywuzzy 0.17.0 (0cfb2c8) to 0.18.0 (2188520)
* Update html5lib 1.1-dev (4b22754) to 1.1 (f87487a)
* Update idna library 2.8 (032fc55) to 2.9 (1233a73)
* Update isotope library 3.0.1 (98ba374) to 3.0.6 (ad00807)
* Update functools_lru_cache 1.5 (21e85f5) to 1.6.1 (2dc65b5)
* Update MsgPack 0.6.1 (05ff11d) to 1.0.0 (fa7d744)
* Update profilehooks module 1.11.0 (e17f378) to 1.11.2 (d72cc2b)
* Update PySocks 1.7.0 (91dcdf0) to 1.7.1 (c2fa43c)
* Update Requests library 2.22.0 (3d968ff) to 2.24.0 (1b41763)
* Update Six compatibility library 1.13.0 (ec58185) to 1.15.0 (c0be881)
* Update soupsieve_py3 2.0.0.dev (69194a2) to 2.0.0.final (e66c311)
* Update soupsieve_py2 1.9.5 (6a38398) to 1.9.6 final (f9c96ec)
* Update tmdbsimple 2.2.0 (ff17893) to 2.2.6 (310d933)
* Update Tornado_py3 Web Server 6.0.3 (ff985fe) to 6.0.4 (b4e39e5)
* Update urllib3 release 1.25.6 (4a6c288) to 1.25.9 (a5a45dc)
* Add Telegram notifier
* Change enable image caching on browse pages
* Change update sceneNameCache after scene names are updated
* Change add core dedicated base class tvinfo_base to unify future info sources
* Add exclude ignore words and exclude required words to settings/Search, Edit and View show
* Add API response field `global exclude ignore` to sg.listignorewords endpoint
* Add API response field `global exclude require` to sg.listrequirewords endpoint
* Change improve Popen resource usage under py2
* Add overall failure monitoring to History/Connect fails (renamed from "Provider fails")
* Change log exception during update_cache in newznab
* Change make Py3.9 preparations
* Change anime "Available groups" to display "No groups listed..." when API is fine with no results instead of blank
* Change improve clarity of anime group lists by using terms Allow list and Block list
* Change add alternative locations for git.exe on Windows with a log warning
* Add link to the wiki setup guide for NZBGet and SABnzbd at Search Settings/"NZB Results"
* Change API version to 13


### 0.21.49 (2020-09-19 20:40:00 UTC)

* Change make make test_encrypt hardware independent
* Fix add `cf_clearance` to two providers that use CF IUAM, Scenetime and Torrenting
* Change convert Scenetime Quicktime SD release titles to formal SD quality title


### 0.21.48 (2020-09-18 21:00:00 UTC)

* Change typo on search_episode_subtitles when subtitles are disabled
* Fix enabled encrypt option on startup under py3


### 0.21.47 (2020-09-17 16:10:00 UTC)

* Change add warning to logs for enabled providers where `cf_clearance` cookie is missing
* Fix backlog search in season search mode
* Fix don't search if subtitles disabled


### 0.21.46 (2020-09-16 20:00:00 UTC)

* Fix TorrentDay and IPTorrents. Important: user must add browser cookie `cf_clearance` to provider 'Cookies' setting.
  If `cf_clearance` not found in browser, log out, delete site cookies, refresh browser, `cf_clearance` will be created.


### 0.21.45 (2020-09-11 16:25:00 UTC)

* Fix autoProcessTV.py to use `config.readfp` under py2 as `config.read_file` is py3.x+


### 0.21.44 (2020-09-11 10:10:00 UTC)

* Fix thesubdb subtitle service under py3
* Change autoProcessTV.py to remove bytestring identifiers that are printed under py3
* Fix saving nzb data to blackhole under py3


### 0.21.43 (2020-09-09 19:20:00 UTC)

* Add missing parameter 'failed' to sg.postprocess
* Change API rename sg.`listrequiedwords` typo endpoint to sg.`listrequirewords`
* Change API rename sg.`setrequiredwords` endpoint to sg.`setrequirewords`
* Change API responses of sg.listrequirewords and sg.setrequirewords to `require words` instead of `required words`
* Add API aliases for old endpoint names with old responses for backwards compatibility
* Fix legacy command help for `episode.search`
* Fix sg.show.ratefanart
* Fix `sg.logs` command wrongly mapped to legacy logs command
* Change return API data depending on old/new method call used for require words
* Change add missing parameter docs for CMD_SickGearSetDefaults
* Fix API CMD_SickGearSetDefaults save to config
* Change increase API version to 12
* Change remove whitespaces from parameter docu


### 0.21.42 (2020-08-04 15:45:00 UTC)

* Fix SickBeard search API compatibility issue


### 0.21.41 (2020-07-31 09:25:00 UTC)

* Update NZBGet extension 2.5 to 2.6


### 0.21.40 (2020-07-20 22:00:00 UTC)

* Change allow Python 3.8.5


### 0.21.39 (2020-07-14 01:15:00 UTC)

* Change allow Python 3.8.4


### 0.21.38 (2020-07-08 23:15:00 UTC)

* Change add handling for when a dev db is based on an older production db
* Update UnRar for Windows 5.90 to 5.91 x64
* Fix saving Trakt notification under py3


### 0.21.37 (2020-05-30 12:00:00 UTC)

* Fix Anime cards images
* Fix ETTV torrent provider


### 0.21.36 (2020-05-26 16:45:00 UTC)

* Change improve Cloudflare connectivity
* Change Cheetah3 min version to 3.2.5 (Admin user upgrade: `python.exe -m pip install --no-cache-dir --force-reinstall --upgrade Cheetah3`)


### 0.21.35 (2020-05-25 01:30:00 UTC)

* Fix RarBG under py2


### 0.21.34 (2020-05-21 14:50:00 UTC)

* Fix edit show "Upgrade once"


### 0.21.33 (2020-05-15 08:25:00 UTC)

* Change allow Python 3.8.3


### 0.21.32 (2020-05-14 15:00:00 UTC)

* Change improve Cloudflare connectivity


### 0.21.31 (2020-05-13 19:10:00 UTC)

* Fix correct type for hashlib call under py3
* Change improve loading logic, stop loop when reloading and only call location.reload(); once
* Fix RarBG under py3


### 0.21.30 (2020-04-30 10:20:00 UTC)

* Fix Milkie torrent provider breaking changes


### 0.21.29 (2020-04-29 02:10:00 UTC)

* Change update fallback timezone info file to 2020a
* Fix TVEpisodeSample to fix comparison on patterns with limited multi ep naming
* Update Js2Py 0.64 (7858d1d) to 0.70 (f297498)


### 0.21.28 (2020-04-24 09:40:00 UTC)

* Change improve Cloudflare connectivity


### 0.21.27 (2020-04-22 20:35:00 UTC)

* Update TZlocal 2.0.0b3 (410a838) to 2.1b1 (dd79171)
* Change Emby notifier to add unofficial support for Jellyfin
* Change Filelist torrent provider
* Fix regex references in sgmllib3k
* Fix settings/Notifications/Emby/"Discover" Emby/Jellyfin server in py3
* Change add allow_base to clean_host, clean_hosts to permit the base address format Jellyfin introduced at 10.4.0


### 0.21.26 (2020-04-13 00:30:00 UTC)

* Fix AttributeError in anime manager while editing show (part deux)
* Fix use lib logger instead of global logger


### 0.21.25 (2020-04-10 01:50:00 UTC)

* Fix Kodi uniqueid tag not validated during import
* Change slightly improve performance iterating metadata providers
* Fix AttributeError in anime manager while editing show
* Remove DigitalHive torrent provider
* Fix failure time reset of service URLs
* Change improve clarity of show update/refresh API failure message


### 0.21.24 (2020-04-04 00:30:00 UTC)

* Fix use release group for Propers check from history if status is snatched
* Change add provider filter fallbacks into Propers search flow


### 0.21.23 (2020-03-31 10:00:00 UTC)

* Update UnRar for Windows 5.80 to 5.90 x64
* Fix viewing Manage/"Bulk Change" page skews "Added last..." list


### 0.21.22 (2020-03-20 20:00:00 UTC)

* Fix Bulk Change/Edit for py3


### 0.21.21 (2020-03-11 21:15:00 UTC)

* Fix get_network_timezone


### 0.21.20 (2020-03-11 18:35:00 UTC)

* Fix timezone handling on Windows to correct timestamps related to file system and db episode management


### 0.21.19 (2020-03-08 15:45:00 UTC)

* Change update provider TL from v4/classic to V5
* Fix webapi (add show) wrong error message if show is not at info source


### 0.21.18 (2020-03-04 19:20:00 UTC)

* Fix NotifierFactory AttributeError on first run init


### 0.21.17 (2020-03-03 21:35:00 UTC)

* Fix do not process magnet links in search results
* Fix saving media process settings
* Add handler for Emby user access 'Enable access to all libraries', specifying folder access rights operate as normal


### 0.21.16 (2020-02-26 15:10:00 UTC)

* Change alert users of Python 3.8.1 or 3.7.6 to change Python version due to a known critical issue parsing URLs


### 0.21.15 (2020-02-25 08:50:00 UTC)

* Fix disable Media Process/Extra Scripts due to security alert
* Fix missing __hash__ for tvshow/tvepisode obj's


### 0.21.14 (2020-02-22 17:55:00 UTC)

* Fix manual search status change on display show
* Fix encoding issue in Boxcar2, Pushbullet, and Pushover notifiers
* Fix ParseResult logging during Process Media
* Fix subtitle providers that don't use auth
* Fix rTorrent exception handling


### 0.21.13 (2020-02-08 20:55:00 UTC)

* Fix Windows Kodi episode library update


### 0.21.12 (2020-02-02 00:40:00 UTC)

* Fix handling the error when failing to remove a file


### 0.21.11 (2020-02-01 21:40:00 UTC)

* Change ended show mark "[ ! ]" of view-show/"Change show" pull down because Chromium removed the CSS method
* Fix creating show list when there is no list at the cycle of backlog search spread


### 0.21.10 (2020-01-30 21:00:00 UTC)

* Fix init of custom newznab categories
* Change improve clarity of custom newznab category selection with "+/-" and usage text


### 0.21.9 (2020-01-28 01:00:00 UTC)

* Fix reading service.py under Docker
* Fix a particular case with Add show for imported shows
* Change enforce reading text files as utf8 on environments that don't e.g. Docker


### 0.21.8 (2020-01-27 09:00:00 UTC)

* Fix issue processing files with no quality parsed
* Change remove nonsense text that quality of pp item is from snatch history given that it may not be
* Fix update NameCache in case show name changes


### 0.21.7 (2020-01-24 15:05:00 UTC)

* Fix rTorrent py3 compat
* Fix edit show with multiple list values under py3
* Change improve search performance of some providers
* Change cache control of static files sent to browser to ensure page content is updated


### 0.21.6 (2020-01-21 22:30:00 UTC)

* Fix Kodi service addon + bump to 1.0.7 (select "Check for updates" on menu of "SickGear Add-on repository")
* Change Kodi Add-on/"What's new" list order to be the latest version info at top
* Add output to SG log when a new Kodi Add-on version is available for upgrade
* Fix a rare media processing issue that created `dictionary changed size` error
* Fix ensure PySocks is available for Requests/urllib3
* Fix fanart image update issue
* Change add examples that show scheme and authentication usage to config/general/advanced/"Proxy host"
* Change add warning that Kodi Add-on requires IP to setting config/general/"Allow IP use for connections"
* Change About page version string


### 0.21.5 (2020-01-15 02:25:00 UTC)

* Update Fuzzywuzzy 0.17.0 (778162c) to 0.17.0 (0cfb2c8)
* Fix multi-episode .nfo files


### 0.21.4 (2020-01-12 17:40:00 UTC)

* Change try to integrity verify episode .nfo files even if tvshow.nfo can't be parsed


### 0.21.3 (2020-01-12 17:11:00 UTC)

* Fix gracefully handle tvshow.nfo files that fail to be xml parsed


### 0.21.2 (2020-01-12 14:00:00 UTC)

* Fix Kodi meta Nfo files to work around a Kodi library update crash bug that may occur on particular systems


### 0.21.1 (2020-01-10 14:45:00 UTC)

* Fix viewing a show added before any application configuration is saved (very rare under normal use)


### 0.21.0 (2020-01-10 00:40:00 UTC)

* Change core system to improve performance and facilitate multi TV info sources
* Change migrate core objects TVShow and TVEpisode and everywhere that these objects affect.
* Add message to logs and disable ui backlog buttons when no media provider has active and/or scheduled searching enabled
* Change views for py3 compat
* Change set default runtime of 5 mins if none is given for layout Day by Day
* Change if no qualities are wanted, exit manual search thread
* Change add case-insensitive ordering to anime black/whitelist
* Fix anime groups list not excluding whitelisted stuff
* Add OpenSubtitles authentication support to config/Subtitles/Subtitles Plugin
* Add "Enforce media hash match" to config/Subtitles Plugin/Opensubtitles for accurate subs if enabled, but if disabled,
  search failures will fall back to use less reliable subtitle results
* Update NZBGet Process Media extension, SickGear-NG 1.7 to 2.4
* Update Kodi addon to 1.0.3 to 1.0.4
* Change requirements.txt for Cheetah3 to minimum 3.2.4
* Change update SABnzbd sabToSickBeard
* Change update autoProcessTV
* Add Apprise 0.8.0 (6aa52c3)
* Change use GNTP (Growl Notification Transport Protocol) from Apprise
* Change add multi host support to Growl notifier
* Fix Growl notifier when using empty password
* Change update links for Growl notifications
* Change config/Notifications/Growl links and guidance
* Change deprecate confg/Notifications/Growl password field as these are now stored with host setting
* Add hachoir_py3 3.0a6 (5b9e05a)
* Add sgmllib3k 1.0.0
* Update soupsieve 1.9.1 (24859cc) to soupsieve_py2 1.9.5 (6a38398)
* Add soupsieve_py3 2.0.0.dev (69194a2)
* Add Tornado_py3 Web Server 6.0.3 (ff985fe)
* Add xmlrpclib_to 0.1.1 (c37db9e)
* Remove ancient Growl lib 0.1
* Change remove Twitter notifier
* Remove redundant httplib2 
* Remove redundant oauth2
* Fix prevent infinite memoryError from a particular jpg data structure
* Change browser_ua for py3
* Change feedparser for py3
* Change Subliminal for py3
* Change Enzyme for py3
* Fix Guessit
* Fix parse_xml for py3
* Fix name parser with multi eps for py3
* Fix tvdb_api fixes for py3 (search show)
* Fix config/media process to only display "pattern is invalid" qtip on "Episode naming" tab if the associated field is
  actually visible. Also, if the field becomes hidden due to a setting change, hide any previously displayed qtip.
* Remove xmltodict library
* Update ADBA for py3
* Add ability to use multiple SG apikeys 
* Add UI for multiple apikeys to config/General/Web Interface
* Add jquery-qrcode 0.17.0
* Change add apikey name to ERROR log messages
* Change add logging of errors from api
* Change add remote ip to error message
* Change add print command name for api in debug log
* Change add warning message to log if old Sick-Beard api call is used
* Change add an api call mapping helper for name changed functions (for printed warnings)
* Change ui typo in apiBuilder
* Fix display of fanart in apibuilder
* Add help command to apiBuilder and fix help call
* Fix api add shows
* Change fix api sg.searchqueue output
* Add missing api sg.show.delete parameter "full"
* Add missing api sg.setdefaults and `sg.shutdown` methods
* Change increase api version because missing sg.* methods are added
* Change add some extra checks for Sick-Beard call add (existing) show
* Change patch imdbpie to add cachedir folder and set imdbpie cachedir in SG
* Fix force search return values
* Update attr 19.2.0.dev0 (154b4e5) to 19.2.0.dev0 (daf2bc8)
* Update Beautiful Soup 4.7.1 (r497) to 4.8.1 (r540)
* Update bencode to 2.1.0 (e8290df)
* Update cachecontrol library 0.12.4 (bd94f7e) to 0.12.5 (007e8ca)
* Update Certifi 2019.03.09 (401100f) to 2019.06.16 (84dc766)
* Update ConfigObj 5.1.0 (a68530a) to 5.1.0 (45fbf1b)
* Update dateutil 2.8.0 (c90a30c) to 2.8.1 (fc9b162)
* Update DiskCache library 3.1.1 (2649ac9) to 4.0.0 (2c79bb9)
* Update feedparser 5.2.1 (2b11c80) to 6.0.0b1 (d12d3bd)
* Update Fuzzywuzzy 0.15.1 to 0.17.0 (778162c)
* Update Hachoir library 2.0a6 (c102cc7) to 2.0a6 (5b9e05a)
* Update Js2Py 0.64 (efbfcca) to 0.64 (7858d1d)
* Update MsgPack 0.6.1 (737f08a) to 0.6.1 (05ff11d)
* Update rarfile 3.0 (2704344) to 3.1 (1b14c85)
* Update Requests library 2.22.0 (0b6c110) to 2.22.0 (3d968ff)
* Update Send2Trash 1.3.0 (a568370) to 1.5.0 (66afce7)
* Update Six compatibility library 1.12.0 (8da94b8) to 1.13.0 (ec58185)
* Update tmdb_api to tmdbsimple 2.2.0 (ff17893)
* Update TZlocal 2.0.0.dev0 (b73a692) to 2.0.0b3 (410a838)
* Update unidecode module 1.0.22 (a5045ab) to 1.1.1 (632af82)
* Update urllib3 release 1.25.2 (49eea80) to 1.25.6 (4a6c288)
* Change simplify parsing TVDB images
* Fix setting episodes wanted when adding show
* Fix _get_wanted and add test for case when all episodes are unaired
* Change add a once a month update of tvinfo show mappings to the daily updater
* Change autocorrect ids of new shows by updating from -8 to 31 days of the airdate of episode one
* Add next run time to Manage/Show Tasks/Daily show update
* Change when fetching imdb data, if imdb id is an episode id then try to find and use real show id
* Change delete diskcache db in imdbpie when value error (due to change in Python version)
* Change during startup, cleanup any cleaner.pyc/o to prevent issues when switching python versions
* Add .pyc cleaner if python version is switched
* Change rebrand "SickGear PostProcessing script" to "SickGear Process Media extension"
* Change improve setup guide to use the NZBGet version to minimise displayed text based on version
* Change NZBGet versions prior to v17 now told to upgrade as those version are no longer supported - code has actually
  exit on start up for some time but docs were outdated
* Change comment out code and unused option sg_base_path
* Change supported Python version 2.7.9-2.7.18 inclusive expanded to 3.7.1-3.8.1 inclusive
* Change pidfile creation under Linux 0o644
* Fix long path issues with Windows process media
* Fix search result priority for nzbget
* Change move priority property to SearchResult base class
* Add new test for wanted whole first season (add show)
* Change SickGear-NG version
* Add persistent meta language selection to first step of add show + flag images to the drop-down
* Change Kodi show nfo tag 'episodeguide' to use v2.0 format
* Change Kodi show nfo add tag show/premiered and use a full date
* Change Kodi show nfo add tag uniqueid and add missing attributes for episode nfo
* Change use Kodi metadata.tvdb.com repo api_key for requests that the addon will make
* Change Kodi show nfo remove tags 'episodeguideurl', 'indexer', and 'year' as deprecated
* Change Kodi show nfo remove tags 'id'
* Change output non-valid xml that Kodi will accept
* Change remove redundant py26 version check
* Fix reduce quote usage to optional
* Change improve Scenetime + SkyTorrent provider recent search performance to process new items since the previous cycle


### 0.20.18 (2019-12-30 12:15:00 UTC)

* Update UnRar for Windows 5.71 to 5.80 x64


### 0.20.17 (2019-12-25 01:40:00 UTC)

* Fix Synology DownloadStation test dev mode


### 0.20.16 (2019-12-25 00:40:00 UTC)

* Fix SkyTorrents provider
* Fix download link quote url process
* Fix remove Synology DownloadStation test dev mode


### 0.20.15 (2019-12-23 22:40:00 UTC)

* Change overhaul qBittorrent 4.2.1 client to add compatibility for breaking API 2.4
* Add search setting for qBittorrent client "Start torrent paused"
* Add search setting for qBittorrent client "Add release at top priority"
* Add option choose custom variable to use for label in rTorrent Torrent Results
* Add warning to rTorrent users not to use space in label
* Change overhaul DiskStation client to add compatibility for latest API
* Change improve Synology DownloadStation functions
* Add search setting for DiskStation client "Start torrent paused"
* Fix the priority set for snatched items is now also set for episodes without air date
* Change NZBGet client to use property .priority of SearchResult


### 0.20.14 (2019-12-20 00:15:00 UTC)

* Fix fetching static files for Kodi repo


### 0.20.13 (2019-12-16 04:00:00 UTC)

* Fix TL provider - replace user/pass with digest auth method
* Change improve TL and IPT provider recent search performance to process new items since the previous cycle
* Change log a tip for TL and IPT users who have not improved on the default site setting "Torrents per page"
* Add recommended.txt file with recommended libs that can be installed via: python -m pip install -r recommended.txt
* Fix saving .nfo metadata where the file name contains unicode on certain Linux OS configurations


### 0.20.12 (2019-12-09 16:30:00 UTC)

* Fix using multiple hostnames with config General/Interface/"Allowed browser hostnames"
* Add config General/Interface/"Allow IP use for connections"
* Change add WrongHostWebHandler to handle a bad hostname request with a 404 response
* Fix Shazbat torrent provider backlog issue


### 0.20.11 (2019-11-30 02:45:00 UTC)

* Remove redundant tvdb_api v1
* Remove xmltodict and etreetodict
* Change update Emby api
* Fix update CF IUAM handler


### 0.20.10 (2019-11-25 23:45:00 UTC)

* Fix history activity hits when there are no stats
* Fix 401 authentication issues caused by Requests lib using Linux environment vars


### 0.20.9 (2019-11-24 21:35:00 UTC)

* Change improve handling of poster/banner thumb URLs


### 0.20.8 (2019-11-14 09:40:00 UTC)

* Change improve TD provider recent search performance to process new items since the previous cycle
* Change log a tip for TD users who have not improved on the default site setting "Torrents per page" 
* Change tweak hoverover highlight on menu item Shows/History for when History is the home page
* Change update tvdb_api to 3.0.0
* Change improve fetching TVDB thumbnails
* Change add new 'banner_thumb' and 'poster_thumb' direct links
* Change artwork domain to new artwork domain with fallback URLs
* Change improve handling of Plex auth failure

                                                                                                                
### 0.20.7 (2019-11-10 14:40:00 UTC)

* Fix configured Plex notification hosts that don't start with "http"
* Add exclude "Specials" when pruning with option edit show/Other/"Keep up to"


### 0.20.6 (2019-11-04 22:15:00 UTC)

* Change move config migrator earlier up in the startup phase and add capability to gracefully downgrade config file
* Remove POTuk torrent provider
* Remove WOP torrent provider


### 0.20.5 (2019-10-18 00:01:00 UTC)

* Fix order for option edit show/Other/"Keep up to"


### 0.20.4 (2019-09-10 16:30:00 UTC)

* Change improve TVChaosUK search range, and also to recognise more of its random release names in results


### 0.20.3 (2019-08-27 18:50:00 UTC)

* Fix provider LimeTorrents


### 0.20.2 (2019-08-10 00:25:00 UTC)

* Fix some missing reference issues in webserve
* Add a link 'FAQ: Episode not found / Snatch failed' to 'View Log File'
* Fix Shazbat torrent provider


### 0.20.1 (2019-08-02 20:45:00 UTC)

* Change ensure TVDb statuses display as "Continuing" on home page where applicable
* Change improve handling an enabled Emby server that becomes unreachable
* Change improve performance of parsing provider search results


### 0.20.0 (2019-07-15 21:25:00 UTC)

* Change if episode name is not known at point of rename, then use 'tba'
* Add "Use dots in show.name path" to config/General/Misc, this will only affect newly added shows
* Change displayed folder on add show page to update based on "Use dots in show.name path" setting
* Update attr 18.3.0.dev0 (55642b3) to 19.2.0.dev0 (de84609) 
* Update Beautiful Soup 4.6.3 (r475) to 4.7.1 (r497)
* Add soupsieve 1.9.1 (24859cc)
* Add functools_lru_cache (soupsieve dep) 1.5 (21e85f5)
* Update CacheControl library 0.12.5 (0fedbba) to 0.12.5 (007e8ca)    
* Update Certifi 2018.11.29 (10a1f8a) to 2019.03.09 (401100f)
* Update dateutil 2.7.5 (e954819) to 2.8.0 (c90a30c)
* Update DiskCache library 3.1.1 (05cac6a) to 3.1.1 (2649ac9)
* Update Hachoir library 2.0a3 to 2.0a6 (c102cc7)
* Update html5lib 1.1-dev (4f92357) to 1.1-dev (4b22754)
* Update IMDb-pie 5.6.3 (4220e83) to 5.6.4 (f695e87)
* Update MsgPack 0.6.0 (197e307) to 0.6.1 (737f08a)
* Update profilehooks module 1.10.1 (fdbf19d) to 1.11.0 (e17f378)
* Update pyjsparser 2.4.5 (39b468e) to 2.7.1 (5465d03)
* Update PySocks 1.6.8 (b687a34) to 1.7.0 (91dcdf0)
* Update Requests library 2.21.0 (e52932c) to 2.22.0 (aeda65b)
* Update scandir 1.9.0 (9ab3d1f) to 1.10.0 (982e6ba)
* Update Six compatibility library 1.12.0 (d927b9e) to 1.12.0 (8da94b8)
* Update Tornado Web Server 5.1.1 (cc2cf07) to 5.1.1 (a99f1471)
* Update TZlocal 1.4 to 2.0.0.dev0 (b73a692)
* Update unidecode module 1.0.22 (578cdb9) to 1.0.22 (a5045ab)
* Update urllib3 release 1.24.3 (324e47a) to 1.25.2 (49eea80)
* Update win_inet_pton 1.0.1 (934a852) to 1.1.0 (57e3558)
* Update xmltodict library 0.11.0 (79ac9a4) to 0.12.0 (f3ab7e1)
* Change sickgear.py can now be run as start up instead of SickBeard.py
* Change refactor startup functions to prevent possible latency issues with systemd
* Add startup loading page
* Change restart to use loading page
* Add upgrade messages for sickbeard, cache, and failed db upgrade processes to loading page
* Change add WorkingDirectory to systemd startup prevents startup git issue
* Change improve MagnetDLProvider the latest releases search
* Add option to TVChaosUK settings, 'Send "Say thanks!"'


### 0.19.10 (2019-07-10 17:42:00 UTC)

* Fix catch error on systems with no local timezone


### 0.19.9 (2019-07-05 23:30:00 UTC)

* Change Anonymous redirect misuse of dereferer.org (was removed from SG in 2015) to nullrefer.com service


### 0.19.8 (2019-07-01 12:00:00 UTC)

* Fix the develop branch Travis build badge on GitHub homepage


### 0.19.7 (2019-06-27 12:05:00 UTC)

* Fix FF/WF display images on viewing show list


### 0.19.6 (2019-06-24 00:15:00 UTC)

* Change add rTorrent 0.9.7 compatibility
* Change improve Cloudflare connectivity


### 0.19.5 (2019-06-13 18:25:00 UTC)

* Update Js2Py 0.43 (da310bb) to 0.64 (efbfcca)
* Change update Cloudflare anti-bot handler
* Fix force reload all images and don't force reload all images for ended shows during show update


### 0.19.4 (2019-06-09 02:30:00 UTC)

* Change improve media processing checks for complete folder names


### 0.19.3 (2019-06-07 21:40:00 UTC)

* Fix "too many SQL variables" with over 999 shows when updating name cache


### 0.19.2 (2019-06-07 11:55:00 UTC)

* Change prevent media processing under a parent (or show root) folder


### 0.19.1 (2019-06-06 00:00:00 UTC)

* Change ignore word "Spanish" to not match Spanish Princess
* Remove BeyondHD torrent provider (API nuked)
* Change TVDb mappings


### 0.19.0 (2019-05-08 01:10:00 UTC)

* Update attrs 18.2.0.dev0 (c2bc831) to 18.3.0.dev0 (55642b3)
* Update CacheControl library 0.12.5 (cd91309) to 0.12.5 (0fedbba)
* Update Certifi 2018.10.15 (a462d21) to 2018.11.29 (10a1f8a)
* Update dateutil 2.7.2 (49690ee) to 2.7.5 (e954819)
* Update DiskCache library 3.0.6 (6397269) to 3.1.1 (05cac6a)
* Update html5lib 1.1-dev (e9ef538) to 1.1-dev (4f92357)
* Update idna library 2.7 (0f50bdc) to 2.8 (032fc55)
* Update MsgPack 0.5.6 (d4675be) to 0.6.0 (197e307)
* Update Requests library 2.21.0 (c452e3b) to 2.21.0 (e52932c)
* Update SimpleJSON 3.16.0 (e2a54f7) to 3.16.1 (ce75e60)
* Update Six compatibility library 1.11.0 (0b4265e) to 1.12.0 (d927b9e)
* Update urllib3 release 1.24.1 (a6ec68a) to 1.24.3 (324e47a)
* Change suppress logging false positive of bad Emby request


### 0.18.23 (2019-05-07 12:15:00 UTC)

* Fix Milkie torrent provider


### 0.18.22 (2019-05-06 19:25:00 UTC)

* Update UnRar for Windows 5.70 to 5.71 x64
* Change improve clarity for media provider search task
* Add Milkie torrent provider
* Change check manual search of illegal UNKNOWN status and change it to SKIPPED
* Change set status for shows without location
* Change set status to SKIPPED/UNAIRED when update is exited early


### 0.18.21 (2019-04-26 09:35:00 UTC)

* Change torrent client post process script to be compatible with Dash (tested with Ubuntu 18.04 LTS)


### 0.18.20 (2019-04-23 23:10:00 UTC)

* Add NinjaCentral usenet provider
* Remove Nzb.org usenet provider (r.i.p)
* Remove Milkie torrent provider (last activity > 3 months)
* Fix setting ignore/require words in webapi
* Change handle TVDb api returns None for some shows as 'seriesName'


### 0.18.19 (2019-04-19 02:00:00 UTC)

* Fix season search at provider ETTV
* Change improve IMDb id parsing


### 0.18.18 (2019-03-25 16:45:00 UTC)

* Fix "Search now" under reverse proxy configurations (credit: nojp)


### 0.18.17 (2019-03-17 08:50:00 UTC)

* Fix Cloudflare issue (affects TorrentDay and others)
* Fix provider Blutopia
* Change keep ignored status even when file exists during show update
* Change improve TVDb invalid show detection


### 0.18.16 (2019-02-26 21:15:00 UTC)

* Update UnRar for Windows 5.61 to 5.70
* Fix provider WOP 


### 0.18.15 (2019-02-21 15:30:00 UTC)

* Change improve Zooqle
* Change log bad torrent data
* Change search HorribleSubs without fansub groups
* Remove provider Anizb
* Change improve handling Trakt API response errors with watchlists
* Fix TV info source locked id check


### 0.18.14 (2019-02-11 15:10:00 UTC)

* Fix ETTV provider cache search
* Fix Snowfl provider
* Fix HorribleSubs provider single digit episode search 
* Change TokyoToshokan provider to prefer magnets and ignore invalid nyaa links
* Fix saving duplicate filename extension .nzb and .torrent


### 0.18.13 (2019-02-09 16:00:00 UTC)

* Fix Nyaa provider
* Fix HorribleSubs provider


### 0.18.12 (2019-02-07 03:55:00 UTC)

* Change improve DiskStation 6.2 connectivity and error logging
* Fix TokyoToshokan


### 0.18.11 (2019-02-03 13:50:00 UTC)

* Add hd/sd quality detection for x265 hevc (to use; remove x265 and hevc from global ignore list)
* Add prefer x265/hevc releases over x264 at equal qualities
* Fix EpisodeView Webcal link for proxy use
* Fix UI issue with /api/builder -> SickGear.Episode.SetStatus
* Change provider Rarbg


### 0.18.10 (2019-01-11 14:00:00 UTC)

* Fix using ampersand with find show search input


### 0.18.9 (2019-01-08 01:00:00 UTC)

* Change ensure utf-8 locale for Ubuntu snap
* Change remove non-release group stuff from newnab results
* Add detection of NZBHydra and NZBHydra 2 to config providers
* Remove Torrentz2


### 0.18.8 (2018-12-18 21:00:00 UTC)

* Change first run GUI defaults to enable fanart and episode view as home
* Fix an issue in the Travis CI test system used by GitHub
* Fix potential issue parsing IMDb response
* Update IMDb-pie 5.6.3 (df7411d1) to 5.6.3 (4220e83)


### 0.18.7 (2018-12-14 01:00:00 UTC)

* Fix saving NZBGet priority to Normal
* Change hide "More results" between add show searches


### 0.18.6 (2018-12-12 19:30:00 UTC)

* Change to public IMDb lists is now handled when adding a list
* Change IMDb cards view to feedback when a list has no TV shows
* Change IMDb cards view to include TV Mini Series
* Change add "list more" to list choices on IMDb cards view
* Change IMDb requests to be https


### 0.18.5 (2018-12-10 12:15:00 UTC)

* Change all nzb provider requests to 60s timeout
* Fix encode str to unicode for get_UWRatio
* Fix decode given show in add show as 'utf-8' into unicode
* Change improve UI to account for docker/snap installations
* Fix snap startup permissions issue
* Change providers on first run to be alphabetically listed and grouped usenet, torrent, anime
* Change suppress the redundant first run dateutil zoneinfo warning
* Update CFScrape 1.6.8 (be0a536) to custom 1.9.5 (be0a536)
* Update pyjsparser 2.4.5 (cd5b829) to 2.4.5 (39b468e)
* Update Js2Py 0.43 (c1442f1) to 0.43 (da310bb)
* Change it's the time of year to wear a fluffy hat


### 0.18.4 (2018-12-04 15:45:00 UTC)

* Fix "Test Emby" notifications output when there are not enough API keys for hosts
* Change About page to include current base @ version number
* Change handle when a known season is deleted from indexer but ep data is not deletable locally


### 0.18.3 (2018-12-01 17:35:00 UTC)

* Add Milkie torrent provider


### 0.18.2 (2018-11-30 21:15:00 UTC)

* Remove AlphaReign torrent provider
* Change minimise library update calls to Kodi and Plex


### 0.18.1 (2018-11-28 15:35:00 UTC)

* Fix manual search button on Daily Schedule


### 0.18.0 (2018-11-26 19:30:00 UTC)

* Update Beautiful Soup 4.6.0 (r449) to 4.6.3 (r475)
* Update CacheControl library 0.12.4 (bd94f7e) to 0.12.5 (cd91309)
* Update Certifi 2018.01.18 (e225253) to 2018.08.24 (8be9f89)
* Update dateutil module 2.7.2 (ff03c0f) to 2.7.2 (49690ee)
* Update feedparser 5.2.1 (5646f4c) to 5.2.1 (2b11c80)
* Update profilehooks module 1.10.0 (0ce1e29) to 1.10.1 (fdbf19d)
* Update PySocks 1.6.8 (524ceb4) to 1.6.8 (b687a34)
* Update Requests library 2.15.1 (282b01a) to 2.19.1 (2c6a842)
* Update scandir module 1.6 (c3592ee) to 1.9.0 (9ab3d1f)
* Update SimpleJSON 3.13.2 (6ffddbe) to 3.16.0 (e2a54f7)
* Update Tornado Web Server 5.0.1 (2b2a220a) to 5.1.1 (cc2cf07)
* Update unidecode module 1.0.22 (81f938d) to 1.0.22 (578cdb9)
* Update UnRar for Windows 5.60 to 5.61
* Add idna library 2.7 (0f50bdc)
* Add urllib3 release 1.23 (7c216f4)
* Change if old scandir binary module is installed, fallback to slow Python module and inform user to upgrade binary
* Change site services tester to fall back to http if error with SSL
* Change postprocessor try to use folder name when filename does not contain show name
* Change force redirects in TVMaze API to be https
* Add display first 20 results in "Add show" view with a link to display more
* Add search results sort by Z to A to "Add show" view
* Add search results sort by newest aired to "Add show" view
* Add search results sort by oldest aired to "Add show" view
* Change requirements.txt Cheetah >= 3.1.0
* Add bB torrent provider
* Add Snowfl torrent provider
* Fix manual search button on displayShow and episode view page
* Change feedback result of manual search on the clicked button image/tooltip
* Change reduce browser I/O on displayShow
* Fix displayShow bug where click holding on a season btn and then dragging away leaves 50% white
* Change Show List text "Search Show Name" to "Filter Show Name", and "Reset Search" to "Reset Filter" for clarity
* Change when getting a non-existing folder, add the failed location to log messages
* Change add pulsing effect to warning indicators in navbar
* Add show search ability to menu Shows/"Add show"
* Change simplify options on final step of Add show
* Add quick set suggestion statuses in Episode Status Manager. Helpful for orphan "Snatches", or changes to "Skipped" etc.
* Change DisplayShow manual search button busy animation
* Add history view layouts to "Shows" menu
* Add a current layout indicator to "Shows"/"History" menu item
* Add the five last added shows to "Shows" menu under item "[1/2]"
* Change relabel ui "Episode Schedule" and "Episode View" to "Daily Schedule"
* Change displayShow, move table header sorting chevron images from right side of column to before text
* Change displayShow, move plotinfo from right side of name column to before the episode text
* Fix use correct columns for sorting on displayShow
* Fix sort by episode number on displayShow
* Change add images for manual search finished on displayShow to indicate completed fully (green) or low quality (bronze)
* Change improve image sizes to reduce page overhead
* Fix make release group comparison for proper/repack search case-insensitive


### 0.17.15 (2018-11-24 20:30:00 UTC)

* Fix pruning large watch lists
* Add Ubuntu snap installer


### 0.17.14 (2018-11-15 08:00:00 UTC)

* Change remove required restart of SickGear after changing label or path settings for rTorrent and qBittorrent


### 0.17.13 (2018-11-08 21:12:00 UTC)

* Fix add filter to data used for alternative scene episode numbers
* Change don't enable "Scene numbering" for shows without alternative scene episode numbers
* Change label/summary of editShow/Search/"Scene numbering" to "Editable episode numbers" to improve clarity for its use
* Change improve summary of addShow/Finally/"Scene numbering"
* Change improve displayShow tooltips for editable episode number fields


### 0.17.12 (2018-10-23 19:50:00 UTC)

* Change add text search as default for old newznab without supportedParams caps parameter


### 0.17.11 (2018-10-14 18:43:00 UTC)

* Fix post process "Permission denied" caused by removing the !sync file too early in onTxComplete
* Change onTxComplete copy files logic to mitigate potential issues
* Change bump onTxComplete version to 1.1
* Change onTxComplete supported qBittorrent version is 4.13 and newer
* Change onTxComplete supported uTorrent is 2.2.1
* Add onTxComplete.bat logging to onTxComplete.log
* Fix issue with TVChaosUK


### 0.17.10 (2018-10-05 20:15:00 UTC)

* Change improve log stats for rejected items at torrent providers
* Change when a TVChaosUK response is invalid, wait then retry


### 0.17.9 (2018-10-04 15:40:00 UTC)

* Change improve TVChaosUK


### 0.17.8 (2018-10-02 13:15:00 UTC)

* Fix executing addshow form prematurely


### 0.17.7 (2018-09-26 18:30:00 UTC)

* Fix conflicting chars search with RarBG torrent provider
* Change improve Zooqle search
* Fix saving a nzb and a couple of notifs settings as disabled whose defaults were enabled


### 0.17.6 (2018-09-22 09:45:00 UTC)

* Fix propers search for Xspeeds torrent provider
* Remove BTScene and BitMeTV torrent providers


### 0.17.5 (2018-09-08 13:20:00 UTC)

* Fix error updating shows with certain paths
* Fix getting XEM absolute numbers for show
* Fix IMDb info load for redirected ids
* Fix flags on displayShow (under Linux)
* Change refactor scene numbering
* Change update LimeTorrents icon


### 0.17.4 (2018-09-01 03:00:00 UTC)

* Fix typo


### 0.17.3 (2018-09-01 02:10:00 UTC)

* Fix issue with tvdb response data


### 0.17.2 (2018-08-30 15:06:00 UTC)

* Fix Blutopia, Skytorrents, and SpeedCD torrent providers


### 0.17.1 (2018-08-29 17:37:00 UTC)

* Change replace imdb lib with imdb-pie 5.6.3 (df7411d1)
* Change handle if BTS returns no data
* Change improve hachoir error handling with bad source metadata


### 0.17.0 (2018-08-24 23:40:00 UTC)

* Add ability to set episodes to suggested statuses in Episode Status Manager. Useful for orphaned "Snatches" or to undo
  change to "Skipped", "Ignored", or "Wanted" to a previously known quality
* Change save config values only where reqd. reduces file by up to 75%
* Add 'Map an NZBGet "DestDir"' setting to config/Search/NZB Results tab (select NZBGet)
* Add TVDB, TheXem, and GitHub buttons to page History/Layout "Provider fails" that fetches a site Up/Down report
* Add bubble links to History/Provider fails when more than one provider has failures
* Add "Keep up to x most recent downloads" to Edit Show/Other
* Add "Keep up to x most recent downloads" to Manage/Bulk Change/Edit
* Change append number of downloads to keep to the number of file(s) at Display Show
* Add "Keep up to x most recent downloads" to add show finally step
* Add prune to refreshDir/rescan
* Update Tornado Web Server 5.0.1 (35a538f) to 5.0.1 (2b2a220a)
* Add HDME torrent provider
* Add HorribleSubs torrent provider
* Add ImmortalSeed torrent provider
* Add Xspeeds torrent provider
* Change consolidate provider filters into 'Only allow releases that are'
* Add provider filters, Only allow releases that are ...
  'scene releases (srrDB/predb listed)', 'or contain' text or regex,
  'non scene if no recent search results', 'non scene if no active search results',
  'not scene nuked', and 'nuked if no active search results'
* Change improve tvdb_api performance; remember if episodes are cached and reload show if not and episodes are requested
* Change remove redundant torrent URLs and improve provider loader


### 0.16.23 (2018-08-21 21:00:00 UTC)

* Fix detection of existing files
* Change add sanitize 'imdbid' field in tvdb_api v2
* Change indexer_id in imdb_info (switchIndexer)


### 0.16.22 (2018-08-18 12:30:00 UTC)

* Change TVDB data parsing for gueststars, writers and genre


### 0.16.21 (2018-07-28 14:15:00 UTC)

* Change TorrentDay
* Change TVDB API 2 to version 2.2.0


### 0.16.20 (2018-07-17 14:30:00 UTC)

* Change TorrentDay
* Fix for Emby updater when no folders are returned from API


### 0.16.19 (2018-07-05 18:10:00 UTC)

* Fix Uuid1 Python Bug, add fallback to uuid4 when uuid1 fails with ValueError https://bugs.python.org/issue32502


### 0.16.18 (2018-07-05 14:45:00 UTC)

* Fix Scenetime torrent provider
* Change disable search torrents on first installation


### 0.16.17 (2018-07-01 01:00:00 UTC)

* Update UnRar for Windows 5.50 to 5.60
* Fix API save show paused state and API exception raised when no indexer results


### 0.16.16 (2018-06-09 12:13:00 UTC)

* Fix metadata mediabrowser when no actors
* Add 'vp9' and 'av1' to ignore word list


### 0.16.15 (2018-06-03 21:24:00 UTC)

* Change garbage_name regex


### 0.16.14 (2018-06-01 15:55:00 UTC)

* Change improve IPT and RarBG providers


### 0.16.13 (2018-05-26 17:00:00 UTC)

* Change add blacklog search terms for anime PROPERS
* Fix rare case recovery after a server has been down


### 0.16.12 (2018-05-25 00:40:00 UTC)

* Fix anime parser and anime PROPER level


### 0.16.11 (2018-05-22 00:00:00 UTC)

* Fix SickGear-NG.py media processing script


### 0.16.10 (2018-05-21 23:30:00 UTC)

* Fix importing TV shows with utf8 characters in parent folders on Windows
* Fix utf8 in folders for SickGear-NG.py media processing script, script version bumped 1.5 to 1.6
* Fix incorrect logic mixing seasons
* Remove NMA notifier


### 0.16.9 (2018-05-17 15:30:00 UTC)

* Fix authorisation issue affecting some providers


### 0.16.8 (2018-05-17 02:00:00 UTC)

* Fix changing master id via search method


### 0.16.7 (2018-05-14 02:40:00 UTC)

* Fix name_parser_tests for test_extra_info_no_name


### 0.16.6 (2018-05-14 01:00:00 UTC)

* Change improve tolerance to parse a release title with a badly placed episode name
* Change improve handling tvdb_api data when adding upcoming shows with unfilled data
* Change search only once per cycle for shows with multiple episodes that air on the same day
* Fix SpeedCD


### 0.16.5 (2018-05-07 21:15:00 UTC)

* Fix HTTP 422 error when using Plex Username and Password
* Change how show URLs are made for TV info sources


### 0.16.4 (2018-05-03 12:00:00 UTC)

* Fix PiSexy torrent provider


### 0.16.3 (2018-05-02 13:55:00 UTC)

* Fix issue on displayShow


### 0.16.2 (2018-05-02 00:25:00 UTC)

* Change use copy of showObj for UI to preserve original object structs


### 0.16.1 (2018-05-01 13:20:00 UTC)

* Fix IMDb links to older shows on displayshow and editshow page


### 0.16.0 (2018-04-26 17:10:00 UTC)

* Change search show result 'exists in db' text into a link to display show page
* Change increase namecache size and fix deleting items from it when at capacity
* Change improve security with cross-site request forgery (xsrf) protection on web forms
* Change improve security by sending header flags httponly and secure with cookies
* Change improve security with DNS rebinding prevention, set "Allowed browser hostnames" at config/General/Web Interface
* Change improve test for creating self-signed SSL cert
* Change force restart when switching SSL on/off
* Change disable SSL cert verification for logins in pp-scripts
* Change hachoir targa and mpeg_ts mime parser tags so they validate
* Update backports/ssl_match_hostname 3.5.0.1 (r18) to 3.7.0.1 (r28)
* Update cachecontrol library 0.12.3 (db54c40) to 0.12.4 (bd94f7e)
* Update chardet packages 3.0.4 (9b8c5c2) to 4.0.0 (b3d867a)
* Update dateutil library 2.6.1 (2f3a160) to 2.7.2 (ff03c0f)
* Update feedparser library 5.2.1 (f1dd1bb) to 5.2.1 (5646f4c) - Uses the faster cchardet if installed
* Change Hachoir can't support PY2 so backport their PY3 to prevent a need for system dependent external binaries like mediainfo
* Update html5lib 0.99999999/1.0b9 (1a28d72) to 1.1-dev (e9ef538)
* Update IMDb 5.1 (r907) to 5.2.1dev20171113 (f640595)
* Update jquery.form plugin 3.51.0 to 4.2.2
* Update moment.js 2.17.1 to 2.21.0
* Update profilehooks 1.9.0 (de7d59b) to 1.10.0 (0ce1e29)
* Update Certifi 2017.07.27 (f808089) to 2018.01.18 (e225253)
* Update PySocks 1.6.5 (b4323df) to 1.6.8 (524ceb4)
* Update rarfile 3.0 (3e54b22) to 3.0 (2704344)
* Update Requests library 2.13.0 (fc54869) to 2.15.1 (282b01a)
* Update scandir 1.3 to 1.6 (c3592ee)
* Update SimpleJSON library 3.10.0 (c52efea) to 3.13.2 (6ffddbe)
* Update Six compatibility library 1.10.0 (r433) to 1.11.0 (68112f3)
* Update Tornado Web Server 5.0.1 (35a538f) to 5.1.dev1 (415f453)
* Update unidecode library 0.04.21 (e99b0e3) to 1.0.22 (81f938d)
* Update webencodings 0.5 (3970651) to 0.5.1 (fa2cb5d)
* Update xmltodict library 0.10.2 (375d3a6) to 0.11.0 (79ac9a4)


### 0.15.14 (2018-04-20 12:00:00 UTC)

* Change prefer modern html5lib over old to prevent display show issue on systems that fail to clean libs
* Change add un/pw for cookie support to improve SpeedCD torrent provider
* Change improve handling faults when downloading .torrent files
* Remove TorrentBytes provider
* Change remove redundant log messages for releases never to be cached removing <30% log spam
* Change remove redundant log messages for items not found in cache removing <10% log spam
* Fix marking episodes wanted due to parsing malformed non-anime release name as an anime season pack
* Change speed optimization, compile static name parser regexes once, instead of for every NameParser instance
* Change remove redundant create regexs log messages removing <10% log spam


### 0.15.13 (2018-04-18 13:50:00 UTC)

* Fix API endpoints for `sg.exceptions` and exceptions
* Change improve searching torrent provider BTScene


### 0.15.12 (2018-04-17 14:10:00 UTC)

* Fix ETTV torrent provider


### 0.15.11 (2018-04-16 03:20:00 UTC)

* Fix issue creating xml metadata files
* Change improve searching torrent providers AReign, EZTV, HDB, SkyT, and SCD


### 0.15.10 (2018-04-13 12:10:00 UTC)

* Change accept theTVDB Url in addshow search field
* Change Nzb.org usenet provider add config scene only/nuked
* Change SpeedCD torrent provider improve copy/paste cookie support
* Change BTScene, LimeTorrents, SkyTorrents, Torlock, Torrentz, TPB torrent providers
* Add AlphaReign, EZTV torrent providers


### 0.15.9 (2018-04-07 20:45:00 UTC)

* Fix metadata show not found
* Change when adding a show, display show title instead of '[]'


### 0.15.8 (2018-04-07 00:14:00 UTC)

* Change improve tvinfo source meta handling for cases where server is either down, or no results are returned


### 0.15.7 (2018-04-06 13:30:00 UTC)

* Change improve metadata handler during postprocessing when tvinfo source is down
* Fix Torrentz2 filter spam


### 0.15.6 (2018-04-05 01:20:00 UTC)

* Fix cf algorithm


### 0.15.5 (2018-04-04 21:10:00 UTC)

* Remove GFT torrent provider


### 0.15.4 (2018-04-03 16:10:00 UTC)

* Fix Torrentleech provider


### 0.15.3 (2018-03-28 16:55:00 UTC)

* Fix clicking next and previous show buttons on macOS Safari


### 0.15.2 (2018-03-28 01:45:00 UTC)

* Fix search for wanted when adding new show


### 0.15.1 (2018-03-23 22:30:00 UTC)

* Fix overwriting repack where renamed filename has '-' in title
* Fix Growl display correct message on test notification success + change notification icon


### 0.15.0 (2018-03-22 00:00:00 UTC)

* Add showRSS torrent provider
* Add choice to delete watched episodes from a list of played media at Kodi, Emby, and/or Plex,
  instructions at Shows/History/Layout/"Watched"
* Add installable SickGear Kodi repository containing addon "SickGear Watched State Updater"
* Change add Emby setting for watched state scheduler at Config/Notifications/Emby/"Update watched interval"
* Change add Plex setting for watched state scheduler at Config/Notifications/Plex/"Update watched interval"
* Change add map parent folder setting at Notifications for Emby, Kodi, and Plex
* Add API cmd=sg.updatewatchedstate, instructions for use are linked to in layout "Watched" at /history
* Change history page table filter input values are saved across page refreshes
* Change history page table filter inputs, accept values like "dvd or web" to only display both
* Change history page table filter inputs, press 'ESC' key inside a filter input to reset it
* Add provider activity stats to Shows/History/Layout/ drop down
* Change move provider failures table from Manage/Media Search to Shows/History/Layout/Provider fails
* Change sort provider failures by most recent failure, and with paused providers at the top
* Add SickGear-NZBGet dedicated media processing script, see.. \autoProcessTV\SickGear-NG\INSTALL.txt
* Add non-standard multi episode name parsing e.g. S01E02and03 and 1x02and03and04
* Change overhaul and add API functions
* Change API version... start with 10
* Change set application response header to 'SickGear' + add API version
* Change return timezone (of network) in API
* Add indexer to calls
* Add SickGear Command tip for old SickBeard commands
* Add warning old sickbeard API calls only support tvdb shows
* Add "tvdbid" fallback only for sickbeard calls
* Add listcommands
* Add list of all commands (old + new) in listcommand page at the beginning
* Change hide 'listcommands' command from commands list, since it needs the API builder CSS + is html not json
* Add missing help in webapi
* Add episode info: absolute_number, scene_season, scene_episode, scene_absolute_number
* Add fork to SB command
* Add sg
* Add sg.activatescenenumbering
* Add sg.addrootdir
* Add sg.checkscheduler
* Add sg.deleterootdir
* Add sg.episode
* Add sg.episode.search
* Add sg.episode.setstatus
* Add sg.episode.subtitlesearch
* Add sg.exceptions
* Add sg.forcesearch
* Add sg.future
* Add sg.getdefaults
* Add sg.getindexericon
* Add sg.getindexers to list all indexers
* Add sg.getmessages
* Add sg.getnetworkicon
* Add sg.getrootdirs
* Add sg.getqualities
* Add sg.getqualitystrings
* Add sg.history
* Add sg.history.clear
* Add sg.history.trim
* Add sg.listtraktaccounts
* Add sg.listignorewords
* Add sg.listrequiedwords
* Add sg.logs
* Add sg.pausebacklog
* Add sg.postprocess
* Add sg.ping
* Add sg.restart
* Add sg.searchqueue
* Add sg.searchtv to search all indexers
* Add sg.setexceptions
* Add sg.setignorewords
* Add sg.setrequiredwords
* Add sg.setscenenumber
* Add sg.show
* Add sg.show.addexisting
* Add sg.show.addnew
* Add sg.show.cache
* Add sg.show.delete
* Add sg.show.getbanner
* Add sg.show.getfanart
* Add sg.show.getposter
* Add sg.show.getquality
* Add sg.show.listfanart
* Add sg.show.ratefanart
* Add sg.show.seasonlist
* Add sg.show.seasons
* Add sg.show.setquality
* Add sg.show.stats
* Add sg.show.refresh
* Add sg.show.pause
* Add sg.show.update
* Add sg.shows
* Add sg.shows.browsetrakt
* Add sg.shows.forceupdate
* Add sg.shows.queue
* Add sg.shows.stats
* Change sickbeard to sickgear
* Change sickbeard_call to property
* Change sg.episode.setstatus allow setting of quality
* Change sg.history, history command output
* Change sg.searchtv to list of indexers
* Add uhd4kweb to qualities
* Add upgrade_once to add existing shows
* Add upgrade_once to add new show
* Add upgrade_once to show quality settings (get/set)
* Add 'ids' to Show + Shows
* Add ids to coming eps + get tvdb id from ids
* Add 'status_str' to coming eps
* Add 'local_datetime' to coming eps + runtime
* Add X-Filename response header to getbanner, getposter
* Add X-Fanartname response header for sg.show.getfanart
* Change remove some non-release group stuff from newnab results


### 0.14.9 (2018-03-19 13:10:00 UTC)

* Change remove dead tor caches and stop searching episodes that have a magnet saved
* Change AlphaRatio provider freeleech mode; prevent spoiling user ratio from ambiguous filtered results


### 0.14.8 (2018-03-13 22:00:00 UTC)

* Fix changing status from "Skipped" to "Wanted" in Manage/Episode Status


### 0.14.7 (2018-03-12 21:30:00 UTC)

* Add DrunkenSlug usenet provider
* Fix PiSexy torrent provider


### 0.14.6 (2018-03-05 15:40:00 UTC)

* Fix config/notifications Trakt "inactive" status not displayed when it should be
* Fix saving multiple account "Update collection" selection at config/notifications Trakt


### 0.14.5 (2018-02-23 22:15:00 UTC)

* Remove NZB.is usenet provider
* Remove HD4Free torrent provider
* Fix config/notifications/Pushover priority selector
* Fix sending notification on snatch or download to Kodi/Emby


### 0.14.4 (2018-02-18 23:55:00 UTC)

* Change relax strict mode from subtitle languages and show unknown.png flag for 'Undetermined' subtitle languages
* Add Paramount Network icon


### 0.14.3 (2018-02-13 13:00:00 UTC)

* Change improve thetvdb api response handling


### 0.14.2 (2018-02-07 16:00:00 UTC)

* Change add handling for where requesting disk freespace is denied permission on some Linux distros


### 0.14.1 (2018-02-03 22:40:00 UTC)

* Change terminology around the custom quality selection to improve clarity
* Change restrict changing custom download qualities to reasonable selections
* Add upgrade to quality selections on Add show page and Import existing show page


### 0.14.0 (2018-02-01 02:30:00 UTC)

* Change improve core scheduler logic
* Change improve media process to parse anime format 'Show Name 123 - 001 - Ep 1 name'
* Add free space stat (if obtainable) of parent folder(s) to footer
* Add option "Display disk free" to general config/interface page (default enabled)
* Add a provider error table to page Manage/Media Search
* Add failure handling, skip provider for x hour(s) depending on count of failures
* Add detection of Too Many Requests (Supporting providers UC and BTN)
* Add footer icon button to switch time layouts
* Add performance gains for proper search by integrating it into recent search
* Add the once per day proper finder time to footer, this process catches any propers missed during recent searches
* Add ability to differentiate webdl/rip sources so overwriting propers is always done from the same source (e.g. AMZN)
* Change layout of quality custom to improve clarity
* Change tweak text of SD DVD to include BD/BR
* Change TBy prov add UHD cat


### 0.13.15 (2018-01-26 10:30:00 UTC)

* Fix save on config general


### 0.13.14 (2018-01-25 16:20:00 UTC)

* Add config/general/web interface/send security headers (default enabled)
* Fix usenet_crawler cache mode results
* Fix omgwtf test of invalid auth, issue when enabling propers, and updating cache
* Fix unicode shownames when searching
* Add season specific naming exceptions to nzb + btn


### 0.13.13 (2018-01-19 00:45:00 UTC)

* Fix setting episode status when testing for if it should be deleted
* Restrict setting newly added old episodes to WANTED to the last 90 days, older are set to SKIPPED


### 0.13.12 (2018-01-16 01:10:00 UTC)

* Remove provider TorrentVault


### 0.13.11 (2018-01-15 17:35:00 UTC)

* Fix issue fetching data in a rare case


### 0.13.10 (2018-01-08 17:20:00 UTC)

* Fix "Upgrade once" for wanted qualities


### 0.13.9 (2018-01-02 15:45:00 UTC)

* Fix marking episode as to upgrade


### 0.13.8 (2017-12-27 15:45:00 UTC)

* Fix HD4Free provider


### 0.13.7 (2017-12-27 03:00:00 UTC)

* Add log message for not found on indexer when adding a new show
* Fix upgrade once ARCHIVED setting by postProcessor
* Fix determination of is_first_best_match
* Fix BTScene and Lime
* Add ETTV torrent provider
* Add PotUK torrent provider


### 0.13.6 (2017-12-13 01:50:00 UTC)

* Change improve multi episode release search
* Change improve usage of the optional regex library


### 0.13.5 (2017-12-11 21:45:00 UTC)

* Change delete unused html5lib files that can cause issue with search providers


### 0.13.4 (2017-12-11 16:45:00 UTC)

* Fix MediaBrowser Season##\metadata


### 0.13.3 (2017-12-10 20:30:00 UTC)

* Fix metadata Season Posters and Banners
* Change restore fetching metadata episode thumbs


### 0.13.2 (2017-12-08 19:00:00 UTC)

* Fix tools menu on Chrome mobile browser


### 0.13.1 (2017-12-07 15:30:00 UTC)

* Fix wanted episodes


### 0.13.0 (2017-12-06 12:40:00 UTC)

* Change don't fetch caps for disabled nzb providers
* Change recent search to use centralised title and URL parser for newznab
* Add display unaired season 1 episodes of a new show in regular and pro I view modes
* Change improve page load time when loading images
* Update isotope library 2.2.2 to 3.0.1
* Add lazyload package 3.0.0 (2e318b1)
* Add webencodings 0.5 (3970651) to assist parsing legacy web content
* Change improve add show search results by comparing search term to an additional unidecoded result set
* Change webserver startup to correctly use xheaders in reverse proxy or load balance set-ups
* Update backports_abc 0.4 to 0.5
* Update Beautiful Soup 4.4.0 (r397) to 4.6.0 (r449)
* Update cachecontrol library 0.11.5 to 0.12.3 (db54c40)
* Update Certifi 2015.11.20.1 (385476b) to 2017.07.27 (f808089)
* Update chardet packages 2.3.0 (d7fae98) to 3.0.4 (9b8c5c2)
* Update dateutil library 2.4.2 (d4baf97) to 2.6.1 (2f3a160)
* Update feedparser library 5.2.0 (8c62940) to 5.2.1 (f1dd1bb)
* Update html5lib 0.99999999/1.0b9 (46dae3d) to (1a28d72)
* Update IMDb 5.1dev20160106 to 5.1 (r907)
* Update moment.js 2.15.1 to 2.17.1
* Update PNotify library 2.1.0 to 3.0.0 (175af26)
* Update profilehooks 1.8.2.dev0 (ee3f1a8) to 1.9.0 (de7d59b)
* Update rarfile to 3.0 (3e54b22)
* Update Requests library 2.9.1 (a1c9b84) to 2.13.0 (fc54869)
* Update SimpleJSON library 3.8.1 (6022794) to 3.10.0 (c52efea)
* Update Six compatibility library 1.10.0 (r405) to 1.10.0 (r433)
* Update socks from SocksiPy 1.0 to PySocks 1.6.5 (b4323df)
* Update Tornado Web Server 4.5.dev1 (92f29b8) to 4.5.1 (79b2683)
* Update unidecode library 0.04.18 to 0.04.21 (e99b0e3)
* Update xmltodict library 0.9.2 (eac0031) to 0.10.2 (375d3a6)
* Update Bootstrap 3.2.0 to 3.3.7
* Update Bootstrap Hover Dropdown 2.0.11 to 2.2.1
* Update imagesloaded 3.1.8 to 4.1.1
* Update jquery.cookie 1.0 (21349d9) to JS-Cookie 2.1.3 (c1aa987)
* Update jquery.cookiejar 1.0.1 to 1.0.2
* Update jQuery JSON 2.2 (c908771) to 2.6 (2339804)
* Update jquery.form plugin 3.35.0 to 3.51.0 (6bf24a5)
* Update jQuery SelectBoxes 2.2.4 to 2.2.6
* Update jquery-tokeninput 1.60 to 1.62 (9c36e19)
* Update jQuery-UI 1.10.4 to 1.12.1 - minimum supported IE is 8
* Update jQuery UI Touch Punch 0.2.2 to 0.2.3
* Update qTip 2.2.1 to 2.2.2
* Update tablesorter 2.17.7 to 2.28.5
* Update jQuery 1.8.3 to 2.2.4
* Add one time run to start up that deletes troublemaking compiled files
* Fix reload of homepage after restart in some browsers
* Add detection of '1080p Remux' releases as fullhdbluray
* Add "Perform search tasks" to Config/Media Providers/Options
* Change improve clarity of enabled providers on Config/Media Providers
* Add option to limit WebDL propers to original release group under Config/Search/Media Search
* Change add IPv4 config option when enabling IPv6.
* Add autoProcessTV/onTxComplete.bat to improve Windows clients Deluge, qBittorrent, Transmission, and uTorrent
* Add Blutopia torrent provider
* Add MagnetDL torrent provider
* Add SceneHD torrent provider
* Add Skytorrents torrent provider
* Add TorrentVault torrent provider
* Add WorldOfP2P torrent provider
* Change do not have shows checked by default on import page. To re-enable import shows checked by default,
  1) On config page 'Save' 2) Stop SG 3) Find 'import_default_checked_shows' in config.ini and set '1' 4) Start SG
* Add Nyaa (.si) torrent provider
* Add Trakt watchlist to Add show/Trakt Cards
* Change revoke application access at Trakt when account is deleted in SG
* Add persistent hide/unhide cards to Add show/Trakt and Add show/IMDb Cards
* Change simplify dropdowns at all Add show/Cards
* Change cosmetic title on shutdown
* Change use TVDb API v2
* Change improve search for PROPERS
* Change catch show update task errors
* Change simplify and update FreeBSD init script
* Change only use newznab Api key if needed
* Change editshow saving empty scene exceptions
* Change improve TVDB data handling
* Change improve media processing by using more snatch history data
* Change show update, don't delete any ep in DB if eps are not returned from indexer
* Change prevent unneeded error message during show update
* Change improve performance, don't fetch episode list when retrieving a show image
* Change don't remove episodes from DB with status: SNATCHED, SNATCHED_PROPER, SNATCHED_BEST, DOWNLOADED, ARCHIVED, IGNORED
* Change add additional episode removal protections for TVDb_api v2
* Change filter SKIPPED items from episode view
* Change improve clarity of various error message by including relevant show name
* Change extend WEB PROPER release group check to ignore SD releases
* Change increase performance by reducing TVDb API requests with a global token
* Change make indexer lookup optional in NameParser, and deactivate during searches
* Change improve newnab autoselect categories
* Change add nzb.org BoxSD and BoxHD categories
* Change post processor, ignore symlinks found in process_dir
* Change file modify date of episodes older than 1970 can be changed to airdate, log warning on set fail
* Add new parameter 'poster' to indexer api
* Add optional tvdb_api load season image: lINDEXER_API_PARMS['seasons'] = True
* Add optional tvdb_api load season wide image: lINDEXER_API_PARMS['seasonwides'] = True
* Add Fuzzywuzzy 0.15.1 to sort search results
* Change remove search results filtering from tv info source
* Change suppress startup warnings for Fuzzywuzzy and Cheetah libs
* Change show search, add options to choose order of search results
* Add option to sort search results by 'A to Z' or 'First aired'
* Add option to sort search results by 'Relevancy' using Fuzzywuzzy lib
* Change search result anchor text uses SORT_ARTICLE setting for display
* Change existing shows in DB are no longer selectable in result list
* Change add image to search result item hover over
* Change improve image load speed on browse Trakt/IMDb/AniDB pages
* Add a changeable master Show ID when show no longer found at TV info source due to an ID change
* Add guiding links to assist user to change TV Info Source ID
* Add "Shows with abandoned master IDs" to Manage/Show Processes Page to link shows that can have their show IDs
  adjusted in order to sustain TV info updates
* Add "Shows from defunct TV info sources" to Manage/Show Processes page to link shows that can be switched to a
  different default TV info source
* Add shows not found at a TV info source for over 7 days will only be retried once a week
* Change prevent showing 'Mark download as bad and retry?' dialog when status doesn't require it
* Add warn icon indicator of abandoned IDs to "Manage" menu bar and "Manage/Show Processes" menu item
* Add shows that have no replacement ID can be ignored at "Manage/Show Processes", the menu bar warn icon hides if all are ignored
* Change FreeBSD initscript to use command_interpreter
* Add Slack notifier to Notifications config/Social
* Change allow Cheetah template engine version 2 and newer
* Change improve handling of relative download links from providers
* Change enable TorrentBytes provider
* Change after SG is updated, don't attempt to send a Plex client notifications if there is no client host set
* Add file name to possible names in history lookup media processing
* Add garbage name handling to name parser
* Change overhaul Notifications, add Notifier Factory and DRY refactoring
* Notifiers are now loaded into memory on demand
* Add bubble links to Notifications config tabs
* Add Discordapp notifier to Notifications config/Social
* Add Gitter notifier to Notifications config/Social
* Change order of notifiers in Notifications config tabs
* Remove Pushalot notifier
* Remove XBMC notifier
* Change a link to include webroot for "plot overview for this ended show"
* Change Bulk Changes and Notifications save to be web_root setting aware
* Change subtitle addons no longer need to be saved before Search Subtitles is enabled as a
  forbidden action to reuse an exited FindSubtitles thread is no longer attempted
* Fix tools menu not opening for some browsers
* Change overhaul handling of PROPERS/REPACKS/REAL
* Add restriction to allow only same release group for repacks
* Change try all episode names with 'real', 'repack', 'proper'
* Add tip to search settings/media search about improved matching with optional regex library
* Change use value of "Update shows during hour" in General Settings straight after it is saved instead of after restart
* Change add tips for what to use for Growl notifications on Windows
* Change if a newly added show is not found on indexer, remove already created empty folder
* Change parse 1080p Bluray AVC/VC1 to a quality instead of unknown
* Add quality tag to archived items, improve displayShow/"Change selected episodes to"
* Use to prevent "Update to" on those select episodes while preserving the downloaded quality
* Change group "Downloaded" status qualities into one section
* Add "Downloaded/with archived quality" to set shows as downloaded using quality of archived status
* Add "Archived with/downloaded quality" to set shows as archived using quality of downloaded status
* Add "Archived with/default (min. initial quality of show here)"
* Change when settings/Post Processing/File Handling/Status of removed episodes/Set Archived is enabled, set status and quality accordingly
* Add downloaded and archived statuses to Manage/Episode Status
* Add quality pills to Manage/Episode Status
* Change Manage/Episode Status season output format to be more readable


### 0.12.37 (2017-11-12 10:35:00 UTC)

* Change improve .nzb handling


### 0.12.36 (2017-11-01 11:45:00 UTC)

* Change qBittorent to handle the change to its API success/fail response


### 0.12.35 (2017-10-27 20:30:00 UTC)

* Change and add some network logos


### 0.12.34 (2017-10-25 15:20:00 UTC)

* Change improve TVChaos parser


### 0.12.33 (2017-10-12 13:00:00 UTC)

* Change improve handling of torrent auth failures


### 0.12.32 (2017-10-11 02:05:00 UTC)

* Change improve PA torrent access


### 0.12.31 (2017-10-06 22:30:00 UTC)

* Change improve handling of connection failures for metadata during media processing


### 0.12.30 (2017-09-29 00:20:00 UTC)

* Fix Media Providers/Custom Newznab tab action 'Delete' then 'Save Changes'
* Fix enforce value API expects for paused show flag


### 0.12.29 (2017-09-17 09:00:00 UTC)

* Fix provider nCore
* Change .torrent checker due to files created with qB 3.3.16 (affects nCore and NBL)


### 0.12.28 (2017-08-26 18:15:00 UTC)

* Change prevent indexer specific release name parts from fudging search logic


### 0.12.27 (2017-08-22 19:00:00 UTC)

* Update to UnRar 5.50 release


### 0.12.26 (2017-08-20 13:05:00 UTC)

* Fix infinite loop loading network_timezones
* Change add optional "stack_size" setting as integer to config.ini under "General" stanza
* Change prevent too many retries when loading network timezones, conversions, and zoneinfo in a short time
* Update to UnRar 5.50 beta 6


### 0.12.25 (2017-06-19 23:35:00 UTC)

* Remove provider SceneAccess


### 0.12.24 (2017-07-31 20:42:00 UTC)

* Fix copy post process method on posix


### 0.12.23 (2017-07-18 16:55:00 UTC)

* Remove obsolete tvrage_api lib


### 0.12.22 (2017-07-13 20:20:00 UTC)

* Fix "Server failed to return anything useful" when should be using cached .torrent file
* Fix displayShow 'Unaired' episode rows change state where appropriate
* Change displayShow to stop requiring an airdate for checkboxes


### 0.12.21 (2017-06-19 23:35:00 UTC)

* Change provider Bit-HDTV user/pass to cookie


### 0.12.20 (2017-06-14 22:00:00 UTC)

* Change send info now required by qBittorrent 3.13+ clients


### 0.12.19 (2017-05-20 10:30:00 UTC)

* Remove provider Freshon.tv


### 0.12.18 (2017-05-15 23:00:00 UTC)

* Change thexem, remove tvrage from xem


### 0.12.17 (2017-05-15 22:10:00 UTC)

* Remove provider ExtraTorrent
* Change thexem tvrage mappings are deprecated, data fetch disabled


### 0.12.16 (2017-05-05 16:40:00 UTC)

* Fix multiple SpeedCD cookie


### 0.12.15 (2017-05-04 00:40:00 UTC)

* Remove provider Nyaa
* Change improve RSS validation (particularly for anime)
* Change improve support for legacy magnet encoding


### 0.12.14 (2017-05-02 17:10:00 UTC)

* Change provider Transmithe.net is now Nebulance


### 0.12.13 (2017-04-23 18:50:00 UTC)

* Change add filter for thetvdb show overview
* Change remove SpeedCD 'inspeed_uid' cookie requirement


### 0.12.12 (2017-03-30 03:15:00 UTC)

* Change search of SpeedCD, TVChaos and parse of TorrentDay


### 0.12.11 (2017-03-17 02:00:00 UTC)

* Change SpeedCD to cookie auth as username/password is not reliable
* Change Usenet-Crawler media provider icon


### 0.12.10 (2017-03-12 16:00:00 UTC)

* Change refactor client for Deluge 1.3.14 compatibility
* Change ensure IPT authentication is valid before use


### 0.12.9 (2017-02-24 18:40:00 UTC)

* Fix issue saving custom NewznabProviders


### 0.12.8 (2017-02-19 13:50:00 UTC)

* Change BTN API hostname


### 0.12.7 (2017-02-17 15:00:00 UTC)

* Change accept lists in JSON responses
* Change do not log error for empty BTN un/pw in most cases
* Change BTN to only try API once when doing alternative name searches
* Change when API fails, warn users as a tip that they can configure un/pw


### 0.12.6 (2017-02-17 03:48:00 UTC)

* Change skip episodes that have no wanted qualities
* Change download picked .nzb file on demand and not before
* Change improve provider title processing
* Change improve handling erroneous JSON responses
* Change improve find show with unicode characters
* Change improve results for providers Omgwtf, SpeedCD, Transmithenet, Zoogle
* Change validate .torrent files that contain optional header data
* Fix case where an episode status was not restored on failure
* Add raise log error if no wanted qualities are found
* Change add un/pw to Config/Media providers/Options for BTN API graceful fallback (can remove Api key for security)
* Change only download torrent once when using blackhole
* Add Cloudflare module 1.6.8 (be0a536) to handle specific CF connections
* Add Js2Py 0.43 (c1442f1) Cloudflare dependency
* Add pyjsparser 2.4.5 (cd5b829) Js2Py dependency
* Remove Torrentshack


### 0.12.5 (2017-01-16 16:22:00 UTC)

* Change TD search URL
* Fix saving Media Providers when either Search NZBs/Torrents is disabled


### 0.12.4 (2016-12-31 00:50:00 UTC)

* Remove Wombles nzb provider


### 0.12.3 (2016-12-27 15:20:00 UTC)

* Add UK date format handling to name parser


### 0.12.2 (2016-12-20 16:00:00 UTC)

* Change Rarbg and IPT urls


### 0.12.1 (2016-12-19 12:00:00 UTC)

* Fix image scan log for show titles that contain "%"


### 0.12.0 (2016-12-19 03:00:00 UTC)

* Add strict Python version check (equal to, or higher than 2.7.9 and less than 3.0), **exit** if incorrect version
* Update unidecode library 0.04.11 to 0.04.18 (fd57cbf)
* Update xmltodict library 0.9.2 (579a005) to 0.9.2 (eac0031)
* Update Tornado Web Server 4.3.dev1 (1b6157d) to 4.5.dev1 (92f29b8)
* Update change to suppress reporting of Tornado exception error 1 to updated package (ref:hacks.txt)
* Change API response header for JSON content type and the return of JSONP data
* Remove redundant MultipartPostHandler
* Update Beautiful Soup 4.4.0 (r390) to 4.4.0 (r397)
* Update backports/ssl_match_hostname 3.4.0.2 to 3.5.0.1 (r18)
* Update cachecontrol library 0.11.2 to 0.11.5
* Update Certifi to 2015.11.20.1 (385476b)
* Update chardet packages 2.3.0 (26982c5) to 2.3.0 (d7fae98)
* Update dateutil library 2.4.2 (083f666) to 2.4.2 (d4baf97)
* Update Hachoir library 1.3.4 (r1383) to 1.3.4 (r1435)
* Update html5lib 0.999 to 0.99999999/1.0b9 (46dae3d)
* Update IMDb 5.0 to 5.1dev20160106
* Update moment.js 2.6 to 2.15.1
* Update PNotify library 2.0.1 to 2.1.0
* Update profilehooks 1.4 to 1.8.2.dev0 (ee3f1a8)
* Update Requests library 2.7.0 (5d6d1bc) to 2.9.1 (a1c9b84)
* Update SimpleJSON library 3.8.0 (a37a9bd) to 3.8.1 (6022794)
* Update Six compatibility library 1.9.0 (r400) to 1.10.0 (r405)
* Add backports_abc 0.4
* Add singledispatch 3.4.0.3
* Change refactor email notifier
* Change emails to Unicode aware
* Add force episode recent search to API
* Change process episodes with utf8 dir and nzb names, handle failed episodes without a dir, add log output streaming
* Change move dateutil-zoneinfo.tar.gz file to data files /cache
* Change handle all Hachoir library parser errors and replace its Unicode enforcement
* Allow episode status "Skipped" to be changed to "Downloaded"
* Allow "Skipped" marked episode files to be set "Unknown" quality
* Add CPU throttling preset "Disabled" to config/General/Advanced Settings
* Change overhaul Kodi notifier and tidy up config/notification/KodiNotifier ui
* Add passthru of param "post_json" to Requests() "json" in helpers.getURL
* Add search show Name to Show List Layout: Poster
* Change indicate when not sorting with article by dimming ("The", "A", "An") on Show List, Episode, History,
  Bulk Change, Add with Browse and from Existing views
* Add Emby notifier to config/Notifications
* Use a subprocess and cp for copying files on posix systems to preserve file metadata
* Fix alternative unicode show names from breaking search
* Change show update, set shows with newly added airdate or existing episodes with future or never dates, to "Wanted"
* Fix rare NameParser case where numeric episode name was parsed as episode number
* Change improve management of Transmission config/Search/Torrent Search "Downloaded files location"
* Add network logos ABC News 24 and Chiller
* Update network logos to their current logo
* Remove redundant Adult Swim logos
* Add scene qualities WEB.h264 to SDTV, 720p.WEB.h264 to WEB DL 720p, and 1080p.WEB.h264 to WEB DL 1080p
* Change improve handling when provider PiSexy is missing expected data
* Change Show List second level sort criteria
* Change Show List sort Next Ep, and restore sort on Downloads
* Add sort by quality to Poster layout
* Change +n snatches to links on all Show List layouts
* Change adding show processing to be the highest priority
* Use timezones to check unaired status during show update/adding
* Fix syntax error causing renamer to error out
* Change storing metadata nfo vars from int to strings to resolve lxml type exceptions that don't occur with etree
* Add visual indicator for upcoming or started shows on Add Browse Shows
* Add IMDb Watchlists to 'View' drop down on the 'Add from IMDb' page
* Add 5 decades of 'IMDb Popular' selections to 'View' drop down on 'Add from... Browse Shows'
* Add 'Other Services' to 'View' drop down on 'Add from... Browse Shows'
* Add enable, disable and delete public IMDb watchlists to Config/General/Interface with a default 'SickGear' list
* Change ensure English data from IMDb
* Change prevent duplicate show ids from presenting items on 'Add from... Browse Shows'
* Change add 'nocache' kwarg to helpers.getURL to facilitate non-cached requests
* Change instantly use saved value from Search Settings/Episode Search/"Check propers every" instead of after a restart
* Change include OSError system messages in file system failure logs during post process
* Fix find associated meta files to prevent orphan episode images
* Add HD4Free torrent provider
* Change validate and improve specific Torrent provider connections, IPT, SCC, TPB, TB, TD, TT
* Change refactor cache for torrent providers to reduce code
* Change improve search category selection BMTV, FSH, FF, TB
* Change identify more SD release qualities
* Change update SpeedCD, MoreThan, TVChaosuk
* Change only create threads for providers needing a recent search instead of for all enabled
* Add 4489 as experimental value to "Recent search frequency" to use provider freqs instead of fixed width for all
* Change remove some logging cruft
* Fix media processing "Force already processed" processing only the first of multiple files
* Add FileList torrent provider
* Add provider Anizb
* Change TorrentDay to use its 2.x interface
* Add button 'Discover' Emby server to notifications
* Add Bit-HDTV torrent provider
* Add PrivateHD torrent provider
* Add Zooqle torrent provider
* Add 2160p UHD 4K WEB quality
* Add DigitalHive torrent provider
* Add RevTT torrent provider
* Add PTF torrent provider
* Add Fano torrent provider
* Add BTScene torrent provider
* Add Extratorrent provider
* Add Limetorrents provider
* Add HD-Torrents provider
* Add nCore torrent provider
* Add TorLock provider
* Add Torrentz2 provider
* Add freeleech options to fano, freshon, hdspace, phd, ptf providers
* Change SceneTime to cookie auth
* Change improve parser tolerance for torrent providers
* Change disable TorrentBytes provider, over 90s for a response is not good
* Remove Usenet-Crawler provider
* Change CPU throttling on General Config/Advanced to "Disabled" by default for new installs
* Change provider OMGWTFNZBS api url and auto reject nuked releases
* Change Search Provider page to load torrent settings only when Search torrents is enabled in Search Settings
* Add "Order" table column and list failed from newest to oldest wherever possible on Manage Failed Downloads
* Add number of items shown to Manage Failed Downloads table footer and indicate if number of shown items is limited
* Add sorting to "Provider" column and fix sorting of "Remove" column on Manage Failed Downloads
* Fix "Limit" drop down on Manage Failed Downloads
* Change nzbs.org anime search category and fix newznab anime backlog search
* Change improve nzbgeek search response
* Change use query search at 6box (id search fails)
* Change "Add New Show" results sorted newest show to oldest from top
* Change add show genre, network, and overview to "Add New Show" results
* Change improve highlight of shows found in database in "Add New Show" results
* Change use a full first aired date where available in "Add New Show" results
* Change prevent duplicate results in "Add New Show"
* Add qBitTorrent to Search Settings/Torrent Search
* Add "Test NZBGet" client to Search Settings/NZB Search/NZBGet
* Change include x265 category when searching IPT provider
* Change init.systemd to use python2 binary and recommended installation paths
* Change improve handling of SIGINT CTRL+C, SIGINT CTRL+BREAK(Windows) and SIGTERM
* Change add three IPTorrents fallback urls
* Change remove one dead and add three fallback magnet torcaches for blackhole use
* Change increase delay between requests to nnab servers to over 2 seconds
* Change set Specials to status "Skipped" not "Wanted" during show updates
* Change improve debug log message for CloudFlare response that indicate website is offline
* Add handling for 'part' numbered new releases and also for specific existing 'part' numbered releases
* Add detection of password protected rars with config/Post Processing/'Unpack downloads' enabled
* Change post process to clean up filenames with config/Post Processing/'Unpack downloads' enabled
* Change post process to join incrementally named (i.e. file.001 to file.nnn) split files
* Change replace unrar2 lib with rarfile 3.0 and UnRAR.exe 5.40 freeware
* Change post process "Copy" to delete redundant files after use
* Add indicator for public access media providers
* Change improve probability selecting most seeded release
* Change add the TorrentDay x265 category to search
* Add smart logic to reduce api hits to newznab server types and improve how nzbs are downloaded
* Add newznab smart logic to avoid missing releases when there are a great many recent releases
* Change improve performance by using newznab server advertised capabilities
* Change config/providers newznab to display only non-default categories
* Change use scene season for wanted segment in backlog if show is scene numbering
* Change combine Media Search / Backlog Search / Limited and Full to Force
* Change consolidate limited and full backlog
* Change config / Search / Backlog search frequency to instead spread backlog searches over a number of days
* Change migrate minimum used value for search frequency into new minimum 7 for search spread
* Change restrict nzb providers to 1 backlog batch run per day
* Add to Config/Search/Unaired episodes/Allow episodes that are released early
* Add to Config/Search/Unaired episodes/Use specific api requests to search for early episode releases
* Add use related ids for newznab searches to increase search efficiency
* Add periodic update of related show ids
* Change terminology Edit Show/"Post processing" tab name to "Other"
* Add advanced feature "Related show IDs" to Edit Show/Other used for finding episodes and TV info
* Add search info source image links to those that have zero id under Edit Show/Other/"Related show IDs"
* Add "set master" button to Edit Show/Other/"Related show IDs" for info source that can be changed
* Change displayShow terminology "Indexers" to "Links" to cover internal and web links
* Change add related show info sources on displayShow page
* Change don't display "temporarily" defunct TVRage image link on displayShow pages unless it is master info source
* Change if a defunct info source is the master of a show then present a link on displayShow to edit related show IDs
* Change simplify the next backlog search run time display in the page footer
* Change try ssl when fetching data thetvdb, imdb, trakt, scene exception
* Change improve reliability to Trakt notifier by using show related id support
* Change improve config/providers newznab categories layout
* Change show loaded log message at start up and include info source
* Change if episode has no airdate then set status to unaired (was skipped)
* Fix only replace initial quality releases from the upgrade to list
* Change optimise TheTVDB processes, 40% to 66% saved adding new and existing shows, 40% to 50% saved per show update
* Change improve shows with more episodes gain the largest reductions in time spent processing
* Change when using "Add new show" reduce search time-outs
* Change always allow incomplete show data
* Remove redundant config/general/"Allow incomplete show data"
* Fix status reset of a snatched, downloaded, or archived episode when its date is set to never (no date) on the info
  source and there is no media file
* Change only show unaired episodes on Manage/Backlog Overview and Manage/Episode Status where relevant
* Change locally cache Trakt/IMDb/Anime show cards
* Change allow pp to replace files with a "repack" or "proper" of same quality
* Fix ensure downloaded eps are not shown on episode view
* Fix allow propers to pp when show marked upgrade once
* Fix never set episodes without airdate to wanted
* Change improve getting the local timezone information
* Change hachoir_parser to close input stream if no parser is found e.g. due to file corruption
* Change improve fault tolerance of Hachoir jpeg parser
* Change reduce time taken to parse avi RIFF metadata during media processing and other times
* Change avi metadata extraction is more fault-tolerant and the chance of hanging due to corrupt avi files is reduced
* Change fuzzyMoment to handle air dates before ~1970 on display show page
* Change limit availability of fuzzy date functions on General Config/Interface to English locale systems
* Add Plex notifications secure connect where available (PMS 1.1.4.2757 and newer with username and password)
* Add if all torrent caches fail, save magnets from RARBG and TPB as files for clients (or plugins) that now support it
* Add advice to logs if all caches fail to switch to direct client connect instead of the basic blackhole method
* Add search setting "Disable auto full backlog"
* Change improve performance and reduce start up time
* Fix button "Checkout branch" when stuck on disabled
* Add 'Download Log' to 'Logs & Errors' page
* Change consolidate shutdown with restart, improve systemd support, bring order to on-init globals
* Change speed improvement in finding needed categories/qualities (sd, hd, uhd)
* Change add guidance when using the "unknown" quality selection
* Change prevent browser auto completing password fields on config pages
* Change refresh page when torrent providers are enabled/disabled
* Change only display Search Settings/"Usenet retention" if Search NZBs is enabled
* Change sab API request to prevent naming mismatch
* Change update rTorrent systems
* Change logger to properly cleanup used resources
* Add fanart to Episodes View, Display Show, and Edit Show page
* Add path used for fanart images <Cache Dir>/images/fanart (<Cache Dir> value on Help page)
* Add populate images when the daily show updater is run with default maximum 3 images per show
* Change force full update in a show will replace existing images with new
* Add "Maximum fanart image files per show to cache" to config General/Interface
* Add fanart livepanel to lower right of Episodes View and Display Show page
* Add highlight panel red on Episodes view until button is clicked a few times
* Add flick through multiple background images on Episodes View and Display Show page
* Add persistent move poster image to right hand side or hide on Display Show page (multi-click the eye)
* Add persistent translucency of background images on Episodes View and Display Show page
* Add persistent fanart rating to avoid art completely, random display, random from a group, or display fave always
* Add persistent views of the show detail on Display Show page
* Add persistent views on Episodes View
* Add persistent button to collapse and expand card images on Episode View/Layout daybyday
* Add non-persistent "Open gear" and "Backart only" image views to Episodes View and Display Show page
* Add "smart" selection of fanart image to display on Episode view
* Change insert [!] and change text shade of ended shows in drop down show list on Display Show page
* Change button graphic for next and previous show of show list on Display Show page
* Add logic to hide some livepanel buttons until artwork becomes available or in other circumstances
* Add "(Ended)" where appropriate to show title on Display Show page
* Change use tense for label "Airs" or "Aired" depending on if show ended
* Change display "No files" instead of "0 files" and "Upgrade once" instead of "End upgrade on first match"
* Add persistent button to the newest season to "Show all" episodes
* Add persistent button to all shown seasons to "Hide most" episodes
* Add button to older seasons to toggle "Show Season n" or "Show Specials" with "Hide..." episodes
* Add season level status counts next to each season header on display show page
* Add sorting to season table headers on display show page
* Add filename and size to quality badge on display show page, removed its redundant "downloaded" text
* Remove redundant "Add show" buttons
* Change combine the NFO and TBN columns into a single Meta column
* Change reduce screen estate used by episode numbers columns
* Change improve clarity of text on Add Show page
* Change rename Edit show/"Post-Processing" tab to "Other"
* Add "Reset fanart ratings" to show Edit/Other tab
* Add fanart keys guide to show Edit/Other tab
* Change add placeholder tip to "Alternative release name(s)" on show Edit
* Change add placeholder tip to search box on shows Search
* Change hide Anime tips on show Edit when selecting its mutually exclusive options
* Change label "End upgrade on first match" to "Upgrade once" on show Edit
* Change improve performance rendering displayShow
* Add total episodes to start of show description (excludes specials if those are hidden)
* Add "Add show" actions i.e. "Search", "Trakt cards", "IMDb cards", and "Anime" to Shows menu
* Add "Import (existing)" action to Tools menu
* Change SD quality from red to dark green, 2160p UHD 4K is red
* Change relocate the functions of Logs & Errors to the right side Tools menu -> View Log File
* Add warning indicator to the Tools menu in different colour depending on error count (green through red)
* Change View Log error item output from reversed to natural order
* Change View Log File add a typeface and some colour to improve readability
* Change View Log File/Errors only display "Clear Errors" button when there are errors to clear
* Change improve performance of View Log File
* Change fanart images to not use cache as cache is not required
* Change rename "Manual Post-Processing" menu item to "Process Media"
* Change rename "Search Providers" -> "Media Providers"
* Change rename "Manage Searches" -> "Media Search"
* Change rename "Episode Status Management" -> "Episode Status"
* Change rename "Mass Update" -> "Bulk Change"
* Change indicate default home on "Shows Menu"
* Change relocate "Episodes" menu to "Shows"/"Episode Schedule"
* Change relocate "History" menu to "Shows"/"History"
* Change remove restart/shutdown buttons from "Show List"
* Change remove superfluous buttons from all submenus


### 0.11.16 (2016-10-16 17:30:00 UTC)

* Change ensure a cache.db table does exist on migration


### 0.11.15 (2016-09-13 19:50:00 UTC)

* Add rollback capability to undo database changes made during tests


### 0.11.14 (2016-07-25 03:10:00 UTC)

* Fix BeyondHD torrent provider


### 0.11.13 (2016-07-21 20:30:00 UTC)

* Remove KAT torrent provider


### 0.11.12 (2016-06-20 02:20:00 UTC)

* Change improve importing show list sickbeard.db files


### 0.11.11 (2016-04-05 19:20:00 UTC)

* Add support for SD mkv container


### 0.11.10 (2016-03-17 19:00:00 UTC)

* Fix dbs that should not have been imported to work


### 0.11.9 (2016-03-17 12:30:00 UTC)

* Fix for import of very rare db structure


### 0.11.8 (2016-03-16 12:50:00 UTC)

* Fix ensures internal buffer of a downloaded file is written to disk


### 0.11.7 (2016-03-06 12:30:00 UTC)

* Fix Torrenting provider


### 0.11.6 (2016-02-18 23:10:00 UTC)

* Fix saving config General/Interface/Date style (save again to repopulate blank dates on the Showlist view)


### 0.11.5 (2016-02-01 19:40:00 UTC)

* Fix refresh handling of Skipped and Ignored items
* Fix issue entering scene numbers


### 0.11.4 (2016-01-31 11:30:00 UTC)

* Fix issue setting some custom name patterns on the "Config/Post Processing/Episode Naming" tab
* Remove Strike torrent provider
* Add network icons


### 0.11.3 (2016-01-16 20:00:00 UTC)

* Fix Search Settings display fail
* Add Audience, Channel 5 (UK), Five US, Fox Channel, FreeForm, Global, HBO Canada, Keshet, More4, Rooster Teeth, TF1,
  Toon Disney, WE tv, XBox Video
* Change BET network logo
* Change provider TB icon
* Delete 3fm and redundant network logo


### 0.11.2 (2016-01-14 21:10:00 UTC)

* Fix issue with "Add Existing Shows" on new installations


### 0.11.1 (2016-01-12 22:20:00 UTC)

* Fix handling non-numeric IMDb popular ratings


### 0.11.0 (2016-01-10 22:30:00 UTC)

* Change to only refresh scene exception data for shows that need it
* Change reduce aggressive use of scene numbering that was overriding user preference where not needed
* Change set "Scene numbering" checkbox and add text to the label tip in third step of add "New Show" if scene numbers
  are found for the selected show in the search results of the first step
* Change label text on edit show page to highlight when manual numbering and scene numbers are available
* Fix disabling "Scene numbering" of step three in add "New Show" was ignored when scene episode number mappings exist
* Fix don't use scene episode number mappings everywhere when "Scene numbering" is disabled for a show
* Fix width of legend underlining on the third step used to bring other display elements into alignment
* Change when downloading magnet or nzb files, verify the file in cache dir and then move to blackhole
* Fix small cosmetic issue to correctly display "full backlog" date
* Add search crawler exclusions
* Fix saving default show list group on add new show options page
* Remove legacy anime split home option from anime settings tab (new option located in general/interface tab)
* Remove "Manage Torrents"
* Update Beautiful Soup 4.3.2 to 4.4.0 (r390)
* Update dateutil library to 2.4.2 (083f666)
* Update chardet packages to 2.3.0 (26982c5)
* Update Hachoir library 1.3.3 to 1.3.4 (r1383)
* Change configure quiet option in Hachoir to suppress warnings (add ref:hacks.txt)
* Add parse media content to determine quality before making final assumptions during re-scan, update, pp
* Add a postprocess folder name validation
* Update Requests library to 2.7.0 (5d6d1bc)
* Update SimpleJSON library 3.7.3 to 3.8.0 (a37a9bd)
* Update Tornado Web Server 4.2 to 4.3.dev1 (1b6157d)
* Update isotope library 2.0.1 to 2.2.2
* Update change to suppress reporting of Tornado exception error 1 to updated package (ref:hacks.txt)
* Update fix for API response header for JSON content type and the return of JSONP data to updated package (ref:hacks.txt)
* Update TvDB API library 1.09 with changes up to (35732c9) and some pep8 and code cleanups
* Fix media processing season pack folders
* Fix saving torrent provider option "Seed until ratio" after recent refactor
* Change white text in light theme on Manage / Episode Status Management page to black for better readability
* Change displayShow page episode colours when a minimum quality is met with "Upgrade once"
* Add seed time per provider for torrent clients that support seed time per torrent, i.e. currently only uTorrent
* Remove seed time display for Transmission in config/Torrent Search page because the torrent client doesn't support it
* Add PreToMe torrent provider
* Add SceneTime torrent provider
* Change TtN provider to parse new layout
* Improve recognition of SD quality
* Fix halting in mid-flow of Add Existing Show which resulted in failure to scan statuses and filesizes
* Change default de-referrer url to blank
* Change javascript urls in templates to allow proper caching
* Change downloads to prevent cache misfiring with "Result is not a valid torrent file"
* Add BitMeTV torrent provider
* Add Torrenting provider
* Add FunFile torrent provider
* Add TVChaosUK torrent provider
* Add HD-Space torrent provider
* Add Shazbat torrent provider
* Remove unnecessary call to indexers during nameparsing
* Change disable ToTV due to non-deletable yet reported hacker BTC inbox scam and also little to no new content listings
* Fix Episode View KeyError: 'state-title' failure for shows without a runtime
* Update py-unrar2 library 99.3 to 99.6 (2fe1e98)
* Fix py-unrar2 on unix to handle different date formats output by different unrar command line versions
* Fix Add and Edit show quality selection when Quality 'Custom' is used
* Fix add existing shows from folders that contain a plus char
* Fix post process issue where items in history were processed out of turn
* Change increase frequency of updating show data
* Remove Animenzb provider
* Change increase the scope and number of non release group text that is identified and removed
* Add general config setting to allow adding incomplete show data
* Change to throttle connection rate on thread initiation for adba library
* Change default manage episodes selector to Snatched episodes if items exist else Wanted on Episode Status Manage page
* Change snatched row colour on Episode Status Manage page to match colour used on the show details page
* Change replace trakt with libtrakt for API v2
* Change improve robustness of Trakt communications
* Change Trakt notification config to use PIN authentication with the service
* Add multiple Trakt account support to Config/Notifications/Social
* Add setting to Trakt notification to update collection with downloaded episode info
* Change trakt notifier logo
* Remove all other Trakt deprecated API V1 service features pending reconsideration
* Change increase show search capability when using plain text and also add TVDB id, IMDb id and IMDb url search
* Change improve existing show page and the handling when an attempt to add a show to an existing location
* Change consolidate Trakt Trending and Recommended views into an "Add From Trakt" view which defaults to trending
* Change Add from Trakt/"Shows:" with Anticipated, New Seasons, New Shows, Popular, Recommendations, and Trending views
* Change Add from Trakt/"Shows:" with Most Watched, Played, and Collected during the last month and year on Trakt
* Change add season info to "Show: Trakt New Seasons" view on the Add from Trakt page
* Change increase number of displayed Trakt shows to 100
* Add genres and rating to all Trakt shows
* Add AniDb Random and Hot to Add Show page
* Add IMDb Popular to Add Show page
* Add version to anime renaming pattern
* Add Code Climate configuration files
* Change move init-scripts to single folder
* Change sickbeard variables to sickgear variables in init-scripts
* Change improve the use of multiple plex servers
* Change move JS code out of home template and into dedicated file
* Change remove branch from window title
* Change move JS code out of inc_top template and into dedicated file
* Change cleanup torrent providers
* Change utilise tvdbid for searching usenet providers
* Add setting to provider BTN to Reject Blu-ray M2TS releases
* Remove jsonrpclib library
* Change consolidate global and per show ignore and require words functions
* Change "Require word" title and notes on Config Search page to properly describe its functional logic
* Add regular expression capability to ignore and require words by starting wordlist with "regex:"
* Add list shows with custom ignore and require words under the global counterparts on the Search Settings page
* Fix failure to search for more than one selected wanted episode
* Add notice for users with Python 2.7.8 or below to update to the latest Python
* Change position of parsed qualities to the start of log lines
* Change to always display branch and commit hash on 'Help & Info' page
* Add option to create season search exceptions from editShow page
* Change sab to use requests library
* Add "View Changes" to tools menu
* Change disable connection attempts and remove UI references to the TVRage info source
* Change to simplify xem id fetching
* Fix issue on Add Existing Shows page where shows were listed that should not have been
* Change get_size helper to also handle files
* Change improve handling of a bad email notify setting
* Fix provider MTV download URL
* Change give provider OMGWTFNZBS more time to respond
* Change file browser to permit manually entering a path
* Fix updating Trakt collection from Unix


### 0.10.0 (2015-08-06 11:05:00 UTC)

* Remove EZRSS provider
* Update Tornado Web Server to 4.2 (fdfaf3d)
* Update change to suppress reporting of Tornado exception error 1 to updated package (ref:hacks.txt)
* Update fix for API response header for JSON content type and the return of JSONP data to updated package (ref:hacks.txt)
* Update Requests library 2.6.2 to 2.7.0 (8b5e457)
* Update change to suppress HTTPS verification InsecureRequestWarning to updated package (ref:hacks.txt)
* Change to consolidate cache database migration code
* Change to only rebuild namecache on show update instead of on every search
* Change to allow file moving across partition
* Add removal of old entries from namecache on show deletion
* Add Hallmark and specific ITV logos, remove logo of non-english Comedy Central Family
* Fix provider TD failing to find episodes of air by date shows
* Fix provider SCC failing to find episodes of air by date shows
* Fix provider SCC searching propers
* Fix provider SCC stop snatching releases for episodes already completed
* Fix provider SCC handle null server responses
* Change provider SCC remove 1 of 3 requests per search to save 30% time
* Change provider SCC login process to use General Config/Advanced/Proxy host setting
* Change provider SCD PEP8 and code convention cleanup
* Change provider HDB code simplify and PEP8
* Change provider IPT only decode unicode search strings
* Change provider IPT login process to use General Config/Advanced/Proxy host setting
* Change provider TB logo icon used on Config/Search Providers
* Change provider TB PEP8 and code convention cleanup
* Change provider TB login process to use General Config/Advanced/Proxy host setting
* Remove useless webproxies from provider TPB as they fail for one reason or another
* Change provider TPB to use mediaExtensions from common instead of hard-coded private list
* Add new tld variants to provider TPB
* Add test for authenticity to provider TPB to notify of 3rd party block
* Change provider TD logo icon used on Config/Search Providers
* Change provider TD login process to use General Config/Advanced/Proxy host setting
* Change provider BTN code simplify and PEP8
* Change provider BTS login process to use General Config/Advanced/Proxy host setting
* Change provider FSH login process to use General Config/Advanced/Proxy host setting
* Change provider RSS torrent code to use General Config/Advanced/Proxy host setting, simplify and PEP8
* Change provider Wombles's PEP8 and code convention cleanup
* Change provider Womble's use SSL
* Change provider KAT remove dead url
* Change provider KAT to use mediaExtensions from common instead of private list
* Change provider KAT provider PEP8 and code convention cleanup
* Change refactor and code simplification for torrent and newznab providers
* Change refactor SCC to use torrent provider simplification and PEP8
* Change refactor SCD to use torrent provider simplification
* Change refactor TB to use torrent provider simplification and PEP8
* Change refactor TBP to use torrent provider simplification and PEP8
* Change refactor TD to use torrent provider simplification and PEP8
* Change refactor TL to use torrent provider simplification and PEP8
* Change refactor BTS to use torrent provider simplification and PEP8
* Change refactor FSH to use torrent provider simplification and PEP8
* Change refactor IPT to use torrent provider simplification and PEP8
* Change refactor KAT to use torrent provider simplification and PEP8
* Change refactor TOTV to use torrent provider simplification and PEP8
* Remove HDTorrents torrent provider
* Remove NextGen torrent provider
* Add Rarbg torrent provider
* Add MoreThan torrent provider
* Add AlphaRatio torrent provider
* Add PiSexy torrent provider
* Add Strike torrent provider
* Add TorrentShack torrent provider
* Add BeyondHD torrent provider
* Add GFTracker torrent provider
* Add TtN torrent provider
* Add GTI torrent provider
* Fix getManualSearchStatus: object has no attribute 'segment'
* Change handling of general HTTP error response codes to prevent issues
* Add handling for CloudFlare custom HTTP response codes
* Fix to correctly load local libraries instead of system installed libraries
* Update PyNMA to hybrid v1.0
* Change first run after install to set up the main db to the current schema instead of upgrading
* Change don't create a backup from an initial zero byte main database file, PEP8 and code tidy up
* Fix show list view when no shows exist and "Group show lists shows into" is set to anything other than "One Show List"
* Fix fault matching air by date shows by using correct episode/season strings in find search results
* Change add 'hevc', 'x265' and some langs to Config Search/Episode Search/Ignore result with any word
* Change NotifyMyAndroid to its new web location
* Update feedparser library 5.1.3 to 5.2.0 (8c62940)
* Remove feedcache implementation and library
* Add coverage testing and coveralls support
* Add py2/3 regression testing for exception clauses
* Change py2 exception clauses to py2/3 compatible clauses
* Change py2 print statements to py2/3 compatible functions
* Change py2 octal literals into the new py2/3 syntax
* Change py2 iteritems to py2/3 compatible statements using six library
* Change py2 queue, httplib, cookielib and xmlrpclib to py2/3 compatible calls using six
* Change py2 file and reload functions to py2/3 compatible open and reload_module functions
* Change Kodi notifier to use requests as opposed to urllib
* Change to consolidate scene exceptions and name cache code
* Change check_url function to use requests instead of httplib library
* Update Six compatibility library 1.5.2 to 1.9.0 (8a545f4)
* Update SimpleJSON library 2.0.9 to 3.7.3 (0bcdf20)
* Update xmltodict library 0.9.0 to 0.9.2 (579a005)
* Update dateutil library 2.2 to 2.4.2 (a6b8925)
* Update ConfigObj library 4.6.0 to 5.1.0 (a68530a)
* Update Beautiful Soup to 4.3.2 (r353)
* Update jsonrpclib library r20 to (b59217c)
* Change cachecontrol library to ensure cache file exists before attempting delete
* Fix saving root dirs
* Change pushbullet from urllib2 to requests
* Change to make pushbullet error messages clearer
* Change pyNMA use of urllib to requests (ref:hacks.txt)
* Change Trakt url to fix baseline uses (e.g. add from trending)
* Fix edit on show page for shows that have anime enabled in mass edit
* Fix issue parsing items in ToktoToshokan provider
* Change to only show option "Upgrade once" on edit show page if quality custom is selected
* Change label "Show is grouped in" in edit show page to "Show is in group" and move the section higher
* Fix media processing of anime with version tags
* Change accept SD titles that contain audio quality
* Change readme.md


### 0.9.1 (2015-05-25 03:03:00 UTC)

* Fix erroneous multiple downloads of torrent files which causes snatches to fail under certain conditions


### 0.9.0 (2015-05-18 14:33:00 UTC)

* Update Tornado Web Server to 4.2.dev1 (609dbb9)
* Update change to suppress reporting of Tornado exception error 1 to updated package as listed in hacks.txt
* Update fix for API response header for JSON content type and the return of JSONP data to updated package as listed in hacks.txt
* Change network names to only display on top line of Day by Day layout on Episode View
* Reposition country part of network name into the hover over in Day by Day layout
* Update Requests library 2.4.3 to 2.6.2 (ff71b25)
* Update change to suppress HTTPS verification InsecureRequestWarning to updated package as listed in hacks.txt
* Remove listed hacks.txt record for check that SSLv3 is available because issue was addressed by vendor
* Update chardet packages 2.2.1 to 2.3.0 (ff40135)
* Update cachecontrol library 0.9.3 to 0.11.2
* Change prevent wasted API hit where show and exception names create a duplicate sanitised year
* Add FAILED status indication to Snatched column of History compact
* Add ARCHIVED status release groups to Downloaded column of History compact
* Update root certificates to release dated 2015.04.28
* Add ToTV provider
* Fix poster URL on Add Show/Add From Trending page
* Fix Backlog scheduler initialization and change backlog frequency from minutes to days
* Change to consolidate and tidy some provider code
* Fix restore table row colours on the Manage/Episode Status Management page
* Add option "Unaired episodes" to config/Search Settings/Episode Search
* Change reduce time to search recent result list by searching only once for the best result
* Fix replacing episodes that have a lower quality than what is selected in the initial and archive quality list
* Fix to include episodes marked Failed in the recent and backlog search processes
* Fix display of search status for an alternative release after episode is manually set to "Failed" on the Display Show page
* Change handle more varieties of media quality
* Change to prevent another scheduled search when one of the same type is already running
* Change travis to new container builds for faster unit testing
* Add handling for shows that do not have a total number of episodes
* Add support for country network image files to the Show List view
* Add General Config/Interface/"Group show list shows into:"... to divide shows into groups on the Show List page
* Change Show List progress bar code, smaller page load, efficient use of js render engine
* Change values used for date sorting on home page and episode view for improved compatibility with posix systems
* Change response handling in downloaders to simplify logic
* Change reduce html payload across page template files
* Change to post process files ordered largest to smallest and tidied PP logging output
* Add "then trash subdirs and files" to the Process method "Move" on the manual post process page
* Add using show scene exceptions with media processing
* Change URL of scene exceptions file for TVRage indexer
* Change overhaul processTV into a thread safe class
* Change postProcessor and processTV to PEP8 standards
* Change overhaul Manual Post-Processing page in line with layout style and improve texts
* Change Force Processes enabled, only the largest video file of many will be processed instead of all files
* Change visual ui of Postprocessing results to match the logs and errors view
* Change remove ugly printing of episode object during PP seen in external apps like sabnzbd
* Change to streamline output toward actual work done instead of showing all vars
* Change pp report items from describing actions about to happen to instead detail the actual outcome of actions
* Add clarity to the output of a successful post process but with some issues rather than "there were problems"
* Add a conclusive bottom line to the pp result report
* Change helpers doctests to unittests
* Add Search Queue Overview page
* Add expandable search queue details on the Manage Searches page
* Fix failed status episodes not included in next_episode search function
* Change prevent another show update from running if one is already running
* Change split Force backlog button on the Manage Searches page into: Force Limited, Force Full
* Change refactor properFinder to be part of the search
* Change improve threading of generic_queue, show_queue and search_queue
* Change disable the Force buttons on the Manage Searches page while a search is running
* Change staggered periods of testing and updating of all shows "ended" status up to 460 days
* Change "Archive" to "Upgrade to" in Edit show and other places and improve related texts for clarity
* Fix history consolidation to only update an episode status if the history disagrees with the status


### 0.8.3 (2015-04-25 08:48:00 UTC)

* Fix clearing of the provider cache


### 0.8.2 (2015-04-19 06:45:00 UTC)

* Fix IPTorrents provider search strings and URL for new site changes


### 0.8.1 (2015-04-15 04:16:00 UTC)

* Fix season pack search errors


### 0.8.0 (2015-04-13 14:00:00 UTC)

* Change Wombles to use tv-dvd section
* Add requirements file for pip (port from midgetspy/sick-beard)
* Remove unused libraries fuzzywuzzy and pysrt
* Change webserve code to a logical layout and PEP8
* Add text to explain params passed to extra scripts on Config/Post Processing
* Remove unused SickBeardURLOpener and AuthURLOpener classes
* Update Pushbullet notifier (port from midgetspy/sickbeard)
* Change startup code cleanup and PEP8
* Change authentication credentials to display more securely on config pages
* Add a "Use as default home page" selector to General Config/Interface/User Interface
* Add option to the third step of "Add Show" to set episodes as wanted from the first and latest season, this triggers
  a backlog search on those episodes after the show is added
* Change to improve the integrity of the already post processed video checker
* Add Kodi notifier and metadata
* Add priority, device, and sound support to Pushover notifier (port from midgetspy/sickbeard)
* Fix updating of pull requests
* Add hidden cache debug page
* Change autoProcessTV scripts python code quotes from " -> '
* Add expand all button to Episode Status Management
* Add Unknown status query to Episode Status Management
* Fix Episode Status Management error popup from coming up when show is selected without expanding
* Add BET network logo
* Change "Force Backlog" button for paused shows on Backlog Overview page to "Paused" indicator
* Remove unused force variable from code and PEP8
* Change browser, bs4 parser and classes code to PEP8 standards
* Change common and config code to PEP8 standards
* Change database code to PEP8 standards
* Change general config's branches and pull request list generation for faster page loading
* Add PlayStation Network logo
* Change layout of Recent Search code
* Change naming of SEARCHQUEUE threads for shorter log lines
* Fix Recent Search running status on Manage Searches page
* Change to no longer require restart with the "Scan and post process" option on page config/Post Processing
* Add validation when using Release Group token on page config Post Processing/Episode Naming/Name pattern/Custom
* Change to simplify and reduce logging output of Recent-Search and Backlog processes
* Hide year, runtime, genre tags, country flag, or status if lacking valid data to display
* Remove redundant CSS color use (all browsers treat 3 identical digits as 6, except for possibly in gradients)
* Remove whitespace and semicolon redundancy from CSS shedding 4.5kb
* Add show names to items listed during startup in the loading from database phase
* Add "Enable IMDb info" option to config/General/Interface
* Change to not display IMDb info on UI when "Enable IMDb info" is disabled
* Change genre tags on displayShow page to link to IMDb instead of Trakt
* Change to reduce the time taken to "Update shows" with show data
* Change to stop updating the IMDb info on edit, and during the scheduled daily update for every show
* Change to update the IMDb info for a show after snatching an episode for it
* Add IMDb lookup to "Update" action on Manage/Mass Update page
* Fix updating of scene exception name cache after adding exceptions on Editshow page
* Change log rotation to occur at midnight
* Change to keep a maximum of 7 log files
* Add automatic compression of old log files
* Change overhaul menu and button icons
* Add "Status of removed episodes" to apply (or not) a preferred status to episodes whose files are detected as removed.
  "Archived" can now be set so that removed episodes still count toward download completion stats. See setting on page
  config/Post Processing/File Handling
* Remove redundant "Skip remove detection" from the config/Post Processing/File Handling page
* Change to highlight the current selected item in combos on page config/Post Processing
* Change the episodes downloaded stat to display e.g. 2843 / 2844 as 99.9% instead of rounding to 100%
* Change 'never' episode row color away from blue on Display Show page when indexer airdate is not defined
* Add tint to archived episode row colour to differentiate it from downloaded episodes on the Display Show page
* Add indication of shows with never aired episodes on Episode Overview page
* Add "Collapse" button and visuals for Expanding... and Collapsing... states
* Add the number of episodes marked with the status being queried to Episode Overview page
* Add indication of shows with never aired episodes on Episode Overview page
* Change to separate "Set as wanted" to prevent disaster selection on Episode Overview page
* Remove restriction to not display snatched eps link in footer on Episode Overview page
* Change the shows episodes count text colour to visually separate from year numbers at the end of show names
* Change to add clarity to the subtitle and other columns on the Mass Update page
* Change to improve clarity with "Recent search" and "Limited backlog" on the Config/Search Settings page
* Change vertical alignment of input fields to be inline with text
* Add tooltips to explain why any the 6 action columns are disabled when required on the Mass Update page
* Change to reclaimed screen estate by hiding unused columns on the Mass Update page
* Change order of option on Mass Edit page to be inline with show edit page
* Fix release group not recognised from manually downloaded filename
* Change to gracefully handle some "key not found" failures when TVDB or TVRage return "Not Found" during show updates
* Change no longer stamp files where airdates are never
* Change overhaul displayShow to ready for new features
* Add section for show plot to displayShow
* Add option to view show background on displayShow (transparent and opaque) for when background downloading is added (disabled)
* Add option to collapse seasons and leave current season open on displayShow (disabled)
* Add filesize to episode location qtip on displayShow
* Change selected options from editShow will only show when enabled now on displayShow
* Change some label tags to fit with edit show page on displayShow
* Fix handle when a show in db has all episodes removed from indexer on displayShow
* Add the name of show that will be displayed to the hover of the Prev/Next show buttons on displayShow
* Add hover tooltips for nfo and tbn columns for browsers that use the title attr on displayShow
* Change Special link moved from "Season" line to "Specials" line on displayShow
* Change code re-factored in readiness for live option switching, clean up and add closures of html tables
* Add show overview from indexers to the database
* Fix case where start year or runtime is not available to display show
* Add "File logging level" to General Config/Advanced Settings
* Fix saving of Sort By/Next Episode in Layout Poster on Show List page
* Change improve backlog search
* Change only add valid items to save to DB
* Change provider cache storage structure
* Add handling for failed cache database upgrades
* Fix XEM Exceptions in case of bad data from XEM
* Change order of snatched provider images to chronological on History layout compact and add ordinal indicators in the tooltips


### 0.7.2 (2015-03-10 17:05:00 UTC)

* Fix Add From Trending page (indexer_id can be "None" which causes white screen when clicking "Add Show")


### 0.7.1 (2015-03-10 17:00:00 UTC)

* Fix error page when clicking "Add Recommended"
* Remove failed Anime options from "Add Existing Show"


### 0.7.0 (2015-03-04 06:00:00 UTC)

* Fix slow database operations (port from midgetspy/sickbeard)
* Add TVRage network name standardization
* Remove recent and backlog search at start up options from GUI
* Change recent and backlog search at start up default value to false
* Change recent search to occur 5 minutes after start up
* Change backlog search to occur 10 minutes after start up
* Change UI footer to display time left until a backlog search
* Remove obsolete tvtorrents search provider
* Change light and dark theme css to only hold color information
* Fix incorrect class names in a couple of templates
* Change anime release groups to in memory storage for lowered latency
* Change adjust menu delay and hover styling
* Fix provider list color
* Add handling of exceptional case with missing network name (NoneType) in Episode View
* Fix black and white list initialization on new show creation
* Add select all and clear all buttons to testRename template
* Fix displayShow topmenu variable to point to a valid menu item
* Change displayShow scene exception separator to a comma for neater appearance
* Remove non english subtitle providers
* Fix rename of excluded metadata
* Change corrected spelling & better clarified various log messages
* Change minor PEP8 tweaks in sab.py
* Add api disabled error code for newznab providers
* Add support for a proxy host PAC url on the General Config/Advanced Settings page
* Add proxy request url parsing to enforce netloc only matching which prevents false positives when url query parts contain FQDNs
* Add scroll into view buttons when overdues shows are available on the Episodes page/DayByDay layout
* Add scroll into view buttons when future shows are available on the Episodes page/DayByDay layout
* Add qTips to episode names on the Episodes page/DayByDay layout
* Change Episodes page/List layout qtips to prepend show title to episode plot
* Change Episodes page/DayByDay layout qtips to prepend show title to episode plot
* Change Episodes page/DayByDay layout cards to display show title in a qtip when there is no plot
* Change position of "[paused]" text to top right of a card on the Episodes page/DayByDay layout
* Add "On Air until" text and overdue/on air colour bars to show episode states on the Episodes page/DayByDay layout
* Change The Pirate Bay url back as it's now back up and oldpiratebay hasn't been updated for weeks
* Remove duplicate thepiratebay icon
* Change to ensure uTorrent API parameters are ordered for uT 2.2.1 compatibility
* Remove defunct boxcar notifier
* Add sound selection for boxcar2 notifier
* Change boxcar2 notifier to use updated api scheme
* Update the Plex notifier from a port at midgetspy/sickbeard
* Add support for multiple server hosts to the updated Plex server notifier
* Change Plex Media Server settings section for multiserver(s) and improve the layout in the config/notifications page
* Add logic to Plex notifier to update a single server where its TV section path matches the downloaded show. All server
  libraries are updated if no single server has a download path match.
* Change the ui notifications to show the Plex Media Server(s) actioned for library updating
* Fix issue where PMS text wasn't initialised on the config/notifications page and added info about Plex clients
* Add ability to test Plex Server(s) on config/notifications page
* Add percentage of episodes downloaded to footer and remove double spaces in text
* Fix SSL authentication on Synology stations
* Change IPT urls to reduce 301 redirection
* Add detection of file-system having no support for link creation (e.g. Unraid shares)
* Add catch exceptions when unable to cache a requests response
* Update PNotify to the latest master (2014-12-25) for desktop notifications
* Add desktop notifications
* Change the AniDB provider image for a sharper looking version
* Change to streamline iCal function and make it handle missing network names
* Change when picking the best result to only test items that have a size specifier against the failed history
* Add anime release groups to add new show options page
* Add setting "Update shows during hour" to General Config/Misc
* Add max-width to prevent ui glitch on Pull request and Branch Version selectors on config/General/Advanced and change <input> tags to html5
* Change order of some settings on Config/General/Interface/Web Interface and tweak texts
* Change overhaul UI of editShow and anime release groups, refactor and simplify code
* Change list order of option on the right of the displayShow page to be mostly inline with the order of options on editShow
* Change legend wording and text colour on the displayShow page
* Add output message if no release group results are available
* Add cleansing of text used in the processes to add a show
* Add sorting of AniDB available group results
* Add error handling and related UI feedback to reflect result of AniDB communications
* Change replace HTTP auth with a login page
* Change to improve webserve code
* Add logout menu item with confirmation
* Add 404 error page
* Change SCC URLs to remove redirection overhead
* Change TorrentBytes login parameter in line with site change
* Change FreshOnTv login parameter and use secure URLs, add logging of Cloudflare blocking and prevent vacant cookie tracebacks
* Change TPB webproxy list and add SSL variants
* Add YTV network logo
* Remove defunct Fanzub provider


### 0.6.4 (2015-02-10 20:20:00 UTC)

* Fix issue where setting the status for an episode that doesn't need a db update fails


### 0.6.3 (2015-02-10 05:30:00 UTC)

* Change KickAssTorrents URL


### 0.6.2 (2015-01-21 23:35:00 UTC)

* Fix invalid addition of trailing slash to custom torrent RSS URLs


### 0.6.1 (2015-01-20 14:00:00 UTC)

* Fix snatching from TorrentBytes provider


### 0.6.0 (2015-01-18 05:05:00 UTC)

* Add network logos BBC Canada, Crackle, El Rey Network, SKY Atlantic, and Watch
* Change Yahoo! screen network logo
* Add and update Discovery Network's channel logos
* Add A&E Network International/Scripps Networks International channel logos
* Remove non required duplicate network logos
* Add lowercase PM to the General Config/Interface/Time style selection
* Change General Config/Interface/Trim zero padding to Trim date and time, now handles 2:00 pm > 2 pm
* Fix trim zero of military time hour to not use 12 hr time
* Change ThePirateBay to use oldpiratebay as a temporary fix
* Change Search Settings/Torrent/Deluge option texts for improved understanding
* Fix Womble's Index searching (ssl disabled for now, old categories are the new active ones again)
* Fix Add From Trending Show page to work with Trakt changes
* Add anime unit test cases (port from lad1337/sickbeard)
* Fix normal tv show regex (port from midgetspy/sickbeard)
* Fix anime regex (port from lad1337/sickbeard)
* Add pull request checkout option to General Config/Advanced Settings
* Add BTN api call parameter debug logging
* Fix anime searches on BTN provider
* Change replace "Daily-Search" with "Recent-Search"
* Add daily search to recent search renaming to config migration code
* Fix 'NoneType' object is not iterable in trakt module
* Add log message for when trakt does not return a watchlist
* Change Coming Episodes calendar view to a fluid layout, change episode layout design, and add day and month in column headers
* Add isotope plug-in to Coming Episodes calendar view to enable sort columns by Date, Network, and Show name
* Add imagesLoaded plug-in to prevent layout breakage by calling isotope to update content after a page auto-refresh
* Change Coming Episodes to "Episodes" page (API endpoint is not renamed)
* Add coming episodes to episode view renaming to config migration code
* Change Layout term "Calendar" to "Day by Day" on Episodes page
* Fix saving of sort modes to config file on Episodes page
* Add qTip episode plots to "Day by Day" on Episodes page
* Add article sorting to networks on Episodes page
* Add toggle sort direction and multidimensional sort to isotope on Episodes page
* Add text "[paused]" where appropriate to shows on layout Day by Day on Episodes page
* Change Epsiodes page auto refresh from 10 to 30 mins
* Add UI tweaks
* Fix progress bars disappearing on home page


### 0.5.0 (2014-12-21 11:40:00 UTC)

* Fix searches freezing due to unescaped ignored or required words
* Add failed database to unit tests tear down function
* Fix purging of database files in tear down function during unit tests
* Add ability to autofocus Search Show box on Home page and control this option via General Config/Interface
* Change some provider images. Add a few new images
* Remove redundant Coming Eps template code used in the old UI
* Change update Plex notifier (port from SickBeard)
* Change Plex notifications to allow authenticated library updates (port from mmccurdy07/Sick-Beard)
* Change Config/Notifications/Plex logo and description (adapted port from mmccurdy07/Sick-Beard)
* Add ability for CSS/JS to target a specific page and layout
* Remove legacy sickbeard updater and build automation code
* Fix multiple instances of SG being able to start
* Fix garbled text appearing during startup in console
* Fix startup code order and general re-factoring (adapted from midgetspy/Sick-Beard)
* Add database migration code
* Change KickassTorrents provider URLs
* Fix missing Content-Type headers for posters and banners
* Remove config Backup & Restore
* Fix article removal for sorting on Display Show, and API pages
* Fix visual positioning of sprites on Config page
* Fix missing navbar gradients for all browsers
* Update qTip2 to v2.2.1
* Overhaul all Add Show pages
* Fix Display Show next/previous when show list is split
* Change Display Show next/previous when show list is not split to loop around
* Fix SQL statements that have dynamic table names to use proper syntax
* Fix port checking code preventing startup directly after an SG restart
* Add a link from the footer number of snatched to episode snatched overview page. The link to the
  Episode Overview page is available on all pages except on the Episode Overview page
* Change the default state for all check boxes on the Episode Overview page to not checked
* Add validation to Go button to ensure at least one item is checked on Episode Overview page
* Add highlight to current status text in header on Episode Overview page
* Fix table alignment on homepage
* Fix duplicate entries in cache database
* Fix network sorting on home page
* Fix restart issue
* Fix to use new TorrentDay URLs
* Fix typo in menu item Manage/Update XBMC


### 0.4.0 (2014-12-04 10:50:00 UTC)

* Change footer stats to not add newlines when copy/pasting from them
* Remove redundant references from Config/Help & Info
* Fix poster preview on small poster layout
* Change overhaul Config/Anime to be in line with General Configuration
* Change descriptions and layout on Config/Anime page
* Remove output of source code line when warnings highlight libraries not used with IMDb
* Add dropdown on Add Trending Shows to display all shows, shows not in library, or shows in library
* Change Help and Info icon sprites to color and text of Arguments if unused
* Change sharper looking heart image on the Add Show page
* Change Add Show on Add Trending Show page to use the full Add New Show flow
* Fix adding shows with titles that contain "&" on Add Trending Show page
* Fix unset vars on Add New Shows page used in the Add Existing Shows context
* Remove unneeded datetime convert from Coming Episodes page
* Fix the log output of the limited backlog search for episodes missed
* Remove unsupported t411 search provider
* Remove obsolete Animezb search provider
* Add option to treat anime releases that lack a quality tag as HDTV instead of "unknown"
* Remove old version checking code that no longer applies to SickGear's release system
* Fix pnotify notifications going full page
* Change overhaul Config Post Processing to be in line with General Configuration
* Change rearrange Config Post Processing items into sections for easier use
* Fix CSS overriding link colors on config pages
* Change Config Post Processing texts and descriptions throughout
* Fix Config Post Processing info icons in "Naming Legends"
* Change Config Post Processing naming sample lines to be more available
* Add Config Post Processing failed downloads Sabnzbd setup guide
* Fix Config Post Processing "Anime name pattern" custom javascript validation
* Add check that SSLv3 is available before use by requests lib
* Update Requests library 2.3.0 to 2.4.3 (9dc6602)
* Change suppress HTTPS verification InsecureRequestWarning as many sites use self-certified certificates
* Fix API endpoint Episode.SetStatus to "Wanted"
* Change airdateModifyStamp to handle hour that is "00:00"
* Fix a handler when ShowData is not available in TVDB and TVRage APIs
* Fix a handler when EpisodeData is not available in TVDB and TVRage APIs
* Add TVRage "Canceled/Ended" as "Ended" status to sort on Simple Layout of Show List page
* Fix qtips on Display Show and Config Post Processing
* Fix glitch above rating stars on Display Show page
* Change overhaul Config/Search Providers
* Change Config/Search Providers texts and descriptions
* Fix display when no providers are visible on Config/Search Providers
* Fix failing "Search Settings" link that is shown on Config/Search Providers when Torrents Search is not enabled
* Fix failing "Providers" link on Config/Search Settings/Episode Search
* Change case of labels in General Config/Interface/Timezone
* Split enabled from not enabled providers in the Configure Provider drop down on the Providers Options tab
* Fix typo on General Config/Misc
* Fix Add Trending Shows "Not In library" now filters tvrage added shows
* Add a hover over text "In library" on Add Trending Shows to display tv database show was added from
* Fix reduces time API endpoint Shows takes to return results
* Fix Coming Eps Page to include shows +/- 1 day for time zone corrections
* Fix season jumping dropdown menu for shows with over 15 seasons on Display Show
* Fix article sorting for Coming Eps, Manage, Show List, Display Show, API, and Trending Shows pages


### 0.3.1 (2014-11-19 16:40:00 UTC)

* Fix failing travis test


### 0.3.0 (2014-11-12 14:30:00 UTC)

* Change logos, text etc. branding to SickGear
* Add Bootstrap for UI features
* Change UI to resize fluidly on different display sizes, fixes the issue where top menu items would disappear on smaller screens
* Add date formats "dd/mm/yy", "dd/mm/yyyy", "day, dd/mm/yy" and "day, dd/mm/yyyy"
* Remove imdb watchlist feature from General Configuration/"Misc" tab as it wasn't ready for prime time
* Change rename tab General Configuration/"Web Interface" to "Interface"
* Add "User Interface" section to the General Configuration/"Interface" tab
* Change combine "Date and Time" and "Theme" tab content to "User Interface" section
* Add field in Advanced setting for a custom remote name used to populate branch versions
* Change theme name "original" to "light"
* Change text wording on all UI options under General Configuration
* Change reduce over use of capitals on all General Configuration tabs
* Change streamline UI layout, mark-up and some CSS styling on General Configuration tabs
* Fix imdb and three other images rejected by IExplorer because they were corrupt. Turns out that they were .ico files renamed to either .gif or .png instead of being properly converted
* Change cleanup Subtitles Search settings text, correct quotations, use spaces for code lines, tabs for html
* Add save sorting options automatically on Show List/Layout Poster
* Change clarify description for backlog searches option on provider settings page
* Fix sort mode "Next Episode" on Show List/Layout:Poster with show statuses that are Paused, Ended, and Continuing as they were random
* Fix sort of tvrage show statuses "New" and "Returning" on Show List/Layout:Simple by changing status column text to "Continuing"
* Add dark spinner to "Add New Show" (searching indexers), "Add existing shows" (Loading Folders), Coming Eps and all config pages (when saving)
* Change Config/Notifications test buttons to stop and highlight input fields that lack required values
* Change Test Plex Media Server to Test Plex Client as it only tests the client and not the server
* Change style config_notifications to match new config_general styling
* Change style config_providers to match new config_general styling
* Change move Providers Priorities qtip options to a new Search Providers/Provider Options tab
* Remove superfish-1.4.8.js and supersubs-0.2b.js as they are no longer required with new UI
* Change overhaul Config Search Settings in line with General Configuration
* Fix error when a show folder is deleted outside SickGear
* Change combine the delete button function into the remove button on the display show page
* Change other small UI tweaks
* Fix keyerrors on backlog overview preventing the page to load
* Fix exception raised when converting 12pm to 24hr format and handle 12am when setting file modify time (e.g. used during PP)
* Fix proxy_indexers setting not loading from config file
* Add subtitle information to the cmd show and cmd shows api output
* Remove http login requirement for API when an API key is provided
* Change API now uses Timezone setting at General Config/Interface/User Interface at relevant endpoints
* Fix changing root dirs on the mass edit page
* Add use trash (or Recycle Bin) for selected actions on General Config/Misc/Send to trash
* Add handling for when deleting a show and the show folder no longer exists
* Fix Coming Episodes/Layout Calendar/View Paused and tweak its UI text
* Made all init scripts executable
* Fix invalid responses when using sickbeard.searchtvdb api command
* Fixes unicode issues during searches on newznab providers when rid mapping occur
* Fix white screen of death when trying to add a show that is already in library on Add Show/Add Trending Show page
* Add show sorting options to Add Show/Add Trending Show page
* Add handler for when Trakt returns no results for Add Show/Add Trending Show page
* Fix image links when anchor child images are not found at Trakt on Add Show/Add Trending Show page
* Add image to be used when Trakt posters are void on Add Show/Add Trending Show page
* Fix growl registration not sending SickGear an update notification registration
* Add an anonymous redirect builder for external links
* Update xbmc link to Kodi at Config Notifications
* Fix missing url for kickasstorrents in config_providers
* Fix media processing when using tvrage indexer and mediabrowser metadata generation
* Change reporting failed network_timezones.txt updates from an error to a warning
* Fix missing header and "on <missing text>" when network is none and Layout "Poster" with Sort By "Network" on coming episodes page
* Change how the "local/network" setting is handled to address some issues
* Remove browser player from Config General and Display Shows page


### 0.2.2 (2014-11-12 08:25:00 UTC)

* Change updater URLs to reflect new repository location


### 0.2.1 (2014-10-22 06:41:00 UTC)

* Fix HDtorrents provider screen scraping


### 0.2.0 (2014-10-21 12:36:50 UTC)

* Fix for failed episodes not counted in total
* Fix for custom newznab providers with leading integer in name
* Add checkbox to control proxying of indexers
* Fix crash on general settings page when git output is None
* Add subcentre subtitle provider
* Add return code from hardlinking error to log
* Fix ABD regex for certain filenames
* Change miscellaneous UI fixes
* Update Tornado Web Server to 4.1dev1 and add the certifi lib dependency
* Fix trending shows page from loading full size poster images
* Add "Archive on first match" to Manage, Mass Update, Edit Selected page
* Fix searching IPTorrentsProvider
* Remove travisci python 2.5 build testing


### 0.1.0 (2014-10-16 12:35:15 UTC)

* Initial release<|MERGE_RESOLUTION|>--- conflicted
+++ resolved
@@ -1,14 +1,13 @@
-<<<<<<< HEAD
 ﻿### 3.30.0 (2023-0x-xx xx:xx:00 UTC)
 
 * Update Beautiful Soup 4.11.1 (r642) to 4.12.2
 * Update soupsieve 2.3.2.post1 (792d566) to 2.4.1 (2e66beb)
-=======
-﻿### 3.29.4 (2023-06-07 13:45:00 UTC)
+
+
+### 3.29.4 (2023-06-07 13:45:00 UTC)
 
 * Change allow Python 3.8.17, 3.9.17, 3.10.12
 * Fix setting airtime timezone for "Wanted" episodes during auto search
->>>>>>> 1c614924
 
 
 ### 3.29.3 (2023-05-31 13:30:00 UTC)
