--- conflicted
+++ resolved
@@ -1,4 +1,3 @@
-<<<<<<< HEAD
 ﻿### 3.31.0 (2023-1x-xx xx:xx:00 UTC)
 
 * Update Apprise 1.3.0 (6458ab0) to 1.6.0 (0c0d5da)
@@ -23,12 +22,12 @@
 [develop changelog]
 
 * Fix media process being ignored by Plex extras
-=======
-﻿### 3.30.14 (2024-03-16 23:20:00 UTC)
+
+
+### 3.30.14 (2024-03-16 23:20:00 UTC)
 
 * Update certifi 2023.07.22 to 2024.02.02
 * Fix properly handle an error condition during process tv
->>>>>>> e3cd3308
 
 
 ### 3.30.13 (2024-03-03 23:30:00 UTC)
