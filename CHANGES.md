--- conflicted
+++ resolved
@@ -1,13 +1,12 @@
-<<<<<<< HEAD
 ﻿### 3.28.0 (2023-xx-xx xx:xx:00 UTC)
 
 * Change remove calls to legacy py2 fix encoding function
 * Change requirements for pure py3
-=======
-﻿### 3.27.5 (2023-02-16 18:30:00 UTC)
+
+
+### 3.27.5 (2023-02-16 18:30:00 UTC)
 
 * Fix network for persons
->>>>>>> 68f81f93
 
 
 ### 3.27.4 (2023-02-15 13:30:00 UTC)
