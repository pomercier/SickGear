<<<<<<< HEAD
﻿### 3.31.0 (2023-1x-xx xx:xx:00 UTC)

* Update Apprise 1.3.0 (6458ab0) to 1.6.0 (0c0d5da)
* Update attr 22.2.0 (683d056) to 23.1.0 (67e4ff2)
* Update Beautiful Soup 4.12.2 to 4.12.2 (30c58a1)
* Update dateutil 2.8.2 (28da62d) to 2.8.2 (296d419)
* Update diskcache 5.6.1 (4d30686) to 5.6.3 (323787f)
* Update hachoir 3.1.2 (f739b43) to 3.2.0 (38d759f)
* Update Pytvmaze library 2.0.8 (81888a5) to 2.0.8 (b451391)
* Update pytz 2022.7.1/2022g (d38ff47) to 2023.3/2023c (488d3eb)
* Update Rarfile 4.1a1 (8a72967) to 4.1 (c9140d8)
* Update soupsieve 2.4.1 (2e66beb) to 2.5.0 (dc71495)
* Update thefuzz 0.19.0 (c2cd4f4) to 0.21.0 (0b49e4a)
* Update Tornado Web Server 6.3.3 (e4d6984) to 6.4 (b3f2a4b)
* Update urllib3 2.0.5 (d9f85a7) to 2.0.7 (56f01e0)
* Add support for Brotli compression
* Add ignore Plex extras
* Fix apply filters to multiple episode releases
* Add use multi episode result as fallback if it's better quality or has an episode that does not have a single ep result


[develop changelog]

* Fix media process being ignored by Plex extras
=======
﻿### 3.30.9 (2024-02-07 23:10:00 UTC)

* Change allow Python 3.12.2


### 3.30.8 (2024-02-01 23:30:00 UTC)

* Change update fallback zoneinfo to 2024a
* Change reduce mem used by cast/person credits with main show info from TVmaze
* Fix mock data for CI tests
>>>>>>> 9f4be523


### 3.30.7 (2024-01-10 14:20:00 UTC)

* Fix limit loaded cast (max 30) and crew (max 5) from TVmaze API


### 3.30.6 (2024-01-02 11:05:00 UTC)

* Fix Shows IMDb cards to new layout at IMDb
* Change update fallback zoneinfo to 2023d
* Change add Python 3.12 to the unit tests


### 3.30.5 (2023-12-10 05:00:00 UTC)

* Change allow Python 3.12.1
* Change improve Emby status check


### 3.30.4 (2023-10-12 11:50:00 UTC)

* Add metadata source attribution in footer


### 3.30.3 (2023-10-10 07:30:00 UTC)

* Change bad anon redirect service for an open source service


### 3.30.2 (2023-10-08 02:00:00 UTC)

* Update UnRar x64 for Windows 6.23 to 6.24


### 3.30.1 (2023-10-02 22:50:00 UTC)

* Change allow Python 3.12.0 and 3.11.6


### 3.30.0 (2023-09-23 17:20:00 UTC)

* Update Beautiful Soup 4.11.1 (r642) to 4.12.2
* Update certifi 2023.05.07 to 2023.07.22
* Update CacheControl 0.12.11 (c05ef9e) to 0.13.1 (783a338)
* Update feedparser 6.0.10 (859ac57) to 6.0.10 (9865dec)
* Update filelock 3.12.0 (b4713c9) to 3.12.4 (c1163ae)
* Update idna library 3.4 (37c7d9b) to 3.4 (cab054c)
* Update Msgpack 1.0.5 (0516c2c) to 1.0.6 (e1d3d5d)
* Update package resource API 67.5.1 (f51eccd) to 68.1.2 (1ef36f2)
* Update Requests library 2.29.0 (87d63de) to 2.31.0 (8812812)
* Update soupsieve 2.3.2.post1 (792d566) to 2.4.1 (2e66beb)
* Update Tornado Web Server 6.3.2 (e3aa6c5) to 6.3.3 (e4d6984)
* Update urllib3 1.26.15 (25cca389) to 2.0.5 (d9f85a7)
* Add thefuzz 0.19.0 (c2cd4f4) as a replacement with fallback to fuzzywuzzy 0.18.0 (2188520)
* Fix regex that was not using py312 notation
* Change sort backlog and manual segment search results episode number
* Change sort episodes when set to wanted on display show page
* Add search of grouped options in shows drop down at view-show


### 3.29.11 (2023-09-22 23:00:00 UTC)

* Fix pytvmaze country handling in NetworkBase
* Update issue template


### 3.29.10 (2023-09-19 12:55:00 UTC)

* Fix Metacritic cards
* Fix Linux CI tests


### 3.29.9 (2023-09-17 23:25:00 UTC)

* Fix Emby notifier library update


### 3.29.8 (2023-09-12 08:10:00 UTC)

* Change omgwtfnzbs domain


### 3.29.7 (2023-09-06 09:40:00 UTC)

* Fix view show to handle "unknown name" on cast
* Update UnRar x64 for Windows 6.22 to 6.23


### 3.29.6 (2023-09-06 00:54:00 UTC)

* Fix banner url validation for TheTVDb api v3 lib
* Fix mock data for CI tests


### 3.29.5 (2023-09-05 23:40:00 UTC)

* Change allow Python 3.11.5, 3.10.13, 3.9.18, and 3.8.18


### 3.29.4 (2023-06-07 13:45:00 UTC)

* Change allow Python 3.8.17, 3.9.17, 3.10.12
* Fix setting airtime timezone for "Wanted" episodes during auto search


### 3.29.3 (2023-05-31 13:30:00 UTC)

* Update UnRar x64 for Windows 6.21 to 6.22
* Change allow Python 3.11.4
* Change minimum required Python to version 3.8.2
* Change remove Python 2 references from init-scripts
* Remove provider Rarbg


### 3.29.2 (2023-05-28 07:45:00 UTC)

* Fix find show results returned as newest/oldest that are then sorted z to a
* Fix add show "TheTVDB via Trakt"


### 3.29.1 (2023-05-26 06:10:00 UTC)

* Fix IMDB fetch from TheTVDb API


### 3.29.0 (2023-05-22 00:25:00 UTC)

* Change minimum required Python to version 3.8
* Update Apprise 1.2.1 (3d07004) to 1.3.0 (6458ab0)
* Update attr 22.2.0 (a9960de) to 22.2.0 (683d056)
* Update certifi 2022.12.07 to 2023.05.07
* Update diskcache 5.4.0 (1cb1425) to 5.6.1 (4d30686)
* Update feedparser 6.0.10 (5fcb3ae) to 6.0.10 (6d032b8)
* Update filelock 3.9.0 (ce3e891) to 3.12.0 (b4713c9)
* Update Msgpack 1.0.4 (b5acfd5) to 1.0.5 (0516c2c)
* Update Pytvmaze library 2.0.8 (16ed096) to 2.0.8 (81888a5)
* Update Requests library 2.28.1 (ec553c2) to 2.29.0 (87d63de)
* Update Send2Trash 1.8.1b0 (0ef9b32) to 1.8.2 (0244f53)
* Update SimpleJSON 3.18.1 (c891b95) to 3.19.1 (aeb63ee)
* Update Tornado Web Server 6.3.0 (7186b86) to 6.3.2 (e3aa6c5)
* Update urllib3 1.26.14 (a06c05c) to 1.26.15 (25cca389)
* Remove singledispatch
* Change allow rapidfuzz update from 2.x.x to 3.x.x
* Change remove redundant py2 import futures
* Change add jobs to centralise scheduler activities
* Change refactor scene_exceptions
* Add to config/media-process/File Handling, "Rename TBA" and "Rename any"
* Add config to change media process log message if there is no media to process
* Change view-show text "invalid timeformat" to "time unknown"
* Add menu Shows/"TMDB Cards"
* Add a persons available socials (Youtube, LinkedIn, Reddit, Fansite, TikTok, Wikidata)
* Change use TVDb genres on view-show if config/General/Interface/"Enable IMDb info" is disabled
* Fix TVDb api episode issues
* Change remove Python 3.7 from CI


### 3.28.0 (2023-04-12 13:05:00 UTC)

* Update html5lib 1.1 (f87487a) to 1.2-dev (3e500bb)
* Update package resource API 63.2.0 (3ae44cd) to 67.5.1 (f51eccd)
* Update Tornado Web Server 6.2.0 (a4f08a3) to 6.3.0 (7186b86)
* Update urllib3 1.26.13 (25fbd5f) to 1.26.14 (a06c05c)
* Change remove calls to legacy py2 fix encoding function
* Change requirements for pure py3
* Change codebase cleanups
* Change improve perf by using generators with `any`
* Change deprecate processEpisode used by nzbToMedia to advise how to configure API instead
* Change optionally add disk free space in response to three Web API endpoints
* Change increase API version number to 15
* Add actually use mount points to get disk free space
* Add optional "freespace" parameter to endpoints: sg.getrootdirs, sg.addrootdir, sg.deleterootdir
* Change update help of affected endpoints
* Fix explicitly save rootdirs after adding or deleting via Web API
* Change add Rarbg UHD search category


### 3.27.13 (2023-04-12 10:15:00 UTC)

* Change fix show id log output
* Change handle exceptions thrown from pkg_resources parsing newly extended working set modules not even used by SG
* Fix parsing shows where multiple same names are in SG and show_obj is set for parser
* Change update fallback zoneinfo to 2023c
* Change allow Python 3.11.3, 3.10.11


### 3.27.12 (2023-03-08 23:30:00 UTC)

* Change meta providers to new TVInfoAPI get_show to make sure language is used


### 3.27.11 (2023-03-06 23:40:00 UTC)

* Fix "Change File Date" not using timestamp of episode if available


### 3.27.10 (2023-03-05 00:20:00 UTC)

* Add UHD Bluray
* Change an error text for Cheetah module availability


### 3.27.9 (2023-02-27 01:10:00 UTC)

* Fix remove incorrectly displayed NZBGet tip


### 3.27.8 (2023-02-20 23:30:00 UTC)

* Update UnRar x64 for Windows 6.20 to 6.21


### 3.27.7 (2023-02-18 22:40:00 UTC)

* Fix using recently updated torrent parser for py3 bytes


### 3.27.6 (2023-02-18 20:10:00 UTC)

* Fix show view edit language
* Fix TVDb image parsing


### 3.27.5 (2023-02-16 18:30:00 UTC)

* Fix network for persons


### 3.27.4 (2023-02-15 13:30:00 UTC)

* Fix updating with running virtualenv


### 3.27.3 (2023-02-15 02:00:00 UTC)

* Fix reading legacy autoProcessTV.cfg


### 3.27.2 (2023-02-10 19:25:00 UTC)

* Fix revert update
* Fix installations that don't have previously saved cleanup lock files 


### 3.27.1 (2023-02-10 15:25:00 UTC)

* Change display show status in Change show header
* Fix TMDB language caching


### 3.27.0 (2023-02-09 15:00:00 UTC)

* Update Apprise 0.8.5 (55a2edc) to 1.2.1 (3d07004)
* Update attr 20.3.0 (f3762ba) to 22.2.0 (a9960de)
* Update Beautiful Soup 4.9.3 (r593) to 4.11.1 (r642)
* Update cachecontrol 0.12.6 (167a605) to 0.12.11 (c05ef9e)
* Add filelock 3.9.0 (ce3e891)
* Remove lockfile no longer used by cachecontrol
* Update Msgpack 1.0.0 (fa7d744) to 1.0.4 (b5acfd5)
* Update certifi 2022.09.24 to 2022.12.07
* Update chardet packages 4.0.0 (b3d867a) to 5.1.0 (8087f00)
* Update dateutil 2.8.1 (c496b4f) to 2.8.2 (28da62d)
* Update diskcache 5.1.0 (40ce0de) to 5.4.0 (1cb1425)
* Update feedparser 6.0.1 (98d189fa) to 6.0.10 (5fcb3ae)
* Update functools_lru_cache 1.6.1 (2dc65b5) to 1.6.2 (2405ed1)
* Update humanize 3.5.0 (b6b0ea5) to 4.0.0 (a1514eb)
* Update Js2Py 0.70 (92250a4) to 0.74 (2e017b8)
* Update package resource API 49.6.0 (3d404fd) to 63.2.0 (3ae44cd)
* Update pyjsparser 2.7.1 (5465d03) to 2.7.1 (cbd1e05)
* Update profilehooks module 1.12.0 (3ee1f60) to 1.12.1 (c3fc078)
* Update pytz 2016.6.1/2016f to 2022.7.1/2022g (d38ff47)
* Update Rarfile 4.0 (55fe778) to 4.1a1 (8a72967)
* Update UnRar x64 for Windows 6.11 to 6.20
* Update Send2Trash 1.5.0 (66afce7) to 1.8.1b0 (0ef9b32)
* Update SimpleJSON 3.16.1 (ce75e60) to 3.18.1 (c891b95)
* Update soupsieve 2.0.2.dev (05086ef) to 2.3.2.post1 (792d566)
* Update tmdbsimple 2.6.6 (679e343) to 2.9.1 (9da400a)
* Update torrent_parser 0.3.0 (2a4eecb) to 0.4.0 (23b9e11)
* Update unidecode module 1.1.1 (632af82) to 1.3.6 (4141992)
* Change prevent included py3 requests module failure on NZBGet systems that by default, run py2 with py2 requests
* Change prevent included py3 requests module failure on SABnzbd systems that by default, run py2 with py2 requests
* Change re-enable fetching metadata banners and posters
* Change add some missing network icons


### 3.26.1 (2023-02-08 20:50:00 UTC)

* Change forced show updates process during startup to prevent webUI blocking
* Change allow Python 3.11.2, 3.10.10


### 3.26.0 (2023-01-12 02:00:00 UTC)

* Change bump to major version 3.xx to signal that this branch supports Python3+ only
* Update Tornado Web Server 6.1.0 (2047e7a) to 6.2.0 (a4f08a3)
* Update Requests library 2.26.0 (b0e025a) to 2.28.1 (ec553c2)
* Update urllib3 1.26.2 (eae04d6) to 1.26.13 (25fbd5f)
* Update idna library 2.9 (1233a73) to 3.4 (37c7d9b)
* Add support for scene episode number to multiple episodes
* Add TMDB TV info source
* Change return unknown.png flag if a requested flag image file doesn't exist
* Change use regular cast from season as show cast
* Change prefer recent cast in cast order
* Change filter non-main appearance of main cast persons
* Add direct match to relative sort as first priority of search results
* Change improve memory management
* Add select2 control to view-show/Change show
* Add support or orjson, with fallback to simplejson then native json
* Change migrate Kodi addon to Kodi (Matrix), (Leia) and older can use repo source url /kodi-legacy
* Change ensure XML header in Kodi nfo files
* Change fix some typos


### 0.25.60 (2023-01-03 13:30:00 UTC)

* Fix search results sorting
* Change add windows and macOS GitHub unit test jobs
* Change update GitHub actions/setup-python v3 to v4
* Change fix typo on config providers view


### 0.25.59 (2023-01-03 00:10:00 UTC)

* Fix send mark=bad to NZBGet when minimum dir size test fails
* Change create Python Unit test workflow
* Fix ignore_and_require_words_tests.py
* Change revert scene_helpers_tests.py
* Change unit tests: force python to garbage collect all db connections


### 0.25.58 (2022-12-21 20:30:00 UTC)

* Fix improve data cleanse from TV info source
* Fix issue where actor data is None
* Fix update Black Lagoon scene helper test
* Remove Sick Beard Index, inactive for 16 months since Aug 2021


### 0.25.57 (2022-12-21 13:00:00 UTC)

* Fix replace dead predb.ovh with predb.de for provider scene filter


### 0.25.56 (2022-12-20 19:00:00 UTC)

* Fix webapi search
* Change add poster to webapi search results


### 0.25.55 (2022-12-19 11:30:00 UTC)

* Fix Trakt account error handling
* Change enable failure monitor for tv show search (Trakt)
* Change improve api/builder drop down colour to indicate sg vs sb endpoints


### 0.25.54 (2022-12-17 17:40:00 UTC)

* Fix Trakt API server error handler


### 0.25.53 (2022-12-17 15:50:00 UTC)

* Change update dateutil zoneinfo fallback to 2022g
* Change allow Python 3.11.1, 3.10.9, 3.9.16, 3.8.16, and 3.7.16
* Change remove unneeded old python-Levenshtein for py3
* Change add a pypi package repo
* Change update lxml for Windows to 4.9.2
* Change update pip to final supported version for py2


### 0.25.52 (2022-11-17 03:30:00 UTC)

* Fix process media


### 0.25.51 (2022-11-16 14:30:00 UTC)

* Fix process media with a date in parentheses
* Add rapid fuzz dependency
* Change add a deprecated message where SickBeard.py is still being used


### 0.25.50 (2022-10-31 14:30:00 UTC)

* Change improve the scope of auth dupe checker


### 0.25.49 (2022-10-30 17:30:00 UTC)

* Change update dateutil zoneinfo fallback to 2022f
* Change improve performance when fetching logs
* Change Cheetah3 min version to 3.3.0 on py3
* Fix Cryptography yanked module
* Change providers config page, add warning if duplicate api/pass keys exist at different providers
* Fix issue where apikey field can be invisible on /api/builder/
* Change view-log page, Logs command of /api/builder/ and starify auth data
* Fix log typo in NZBGet Mark Good/Success postprocess action
* Remove providers HDME, Torrentsdb, and Zooqle


### 0.25.48 (2022-10-18 01:40:00 UTC)

* Change allow Python 3.11
* Remove provider Grabtheinfo
* Fix TVChaosUK and Nebulance on py3.11


### 0.25.47 (2022-10-15 01:05:00 UTC)

* Change improve clarity of Telegram notification chat id field


### 0.25.46 (2022-10-12 17:10:00 UTC)

* Change allow Python 3.10.8, 3.9.15, 3.8.15, and 3.7.15
* Change update dateutil zoneinfo fallback to 2022e


### 0.25.45 (2022-10-11 16:20:00 UTC)

* Fix timeout on "Add from TV info source" 
* Update certifi 2021.10.08 to 2022.09.24
* Fix Torrentleech, a new session is required using the URL under the TL provider options/Cookies


### 0.25.44 (2022-10-09 10:45:00 UTC)

* Change add 4 digit episode name parsing


### 0.25.43 (2022-10-05 11:30:00 UTC)

* Change python-Levenshtein to Levenshtein for py3.7-py3.11
* Change allow regex for py3.11
* Change make genre list output consistent on search results


### 0.25.42 (2022-09-30 14:40:00 UTC)

* Change update dateutil zoneinfo fallback to 2022d
* Fix genre strings when converted to list to not contain leading/trailing empty items


### 0.25.41 (2022-09-23 01:25:00 UTC)

* Fix a particular date handling that resulted in a UI issue


### 0.25.40 (2022-09-09 11:20:00 UTC)

* Change allow Python 3.10.7, 3.9.14, 3.8.14, and 3.7.14


### 0.25.39 (2022-08-25 08:50:00 UTC)

* Fix recommended.txt for package updates


### 0.25.38 (2022-08-23 16:10:00 UTC)

* Change allow Python 3.10.6
* Change update fallback zoneinfo to 2022c
* Change handle invalid date strings in search results
* Change don't load entire file at once when calling download_file
* Change don't request cache images for CachedImages class
* Fix role(), if character_name is empty use 'unknown name'


### 0.25.37 (2022-06-23 13:40:00 UTC)

* Change try to auto add repo path to git `safe.directory` setting
* Change if auto adding git setting fails, post message to update section that SickGear path must be marked safe in git
* Change force English output for git runner
* Change about page, add more credits and a support link for TheTVDb


### 0.25.36 (2022-06-22 14:45:00 UTC)
 
* Fix if config file doesn't exist and git is installed try to find current hash or set dummy


### 0.25.35 (2022-06-08 00:28:00 UTC)

* Fix catch ShowDirNotFoundException during prostprocessing


### 0.25.34 (2022-06-06 23:00:00 UTC)

* Change allow Python 3.10.5


### 0.25.33 (2022-05-19 09:45:00 UTC)

* Change allow Python 3.9.13


### 0.25.32 (2022-05-15 23:00:00 UTC)

* Remove provider Baconbits


### 0.25.31 (2022-03-28 15:10:00 UTC)

* Change allow Python 3.10.4, 3.9.12, 3.8.13, and 3.7.13
* Update zoneinfo fallback to 2022a
* Change enable cryptography wheels on Windows amd64, Linux x86_64 or aarch64, and Darwin x86_64
* Change use cryptography <= 3.3.2 on systems that don't have prebuilt wheels to avoid rust requirement


### 0.25.30 (2022-03-11 14:55:00 UTC)

* Change improve onTxComplete shell compatibility
* Change bump onTxComplete Linux version 1.2 to 1.3


### 0.25.29 (2022-03-10 20:30:00 UTC)

* Fix onTxComplete Linux port omissions from the Windows original
* Change bump onTxComplete Linux version 1.1 to 1.2


### 0.25.28 (2022-03-04 23:55:00 UTC)

* Update UnRar x64 for Windows 6.02 to 6.11


### 0.25.27 (2022-03-03 11:50:00 UTC)

* Fix don't use invalid timestamps for episodes
* Update recommended modules


### 0.25.26 (2022-02-01 13:00:00 UTC)

* Remove ETTV provider
* Change add logging message when no season folder is set for path creation


### 0.25.25 (2022-01-18 14:55:00 UTC)

* Change allow Python 3.10.2 and 3.9.10


### 0.25.24 (2021-12-22 22:05:00 UTC)

* Fix person text spacing in regular layout


### 0.25.23 (2021-12-18 19:45:00 UTC)

* Fix handle bad data fetched from tvinfo source and passed to get_network_timezone


### 0.25.22 (2021-12-14 00:30:00 UTC)

* Fix recognition of unreadable media quality to type UNKNOWN


### 0.25.21 (2021-12-07 00:40:00 UTC)

* Change allow Python 3.10.1


### 0.25.20 (2021-11-21 16:25:00 UTC)

* Fix display show when IMDb returns no episodes or runtimes


### 0.25.19 (2021-11-15 23:00:00 UTC)

* Change allow Python 3.9.9


### 0.25.18 (2021-11-12 15:00:00 UTC)

* Change filter irrelevant Trakt API results


### 0.25.17 (2021-11-12 00:15:00 UTC)

* Fix daily schedule JavaScript error


### 0.25.16 (2021-11-10 19:00:00 UTC)

* Fix TVmaze search
* Fix comparison of episode name with numbers during parsing of multi episode releases
* Add name_parser unittest multi episode with episode name comparison


### 0.25.15 (2021-11-09 12:00:00 UTC)

* Fix tvc cards returning view


### 0.25.14 (2021-11-06 04:30:00 UTC)

* Change allow Python 3.9.8
* Update recommended modules cffi, lxml, and regex


### 0.25.13 (2021-11-05 12:25:00 UTC)

* Update zoneinfo fallback to 2021e
* Add episode number in api history results
* Change prevent backups when creating a new db
* Fix update only existing Kodi .nfo files during SG update
* Fix config/search "Test fs" button
* Add additional cleanup for cast


### 0.25.12 (2021-10-17 23:00:00 UTC)

* Fix large sickbeard db's that occurred from using subtitle settings
* Update zoneinfo fallback to 2021d


### 0.25.11 (2021-10-12 17:00:00 UTC)

* Fix edit-show alert "set master" malfunction on shows with no master to edit


### 0.25.10 (2021-10-12 11:55:00 UTC)

* Update certifi 2021.05.30 to 2021.10.08


### 0.25.9 (2021-10-11 13:45:00 UTC)

* Update zoneinfo fallback to 2021c
* Update regex for Python 3.10 on Windows
* Change deprecated anon redirect service


### 0.25.8 (2021-10-10 21:00:00 UTC)

* Fix add show and browse TVmaze cards on Solaris Hipster


### 0.25.7 (2021-09-29 18:40:00 UTC)

* Fix ignore entire show runtimes when getting runtimes from IMDb
* Change enable failure monitor for search_tvs
* Change thexem server


### 0.25.6 (2021-09-26 17:45:00 UTC)

* Fix view-show on new browsers
* Fix remove box in footer on certain setups
* Update zoneinfo fallback to 2021b


### 0.25.5 (2021-09-24 14:55:00 UTC)

* Change upgrade Snap unrar 5.6.8 to 6.0.2
* Fix workaround snap certificate failure to access rarlab server


### 0.25.4 (2021-09-24 10:30:00 UTC)

* Fix logging during media process where setting airdate is unavailable


### 0.25.3 (2021-09-21 22:00:00 UTC)

* Fix filter in history API endpoint
* Fix multiep magnets are not downloadable
* Change remove dead magnet cache services


### 0.25.2 (2021-09-20 20:00:00 UTC)

* Fix history API endpoint for all snatch and download statuses (including archived, failed)


### 0.25.1 (2021-09-18 00:06:00 UTC)

* Fix history API endpoint to respect clear history


### 0.25.0 (2021-09-15 00:05:00 UTC)

* Add ability to switch a TV info source for a show, initial support is for TheTVDb and TVMaze
* Add column on manage/Bulk Change for TV info source so that shows can be sorted to isolate by source for switching
* Add TV info source selection to manage/Bulk Change/Edit
* Add auto redirect from manage/Bulk Change/Edit/Submit to manage/show-tasks if a TV info source is tasked for change
* Add after a restart, auto resume switching shows that didn't finish the switch TV info source process
* Change improve loading speed of shows at startup
* Change improve main execution loop speed
* Add new sort option "Combine source" to add show search show results
* Add support list of names to search for in add show search
* Add support for more URLs in add show search
* Add ability to search tvid:prodid as found in URLs and at other UI places
* Add dynamic search examples to add show search
* Add placeholder syntax hints to add show search
* Add source provider images to add show search result items
* Fix add show search box width now that the other select is reinstated
* Fix add show search TVDb links only to contain lang arg, not all
* Change "exists in db" link on search results page to support any info source
* Change browse cards interface to new add show search
* Change assist user search terms when the actual title of a show is unknown
* Change remove problematic buffering of 20 items on search results
* Change remove year from add show search term ... year is still used for relevancy order
* Change "Import" title to "Path conflict" for clarity
* Add when a path conflict occurs during add show, users may enter a new show folder name
* Add parsing Kodi show.nfo so import existing page selects any known info source
* Change improve speed getting list in the import page
* Change refactor mass_add_table to improve performance, and code clarity
* Change improve find_show_by_id performance
* Add glide.js 3.4.0 (f7ff0dd)
* Add object fit image 3.2.4 (f951d2a)
* Update fancyBox 2.1.6 to 3.5.7 (c4fd903)
* Update jQ collapser 2.0 to 3.0.1 (c3f95ba)
* Add person/character glide slider to view-show
* Change replace swipe with move event to act on any input type event (e.g. keyboard) for glide on view-show
* Add a vertical dotted line indication to the final cast glide slide on view-show
* Add glide arrows to view-show
* Add click the glide number button on view-show to change slide times or pause the glider
* Add cast displayed on view-show is saved whenever the glide is paused
* Add restore view-show glide to the left-most image shown while ever the glide slider is in the pause state
* Fix layout of multiline genre labels on view-show
* Change view-show, during adding of a show, cast links will only become active when ready to be linked, otherwise, display as text
* Add third-person singular pronoun on view-show to a character who is portrayed by themselves
* Add force cast update to view-show
* Add person view link to view-show glider
* Add character view link to view-show glider
* Add to view-show a notification message if a show fails to switch master TV info source
* Add visual cue of master TV info source to view-show
* Add imdb miniseries average runtime to view-show
* Change improve ui glide panel generally and also on startup
* Add prevent user error on edit-show where "set master" is pending but Update or Cancel Edit is used instead of "Save Changes"
* Change add character relationship "Presenter" to "Host"
* Add where a character is in multiple shows to the character view
* Change display on ui when update cast is in progress and not just queued
* Rename from TVMaze to TVmaze in line with their branding
* Add 5 mins to Trakt failure retries times
* Change improve speed reading for many processes
* Change correct log messages grammar
* Change improve manage/Show Tasks template
* Change use proper section dividers on manage/Show Tasks
* Change replace inline styles with CSS classes to improve readability and load perf
* Add characters, person to clean-up cache (30 days)
* Add reload person, character images every 7 days
* Add suppress UI notification for scheduled people updates during show updates and during switching TV info source
* Add failed TV info source switches to manage/Show Tasks
* Add remove item from queue and clear queue test buttons to manage/Show Tasks and manage/Search Tasks
* Change improve show update logic
* Add check for existing show with new id pair before switching
* Change prioritize first episode start year over the start year set at the TV info source
* Change delete non-existing episodes when switching TV info source
* Add TMDB person pics as fallback
* Add use person fallback for character images
* Add logic to add start, end year in case of multiple characters per person
* Add spoken height to person view
* Add abort people cast update when show is deleted, also remove show from any queued show item or search item
* Add updating show.nfo when a cast changes
* Change use longest biography available for output
* Add UI requests of details for feb 28 will also return feb 29 in years without feb 29
* Add fetch extra data fallback from TMDB for persons
* Change fanart icon
* Add provider TorrentDB
* Add menu Shows/"TVmaze Cards"
* Add show name/networks card user input filter
* Change only auto refresh card view if a recoverable error occurs
* Update Requests library 2.25.1 (bdc00eb) to 2.26.0 (b0e025a)
* Fix handling of card filters and sort states
* Add view paused "Only" to Daily Schedule
* Add return paused "Only" to API
* Change Add shows/Search results first aired dates to UI date format setting
* Change improve the search progress text
* Add "Size" filter '<0' in history view to filter already deleted media
* Change swap `Episode` and `Label` columns in history view


### 0.24.17 (2021-08-31 01:00:00 UTC)

* Change allow Python 3.8.12, 3.9.7, and 3.10.0


### 0.24.16 (2021-08-28 16:05:00 UTC)

* Update Windows recommended modules lxml, pip, regex, setuptools, and add cffi, python-Levenshtein
* Change newznab provider add handler for http response code 401


### 0.24.15 (2021-08-05 11:45:00 UTC)

* Change media process move process method for *nix systems that don't support native move
* Fix do not display empty show name results returned from TVDb


### 0.24.14 (2021-07-31 08:50:00 UTC)

* Change add compatibility for Transmission 3.00 client with label support
* Change ensure cookies are split only into 2 parts at the lhs of multiple occurrences of '='
* Remove provider Skytorrents


### 0.24.13 (2021-07-27 02:20:00 UTC)

* Fix incorrect reporting of missing provider detail


### 0.24.12 (2021-07-17 08:10:00 UTC)

* Fix snap build


### 0.24.11 (2021-07-14 10:30:00 UTC)

* Fix handle a provider response when in error case
* Change use wider min width for left column on About page
* Fix misaligned columns when expanding/collapsing a show on Episode Overview


### 0.24.10 (2021-07-06 20:00:00 UTC)

* Fix package update detection
* Change add DSM 7 error messages


### 0.24.9 (2021-07-05 10:25:00 UTC)

* Change add Synology DSM 7 compatibility
* Fix exception when removing a show


### 0.24.8 (2021-06-30 23:05:00 UTC)

* Fix nameparser unit tests


### 0.24.7 (2021-06-30 22:10:00 UTC)

* Fix parse correct animes during recent and backlog search


### 0.24.6 (2021-06-28 23:59:00 UTC)

* Change allow Python 3.7.11, 3.8.11, and 3.9.6


### 0.24.5 (2021-06-26 16:45:00 UTC)

* Fix restart after "Update Now" is clicked on UI, must manually restart from 0.24.0 until this release


### 0.24.4 (2021-06-25 03:00:00 UTC)

* Fix issue on certain py2 setups that created mishandling of 404's
* Add SpeedApp torrent provider


### 0.24.3 (2021-06-17 23:00:00 UTC)

* Fix view-show poster click zoom area is only accessible from top of poster image
* Move view-show paused "II" indicator as it wasn't in a good spot anyway


### 0.24.2 (2021-06-14 13:50:00 UTC)

* Update UnRar x64 for Windows 6.01 to 6.02


### 0.24.1 (2021-06-10 11:30:00 UTC)

* Fix handle whitespaced queries


### 0.24.0 (2021-06-08 12:50:00 UTC)

* Change free up some screen real estate on manage/Bulk Change
* Change rotate column headers on manage/Bulk Change for supported browsers to reduce screen estate waste
* Add column to manage/Bulk Change to display the show folder location size
* Add media stats to manage/Bulk Change and view-show when hovering over folder size
* Add to manage/Bulk Change an icon where show location no longer exists and group the icon/non icon shows
* Add a hover tip to the edit column on manage/Bulk Change to remind about using multi-select
* Change add tooltips on manage/Bulk Change checkbox actions to display what each are used for
* Add to manage/Bulk Change confirm dialog before removing or deleting a show
* Change manage/Bulk Change add sort by size options to table, (Total, Largest, Smallest, Average)
* Change manage/Bulk Change add busy spinner for processing when changing size sort type
* Change manage/Bulk Change table make header stick when page is scrolled
* Change manage/Bulk Change table make footer stick when page is scrolled
* Change manage/Bulk Change add filter to table, showname, quality, and status
* Change number of shows listed after a filter is displayed at the bottom of Bulk Change
* Change edit and submit buttons are disabled when there is no selection on Bulk Change
* Change edit and submit buttons display number of selected items on Bulk Change
* Change tidy up html markup and JavaScript for manage/Bulk Change
* Change refactor to simplify bulk_change logic
* Add to config/General, "Package updates" and list packages, check packages by default on Windows, others must enable
* Change simplify section config/General/Updates
* Add check for package updates to menu item action "Check for Updates"
* Add known failures are cleared for a fresh check when "Check for Updates" is used
* Add FileSharingTalk nzb provider
* Change optimize .png images to improve file/transfer size
* Add tz version info to the about page
* Change auto-install Cheetah dependency on first time installations (tested on Win)
* Change add cryptography to recommended.txt
* Change add prebuilt AMD64 python-Levenshtein to recommended.txt
* Change add prebuilt Windows Python 3.10 lxml to recommended.txt
* Change add prebuilt Windows Python 3.10 regex to recommended.txt
* Change replace deprecated `currentThread` with `current_thread` calls
* Change initialise Manage/Media Process folder and method from Config/Media Process when no previous values are stored
* Change remember Manage/Media Process folder and method when button 'Process' is used
* Change abbreviate long titles under menu tab
* Change add fallback to unar if unrar binary is unavailable on Linux
* Update attr 20.2.0 (4f74fba) to 20.3.0 (f3762ba)
* Update diskcache_py3 5.0.1 (9670fbb) to 5.1.0 (40ce0de)
* Update diskcache_py2 4.1.0 (b0451e0) from 5.1.0 (40ce0de)
* Update humanize 3.1.0 (aec9dc2) to 3.5.0 (b6b0ea5)
* Update Rarfile 3.1 (a4202ca) to 4.0 (55fe778)
* Update Requests library 2.24.0 (2f70990) to 2.25.1 (bdc00eb)
* Update Six compatibility library 1.15.0 (c0be881) to 1.16.0 (b620447)
* Update urllib3 1.25.11 (00f1769) to 1.26.2 (eae04d6)
* Add menu Shows/"Next Episode Cards"
* Change improve SQL performance
* Add option "Add paused" to Options/"More Options" at the final step of adding a show
* Update certifi 2020.11.08 to 2021.05.30


### 0.23.22 (2021-05-27 00:10:00 UTC)

* Change officially move chat support to irc.libera.chat
* Change tweak NBL API tip


### 0.23.21 (2021-05-17 10:20:00 UTC)

* Fix provider Nebulance
* Fix provider MoreThan


### 0.23.20 (2021-05-13 18:35:00 UTC)

* Fix restart to release and free resources from previous run process
* Change fanart lib to get_url


### 0.23.19 (2021-05-05 21:40:00 UTC)

* Fix MoreThan provider and add provider option only allow releases that are site trusted
* Add Python 3.9 to Travis


### 0.23.18 (2021-05-03 23:10:00 UTC)

* Change allow Python 3.8.10 and 3.9.5
* Remove PiSexy provider
* Fix refresh_show, prevent another refresh of show if already in queue and not forced
* Fix webapi set scene season
* Fix set path in all_tests for py2
* Fix webapi exception if no backlog was done before (CMD_SickGearCheckScheduler)
* Change webapi don't allow setting of scene numbers when show hasn't activated scene numbering
* Add webapi unit tests


### 0.23.17 (2021-04-12 12:40:00 UTC)

* Update UnRar for Windows 6.00 to 6.01 x64


### 0.23.16 (2021-04-05 23:45:00 UTC)

* Change allow Python 3.9.4
* Change prevent use of Python 3.9.3 and alert users to upgrade to 3.9.4 due to a recall


### 0.23.15 (2021-04-03 10:05:00 UTC)

* Change allow Python 3.8.9 and 3.9.3


### 0.23.14 (2021-03-10 01:40:00 UTC)

* Add config/Search/Search Tasks/"Host running FlareSolverr" to handle CloudFlare providers
* Change the cf_clearance cookie to an undocumented optional config instead of a requirement
* Change where cf_clearance does not exist or expires, config/Search/Search Tasks/"Host running FlareSolverr" is required
* Fix saving magnet from PAs as files under py3
* Fix SkyTorrents provider
* Fix Torlock provider
* Fix TBP provider


### 0.23.13 (2021-02-26 19:05:00 UTC)

* Add Newznab providers can use API only or API + RSS cache fallback. Tip added to Newznab config/Media Providers/API key
* Add correct user entry mistakes for nzbs2go api url


### 0.23.12 (2021-02-19 17:00:00 UTC)

* Change allow Python 3.8.8 and 3.9.2


### 0.23.11 (2021-02-04 23:30:00 UTC)

* Fix report correct number of items found during nzb search
* Change recognise custom spotweb providers
  

### 0.23.10 (2021-01-30 11:20:00 UTC)

* Fix change file date on non Windows


### 0.23.9 (2021-01-28 19:45:00 UTC)

* Fix provider nCore
* Change update dateutil fallback zoneinfo to 2021a


### 0.23.8 (2020-12-31 20:40:00 UTC)

* Change update dateutil fallback zoneinfo to 2020f
* Fix notifiers Pushover and Boxcar2 under py3
* Fix need to restart SG for a change in TVChaosUK password to take effect


### 0.23.7 (2020-12-13 20:40:00 UTC)

* Fix remove need to page refresh after entering an anime scene absolute number on view-show
* Change add TVChaosUK custom name regulator to prevent a false trigger from the wordlist filter


### 0.23.6 (2020-12-11 01:50:00 UTC)

* Update UnRar for Windows 5.91 to 6.00 x64
* Fix providers BitHDTV, Blutopia, HDTorrents, Pretome, PrivateHD, PTFiles, SceneHD, TVChaosUK
* Change handle redirects from POST requests
* Change Kodi Addon 1.0.8


### 0.23.5 (2020-12-05 13:45:00 UTC)

* Change improve dark theme text legibility with green/gold background under "Downloads" in view-shows/simple layout


### 0.23.4 (2020-12-02 11:30:00 UTC)

* Change allow Python 3.9.1


### 0.23.3 (2020-11-30 17:20:00 UTC)

* Change remove use of native Py 7zip as compressor found to crash Python binary under Linux with low memory conditions


### 0.23.2 (2020-11-21 18:40:00 UTC)

* Change allow Python 3.8.7
* Change suppress py27 startup cryptography deprecation warning
* Fix filter out history items that don't qualify for status snatched/good


### 0.23.1 (2020-11-16 23:00:00 UTC)

* Fix image failure for a show that is force updated, removed, then readded


### 0.23.0 (2020-11-11 13:30:00 UTC)

* Change improve search performance for backlog, manual, failed, and proper
* Add overview of the last release age/date at each newznab provider to History/Layout "Connect fails"
* Add "History new..." to Shows menu by clicking the number
* Add db backup to the scheduled daily update
* Add display "Database backups" location at config/about if feature available
* Add option "Backup database plan" to config/general/advanced if feature available
* Add py7zr to recommended.txt for optional 7z compression
* Add `backup_db_path` setting to config.ini to customise backup db location
* Add `backup_db_max_count` to config.ini with range 0-90 where 0 = disable backup, 14 = default
* Change improve list performance for file/directory browser
* Change improve import shows listing performance
* Change improve performance during show rescan process
* Change improve performance during media processing
* Change improve scantree performance with regex params of what to include and/or exclude
* Change rename remove_file_failed to remove_file_perm and make it return an outcome
* Add config/General/Updates/Alias Process button, minimum interval for a fetch of custom names/numbering is 30 mins
* Add Export alternatives button to edit show
* Change season specific alt names now available not just for anime
* Change improve tooltip over show title in display show for multiple alternatives
* Add display season alternatives on hover over season titles in display show
* Change single digit season display to zero-padded double digits in edit show
* Change add note on edit show for season specific search rule
* Add mark next to season titles that have exceptions
* Add support for centralised sg alternative names and numbers
* Change sg alts can overwrite scene number field only if field value is blank
* Change add note on edit show for season specific search rule
* Change add has_season_exceptions to control newznab id search
* Change add season exceptions to torrent providers
* Change give remove_file functions time to process
* Add ignore folders that contain ".sickgearignore" flag file
* Change add 3 days cache for tmdb base info only
* Change `Discordapp` to `Discord` in line with company change
* Change remove `app` from URL when calling webhook
* Change remind user when testing Notifications config / Discord to update URL
* Change Trim/Clear history to hide items because the data is needed for core management
* Fix incorrect text for some drop down list items in the apiBuilder view that affected some browsers
* Fix connection skip error handling in tvdb_api
* Add client parameter to pp class and add it to API sg.postprocess
* Change API version to 14
* Change add a test for both require and ignore show specific words with partial match, both should fail
* Change expand to all providers, and season results, applying filters to .torrent content and not just search result...
  name for where a found torrent result `named.this` contains `name.that` and ignore `that` did not ignore `named.this`
* Change init showDict for all unit tests
* Change add error handling for zoneinfo update file parsing
* Change downgrade network conversions/timezone warnings on startup to debug level
* Add enum34 1.1.10
* Add humanize 3.1.0 (aec9dc2)
* Add Torrent file parse 0.3.0 (2a4eecb)
* Update included fallback timezone info file to 2020d
* Update attr 20.1.0.dev0 (4bd6827) to 20.2.0 (4f74fba)
* Update Beautiful Soup 4.8.2 (r559) to 4.9.3 (r593)
* Update cachecontrol library 0.12.5 (007e8ca) to 0.12.6 (167a605)
* Update certifi 2020.06.20 to 2020.11.08
* Update dateutil 2.8.1 (43b7838) to 2.8.1 (c496b4f)
* Change add diskcache_py3 5.0.1 (9670fbb)
* Change add diskcache_py2 4.1.0 (b0451e0)
* Update feedparser_py3 6.0.0b3 (7e255f0) to 6.0.1 (98d189fa)
* Update feedparser_py2 backport
* Update hachoir_py3 3.0a6 (5b9e05a) to 3.1.2 (f739b43)
* Update hachoir_py2 2.0a6 (5b9e05a) to 2.1.2
* Update Js2Py 0.70 (f297498) to 0.70 (92250a4)
* Update package resource API to 49.6.0 (3d404fd)
* Update profilehooks module 1.11.2 (d72cc2b) to 1.12.0 (3ee1f60)
* Update Requests library 2.24.0 (1b41763) to 2.24.0 (2f70990)
* Update soupsieve_py3 2.0.0.final (e66c311) to 2.0.2.dev (05086ef)
* Update soupsieve_py2 backport
* Update Tornado_py3 Web Server 6.0.4 (b4e39e5) to 6.1.0 (2047e7a)
* Update tmdbsimple 2.2.6 (310d933) to 2.6.6 (679e343)
* Update urllib3 1.25.9 (a5a45dc) to 1.25.11 (00f1769)
* Change add remove duplicates in newznab provider list based on name and url
* Change remove old provider dupe cleanup
* Change add response rate limit handling for generic providers
* Change add newznab retry handling
* Change add 2s interval fetch retry for GitHub as it can sometimes return no data
* Change rename misuse of terminology `frequency` to `interval`


### 0.22.16 (2020-11-10 20:15:00 UTC)

* Fix anime name parser tests failing on assumed season number 1
* Change increase number of IMDb ID digits parsed in TVDb lib
* Change add Trakt requested guidance to the log for locked user accounts


### 0.22.15 (2020-11-09 14:10:00 UTC)

* Fix IMDb cards not always displayed as `in library`


### 0.22.14 (2020-11-06 21:55:00 UTC)

* Fix RarBG in cases where home page cannot be reached


### 0.22.13 (2020-11-05 01:00:00 UTC)

* Fix SpeedCD provider
* Remove HorribleSubs provider


### 0.22.12 (2020-11-03 16:05:00 UTC)

* Fix IPTorrents


### 0.22.11 (2020-10-30 01:45:00 UTC)

* Fix an old and rare thread timing case that can change a show to the wrong type while fetching alternative names


### 0.22.10 (2020-10-28 14:10:00 UTC)

* Fix clear of old fail times for providers


### 0.22.9 (2020-10-21 11:55:00 UTC)

* Change remove DB file logging level from config/General and reduce DB levels to Debug to reduce log file noise
* Add Trakt rate-limiting http response code 429 handling to prevent request failure


### 0.22.8 (2020-10-19 13:45:00 UTC)

* Fix rare timing case on first-time startup with a network timezone update failure and an endless loop
* Change ensure `autoProcessTV/sabToSickGear.py` is set executable


### 0.22.7 (2020-10-19 10:15:00 UTC)

* Add `autoProcessTV/sabToSickGear.py` that works with SABnzbd under both py2 and py3


### 0.22.6 (2020-10-19 01:05:00 UTC)

* Fix libtrakt logging error that created a Trakt notifier issue during media process


### 0.22.5 (2020-10-16 00:45:00 UTC)

* Fix reading scene numbers from db
* Change improve clarity of notes when config/Media Process/Failed Download Handling is enabled


### 0.22.4 (2020-10-15 13:20:00 UTC)

* Fix enable "Perform search tasks" at config/Media Providers/Options for custom RSS
* Fix remove enable_scheduled_backlog as it is not appropriate for custom RSS
* Fix if no anime release group parsed, provider id is used to prevent skipping result
* Fix if no anime season is parsed, assume season 1 to prevent skipping result
* Change add some anime quality recognition to assist search


### 0.22.3 (2020-10-14 15:00:00 UTC)

* Fix use qualities saved as default during Add Show to set up qualities in Bulk Change
* Fix add manual indents to Quality dropdown select that browsers removed from CSS styles
* Change allow Python 3.9.0
* Fix English flag


### 0.22.2 (2020-09-25 09:00:00 UTC)

* Change allow Python 3.8.6
* Fix show saved require word list to require at least one word during search


### 0.22.1 (2020-09-24 13:00:00 UTC)

* Fix rare case with import existing shows where shows are not listed due to a corrupt `.nfo` file


### 0.22.0 (2020-09-19 20:50:00 UTC)

* Add menu Shows/"Metacritic Cards"
* Add menu Shows/"TV Calendar Cards"
* Add country and language to Shows/"Trakt Cards"
* Add persistence to views of Shows/Browse Cards
* Change make web UI calls async so that, for example, process media will not block page requests
* Change improve speed of backlog overview
* Fix the missing snatched low quality on backlog overview
* Fix print trace to webinterface
* Fix creating show list when there is no list at the cycle of backlog search spread
* Change improve Python performance of handling core objects
* Change improve performance for find_show_by_id
* Change episode overview, move pulldown from 'Set/Failed' to 'Override/Failed'
* Change add rarfile_py3 3.1 (a4202ca)
* Change backport rarfile_py2; Fixes for multivolume RAR3 with encrypted headers
* Update Apprise 0.8.0 (6aa52c3) to 0.8.5 (55a2edc)
* Update attr 19.2.0.dev0 (daf2bc8) to 20.1.0.dev0 (4bd6827)
* Update Beautiful Soup 4.8.1 (r540) to 4.8.2 (r559)
* Update Certifi 2019.06.16 (84dc766) to 2020.06.20 (f7e30d8)
* Update dateutil 2.8.1 (fc9b162) to 2.8.1 (43b7838)
* Update DiskCache library 4.0.0 (2c79bb9) to 4.1.0 (b0451e0)
* Update feedparser 6.0.0b1 (d12d3bd) to feedparser_py2 6.0.0b3 (7e255f0)
* Add feedparser_py3 6.0.0b3 (7e255f0)
* Update Fuzzywuzzy 0.17.0 (0cfb2c8) to 0.18.0 (2188520)
* Update html5lib 1.1-dev (4b22754) to 1.1 (f87487a)
* Update idna library 2.8 (032fc55) to 2.9 (1233a73)
* Update isotope library 3.0.1 (98ba374) to 3.0.6 (ad00807)
* Update functools_lru_cache 1.5 (21e85f5) to 1.6.1 (2dc65b5)
* Update MsgPack 0.6.1 (05ff11d) to 1.0.0 (fa7d744)
* Update profilehooks module 1.11.0 (e17f378) to 1.11.2 (d72cc2b)
* Update PySocks 1.7.0 (91dcdf0) to 1.7.1 (c2fa43c)
* Update Requests library 2.22.0 (3d968ff) to 2.24.0 (1b41763)
* Update Six compatibility library 1.13.0 (ec58185) to 1.15.0 (c0be881)
* Update soupsieve_py3 2.0.0.dev (69194a2) to 2.0.0.final (e66c311)
* Update soupsieve_py2 1.9.5 (6a38398) to 1.9.6 final (f9c96ec)
* Update tmdbsimple 2.2.0 (ff17893) to 2.2.6 (310d933)
* Update Tornado_py3 Web Server 6.0.3 (ff985fe) to 6.0.4 (b4e39e5)
* Update urllib3 release 1.25.6 (4a6c288) to 1.25.9 (a5a45dc)
* Add Telegram notifier
* Change enable image caching on browse pages
* Change update sceneNameCache after scene names are updated
* Change add core dedicated base class tvinfo_base to unify future info sources
* Add exclude ignore words and exclude required words to settings/Search, Edit and View show
* Add API response field `global exclude ignore` to sg.listignorewords endpoint
* Add API response field `global exclude require` to sg.listrequirewords endpoint
* Change improve Popen resource usage under py2
* Add overall failure monitoring to History/Connect fails (renamed from "Provider fails")
* Change log exception during update_cache in newznab
* Change make Py3.9 preparations
* Change anime "Available groups" to display "No groups listed..." when API is fine with no results instead of blank
* Change improve clarity of anime group lists by using terms Allow list and Block list
* Change add alternative locations for git.exe on Windows with a log warning
* Add link to the wiki setup guide for NZBGet and SABnzbd at Search Settings/"NZB Results"
* Change API version to 13


### 0.21.49 (2020-09-19 20:40:00 UTC)

* Change make make test_encrypt hardware independent
* Fix add `cf_clearance` to two providers that use CF IUAM, Scenetime and Torrenting
* Change convert Scenetime Quicktime SD release titles to formal SD quality title


### 0.21.48 (2020-09-18 21:00:00 UTC)

* Change typo on search_episode_subtitles when subtitles are disabled
* Fix enabled encrypt option on startup under py3


### 0.21.47 (2020-09-17 16:10:00 UTC)

* Change add warning to logs for enabled providers where `cf_clearance` cookie is missing
* Fix backlog search in season search mode
* Fix don't search if subtitles disabled


### 0.21.46 (2020-09-16 20:00:00 UTC)

* Fix TorrentDay and IPTorrents. Important: user must add browser cookie `cf_clearance` to provider 'Cookies' setting.
  If `cf_clearance` not found in browser, log out, delete site cookies, refresh browser, `cf_clearance` will be created.


### 0.21.45 (2020-09-11 16:25:00 UTC)

* Fix autoProcessTV.py to use `config.readfp` under py2 as `config.read_file` is py3.x+


### 0.21.44 (2020-09-11 10:10:00 UTC)

* Fix thesubdb subtitle service under py3
* Change autoProcessTV.py to remove bytestring identifiers that are printed under py3
* Fix saving nzb data to blackhole under py3


### 0.21.43 (2020-09-09 19:20:00 UTC)

* Add missing parameter 'failed' to sg.postprocess
* Change API rename sg.`listrequiedwords` typo endpoint to sg.`listrequirewords`
* Change API rename sg.`setrequiredwords` endpoint to sg.`setrequirewords`
* Change API responses of sg.listrequirewords and sg.setrequirewords to `require words` instead of `required words`
* Add API aliases for old endpoint names with old responses for backwards compatibility
* Fix legacy command help for `episode.search`
* Fix sg.show.ratefanart
* Fix `sg.logs` command wrongly mapped to legacy logs command
* Change return API data depending on old/new method call used for require words
* Change add missing parameter docs for CMD_SickGearSetDefaults
* Fix API CMD_SickGearSetDefaults save to config
* Change increase API version to 12
* Change remove whitespaces from parameter docu


### 0.21.42 (2020-08-04 15:45:00 UTC)

* Fix SickBeard search API compatibility issue


### 0.21.41 (2020-07-31 09:25:00 UTC)

* Update NZBGet extension 2.5 to 2.6


### 0.21.40 (2020-07-20 22:00:00 UTC)

* Change allow Python 3.8.5


### 0.21.39 (2020-07-14 01:15:00 UTC)

* Change allow Python 3.8.4


### 0.21.38 (2020-07-08 23:15:00 UTC)

* Change add handling for when a dev db is based on an older production db
* Update UnRar for Windows 5.90 to 5.91 x64
* Fix saving Trakt notification under py3


### 0.21.37 (2020-05-30 12:00:00 UTC)

* Fix Anime cards images
* Fix ETTV torrent provider


### 0.21.36 (2020-05-26 16:45:00 UTC)

* Change improve Cloudflare connectivity
* Change Cheetah3 min version to 3.2.5 (Admin user upgrade: `python.exe -m pip install --no-cache-dir --force-reinstall --upgrade Cheetah3`)


### 0.21.35 (2020-05-25 01:30:00 UTC)

* Fix RarBG under py2


### 0.21.34 (2020-05-21 14:50:00 UTC)

* Fix edit show "Upgrade once"


### 0.21.33 (2020-05-15 08:25:00 UTC)

* Change allow Python 3.8.3


### 0.21.32 (2020-05-14 15:00:00 UTC)

* Change improve Cloudflare connectivity


### 0.21.31 (2020-05-13 19:10:00 UTC)

* Fix correct type for hashlib call under py3
* Change improve loading logic, stop loop when reloading and only call location.reload(); once
* Fix RarBG under py3


### 0.21.30 (2020-04-30 10:20:00 UTC)

* Fix Milkie torrent provider breaking changes


### 0.21.29 (2020-04-29 02:10:00 UTC)

* Change update fallback timezone info file to 2020a
* Fix TVEpisodeSample to fix comparison on patterns with limited multi ep naming
* Update Js2Py 0.64 (7858d1d) to 0.70 (f297498)


### 0.21.28 (2020-04-24 09:40:00 UTC)

* Change improve Cloudflare connectivity


### 0.21.27 (2020-04-22 20:35:00 UTC)

* Update TZlocal 2.0.0b3 (410a838) to 2.1b1 (dd79171)
* Change Emby notifier to add unofficial support for Jellyfin
* Change Filelist torrent provider
* Fix regex references in sgmllib3k
* Fix settings/Notifications/Emby/"Discover" Emby/Jellyfin server in py3
* Change add allow_base to clean_host, clean_hosts to permit the base address format Jellyfin introduced at 10.4.0


### 0.21.26 (2020-04-13 00:30:00 UTC)

* Fix AttributeError in anime manager while editing show (part deux)
* Fix use lib logger instead of global logger


### 0.21.25 (2020-04-10 01:50:00 UTC)

* Fix Kodi uniqueid tag not validated during import
* Change slightly improve performance iterating metadata providers
* Fix AttributeError in anime manager while editing show
* Remove DigitalHive torrent provider
* Fix failure time reset of service URLs
* Change improve clarity of show update/refresh API failure message


### 0.21.24 (2020-04-04 00:30:00 UTC)

* Fix use release group for Propers check from history if status is snatched
* Change add provider filter fallbacks into Propers search flow


### 0.21.23 (2020-03-31 10:00:00 UTC)

* Update UnRar for Windows 5.80 to 5.90 x64
* Fix viewing Manage/"Bulk Change" page skews "Added last..." list


### 0.21.22 (2020-03-20 20:00:00 UTC)

* Fix Bulk Change/Edit for py3


### 0.21.21 (2020-03-11 21:15:00 UTC)

* Fix get_network_timezone


### 0.21.20 (2020-03-11 18:35:00 UTC)

* Fix timezone handling on Windows to correct timestamps related to file system and db episode management


### 0.21.19 (2020-03-08 15:45:00 UTC)

* Change update provider TL from v4/classic to V5
* Fix webapi (add show) wrong error message if show is not at info source


### 0.21.18 (2020-03-04 19:20:00 UTC)

* Fix NotifierFactory AttributeError on first run init


### 0.21.17 (2020-03-03 21:35:00 UTC)

* Fix do not process magnet links in search results
* Fix saving media process settings
* Add handler for Emby user access 'Enable access to all libraries', specifying folder access rights operate as normal


### 0.21.16 (2020-02-26 15:10:00 UTC)

* Change alert users of Python 3.8.1 or 3.7.6 to change Python version due to a known critical issue parsing URLs


### 0.21.15 (2020-02-25 08:50:00 UTC)

* Fix disable Media Process/Extra Scripts due to security alert
* Fix missing __hash__ for tvshow/tvepisode obj's


### 0.21.14 (2020-02-22 17:55:00 UTC)

* Fix manual search status change on display show
* Fix encoding issue in Boxcar2, Pushbullet, and Pushover notifiers
* Fix ParseResult logging during Process Media
* Fix subtitle providers that don't use auth
* Fix rTorrent exception handling


### 0.21.13 (2020-02-08 20:55:00 UTC)

* Fix Windows Kodi episode library update


### 0.21.12 (2020-02-02 00:40:00 UTC)

* Fix handling the error when failing to remove a file


### 0.21.11 (2020-02-01 21:40:00 UTC)

* Change ended show mark "[ ! ]" of view-show/"Change show" pull down because Chromium removed the CSS method
* Fix creating show list when there is no list at the cycle of backlog search spread


### 0.21.10 (2020-01-30 21:00:00 UTC)

* Fix init of custom newznab categories
* Change improve clarity of custom newznab category selection with "+/-" and usage text


### 0.21.9 (2020-01-28 01:00:00 UTC)

* Fix reading service.py under Docker
* Fix a particular case with Add show for imported shows
* Change enforce reading text files as utf8 on environments that don't e.g. Docker


### 0.21.8 (2020-01-27 09:00:00 UTC)

* Fix issue processing files with no quality parsed
* Change remove nonsense text that quality of pp item is from snatch history given that it may not be
* Fix update NameCache in case show name changes


### 0.21.7 (2020-01-24 15:05:00 UTC)

* Fix rTorrent py3 compat
* Fix edit show with multiple list values under py3
* Change improve search performance of some providers
* Change cache control of static files sent to browser to ensure page content is updated


### 0.21.6 (2020-01-21 22:30:00 UTC)

* Fix Kodi service addon + bump to 1.0.7 (select "Check for updates" on menu of "SickGear Add-on repository")
* Change Kodi Add-on/"What's new" list order to be the latest version info at top
* Add output to SG log when a new Kodi Add-on version is available for upgrade
* Fix a rare media processing issue that created `dictionary changed size` error
* Fix ensure PySocks is available for Requests/urllib3
* Fix fanart image update issue
* Change add examples that show scheme and authentication usage to config/general/advanced/"Proxy host"
* Change add warning that Kodi Add-on requires IP to setting config/general/"Allow IP use for connections"
* Change About page version string


### 0.21.5 (2020-01-15 02:25:00 UTC)

* Update Fuzzywuzzy 0.17.0 (778162c) to 0.17.0 (0cfb2c8)
* Fix multi-episode .nfo files


### 0.21.4 (2020-01-12 17:40:00 UTC)

* Change try to integrity verify episode .nfo files even if tvshow.nfo can't be parsed


### 0.21.3 (2020-01-12 17:11:00 UTC)

* Fix gracefully handle tvshow.nfo files that fail to be xml parsed


### 0.21.2 (2020-01-12 14:00:00 UTC)

* Fix Kodi meta Nfo files to work around a Kodi library update crash bug that may occur on particular systems


### 0.21.1 (2020-01-10 14:45:00 UTC)

* Fix viewing a show added before any application configuration is saved (very rare under normal use)


### 0.21.0 (2020-01-10 00:40:00 UTC)

* Change core system to improve performance and facilitate multi TV info sources
* Change migrate core objects TVShow and TVEpisode and everywhere that these objects affect.
* Add message to logs and disable ui backlog buttons when no media provider has active and/or scheduled searching enabled
* Change views for py3 compat
* Change set default runtime of 5 mins if none is given for layout Day by Day
* Change if no qualities are wanted, exit manual search thread
* Change add case-insensitive ordering to anime black/whitelist
* Fix anime groups list not excluding whitelisted stuff
* Add OpenSubtitles authentication support to config/Subtitles/Subtitles Plugin
* Add "Enforce media hash match" to config/Subtitles Plugin/Opensubtitles for accurate subs if enabled, but if disabled,
  search failures will fall back to use less reliable subtitle results
* Update NZBGet Process Media extension, SickGear-NG 1.7 to 2.4
* Update Kodi addon to 1.0.3 to 1.0.4
* Change requirements.txt for Cheetah3 to minimum 3.2.4
* Change update SABnzbd sabToSickBeard
* Change update autoProcessTV
* Add Apprise 0.8.0 (6aa52c3)
* Change use GNTP (Growl Notification Transport Protocol) from Apprise
* Change add multi host support to Growl notifier
* Fix Growl notifier when using empty password
* Change update links for Growl notifications
* Change config/Notifications/Growl links and guidance
* Change deprecate confg/Notifications/Growl password field as these are now stored with host setting
* Add hachoir_py3 3.0a6 (5b9e05a)
* Add sgmllib3k 1.0.0
* Update soupsieve 1.9.1 (24859cc) to soupsieve_py2 1.9.5 (6a38398)
* Add soupsieve_py3 2.0.0.dev (69194a2)
* Add Tornado_py3 Web Server 6.0.3 (ff985fe)
* Add xmlrpclib_to 0.1.1 (c37db9e)
* Remove ancient Growl lib 0.1
* Change remove Twitter notifier
* Remove redundant httplib2 
* Remove redundant oauth2
* Fix prevent infinite memoryError from a particular jpg data structure
* Change browser_ua for py3
* Change feedparser for py3
* Change Subliminal for py3
* Change Enzyme for py3
* Fix Guessit
* Fix parse_xml for py3
* Fix name parser with multi eps for py3
* Fix tvdb_api fixes for py3 (search show)
* Fix config/media process to only display "pattern is invalid" qtip on "Episode naming" tab if the associated field is
  actually visible. Also, if the field becomes hidden due to a setting change, hide any previously displayed qtip.
* Remove xmltodict library
* Update ADBA for py3
* Add ability to use multiple SG apikeys 
* Add UI for multiple apikeys to config/General/Web Interface
* Add jquery-qrcode 0.17.0
* Change add apikey name to ERROR log messages
* Change add logging of errors from api
* Change add remote ip to error message
* Change add print command name for api in debug log
* Change add warning message to log if old Sick-Beard api call is used
* Change add an api call mapping helper for name changed functions (for printed warnings)
* Change ui typo in apiBuilder
* Fix display of fanart in apibuilder
* Add help command to apiBuilder and fix help call
* Fix api add shows
* Change fix api sg.searchqueue output
* Add missing api sg.show.delete parameter "full"
* Add missing api sg.setdefaults and `sg.shutdown` methods
* Change increase api version because missing sg.* methods are added
* Change add some extra checks for Sick-Beard call add (existing) show
* Change patch imdbpie to add cachedir folder and set imdbpie cachedir in SG
* Fix force search return values
* Update attr 19.2.0.dev0 (154b4e5) to 19.2.0.dev0 (daf2bc8)
* Update Beautiful Soup 4.7.1 (r497) to 4.8.1 (r540)
* Update bencode to 2.1.0 (e8290df)
* Update cachecontrol library 0.12.4 (bd94f7e) to 0.12.5 (007e8ca)
* Update Certifi 2019.03.09 (401100f) to 2019.06.16 (84dc766)
* Update ConfigObj 5.1.0 (a68530a) to 5.1.0 (45fbf1b)
* Update dateutil 2.8.0 (c90a30c) to 2.8.1 (fc9b162)
* Update DiskCache library 3.1.1 (2649ac9) to 4.0.0 (2c79bb9)
* Update feedparser 5.2.1 (2b11c80) to 6.0.0b1 (d12d3bd)
* Update Fuzzywuzzy 0.15.1 to 0.17.0 (778162c)
* Update Hachoir library 2.0a6 (c102cc7) to 2.0a6 (5b9e05a)
* Update Js2Py 0.64 (efbfcca) to 0.64 (7858d1d)
* Update MsgPack 0.6.1 (737f08a) to 0.6.1 (05ff11d)
* Update rarfile 3.0 (2704344) to 3.1 (1b14c85)
* Update Requests library 2.22.0 (0b6c110) to 2.22.0 (3d968ff)
* Update Send2Trash 1.3.0 (a568370) to 1.5.0 (66afce7)
* Update Six compatibility library 1.12.0 (8da94b8) to 1.13.0 (ec58185)
* Update tmdb_api to tmdbsimple 2.2.0 (ff17893)
* Update TZlocal 2.0.0.dev0 (b73a692) to 2.0.0b3 (410a838)
* Update unidecode module 1.0.22 (a5045ab) to 1.1.1 (632af82)
* Update urllib3 release 1.25.2 (49eea80) to 1.25.6 (4a6c288)
* Change simplify parsing TVDB images
* Fix setting episodes wanted when adding show
* Fix _get_wanted and add test for case when all episodes are unaired
* Change add a once a month update of tvinfo show mappings to the daily updater
* Change autocorrect ids of new shows by updating from -8 to 31 days of the airdate of episode one
* Add next run time to Manage/Show Tasks/Daily show update
* Change when fetching imdb data, if imdb id is an episode id then try to find and use real show id
* Change delete diskcache db in imdbpie when value error (due to change in Python version)
* Change during startup, cleanup any cleaner.pyc/o to prevent issues when switching python versions
* Add .pyc cleaner if python version is switched
* Change rebrand "SickGear PostProcessing script" to "SickGear Process Media extension"
* Change improve setup guide to use the NZBGet version to minimise displayed text based on version
* Change NZBGet versions prior to v17 now told to upgrade as those version are no longer supported - code has actually
  exit on start up for some time but docs were outdated
* Change comment out code and unused option sg_base_path
* Change supported Python version 2.7.9-2.7.18 inclusive expanded to 3.7.1-3.8.1 inclusive
* Change pidfile creation under Linux 0o644
* Fix long path issues with Windows process media
* Fix search result priority for nzbget
* Change move priority property to SearchResult base class
* Add new test for wanted whole first season (add show)
* Change SickGear-NG version
* Add persistent meta language selection to first step of add show + flag images to the drop-down
* Change Kodi show nfo tag 'episodeguide' to use v2.0 format
* Change Kodi show nfo add tag show/premiered and use a full date
* Change Kodi show nfo add tag uniqueid and add missing attributes for episode nfo
* Change use Kodi metadata.tvdb.com repo api_key for requests that the addon will make
* Change Kodi show nfo remove tags 'episodeguideurl', 'indexer', and 'year' as deprecated
* Change Kodi show nfo remove tags 'id'
* Change output non-valid xml that Kodi will accept
* Change remove redundant py26 version check
* Fix reduce quote usage to optional
* Change improve Scenetime + SkyTorrent provider recent search performance to process new items since the previous cycle


### 0.20.18 (2019-12-30 12:15:00 UTC)

* Update UnRar for Windows 5.71 to 5.80 x64


### 0.20.17 (2019-12-25 01:40:00 UTC)

* Fix Synology DownloadStation test dev mode


### 0.20.16 (2019-12-25 00:40:00 UTC)

* Fix SkyTorrents provider
* Fix download link quote url process
* Fix remove Synology DownloadStation test dev mode


### 0.20.15 (2019-12-23 22:40:00 UTC)

* Change overhaul qBittorrent 4.2.1 client to add compatibility for breaking API 2.4
* Add search setting for qBittorrent client "Start torrent paused"
* Add search setting for qBittorrent client "Add release at top priority"
* Add option choose custom variable to use for label in rTorrent Torrent Results
* Add warning to rTorrent users not to use space in label
* Change overhaul DiskStation client to add compatibility for latest API
* Change improve Synology DownloadStation functions
* Add search setting for DiskStation client "Start torrent paused"
* Fix the priority set for snatched items is now also set for episodes without air date
* Change NZBGet client to use property .priority of SearchResult


### 0.20.14 (2019-12-20 00:15:00 UTC)

* Fix fetching static files for Kodi repo


### 0.20.13 (2019-12-16 04:00:00 UTC)

* Fix TL provider - replace user/pass with digest auth method
* Change improve TL and IPT provider recent search performance to process new items since the previous cycle
* Change log a tip for TL and IPT users who have not improved on the default site setting "Torrents per page"
* Add recommended.txt file with recommended libs that can be installed via: python -m pip install -r recommended.txt
* Fix saving .nfo metadata where the file name contains unicode on certain Linux OS configurations


### 0.20.12 (2019-12-09 16:30:00 UTC)

* Fix using multiple hostnames with config General/Interface/"Allowed browser hostnames"
* Add config General/Interface/"Allow IP use for connections"
* Change add WrongHostWebHandler to handle a bad hostname request with a 404 response
* Fix Shazbat torrent provider backlog issue


### 0.20.11 (2019-11-30 02:45:00 UTC)

* Remove redundant tvdb_api v1
* Remove xmltodict and etreetodict
* Change update Emby api
* Fix update CF IUAM handler


### 0.20.10 (2019-11-25 23:45:00 UTC)

* Fix history activity hits when there are no stats
* Fix 401 authentication issues caused by Requests lib using Linux environment vars


### 0.20.9 (2019-11-24 21:35:00 UTC)

* Change improve handling of poster/banner thumb URLs


### 0.20.8 (2019-11-14 09:40:00 UTC)

* Change improve TD provider recent search performance to process new items since the previous cycle
* Change log a tip for TD users who have not improved on the default site setting "Torrents per page" 
* Change tweak hoverover highlight on menu item Shows/History for when History is the home page
* Change update tvdb_api to 3.0.0
* Change improve fetching TVDB thumbnails
* Change add new 'banner_thumb' and 'poster_thumb' direct links
* Change artwork domain to new artwork domain with fallback URLs
* Change improve handling of Plex auth failure

                                                                                                                
### 0.20.7 (2019-11-10 14:40:00 UTC)

* Fix configured Plex notification hosts that don't start with "http"
* Add exclude "Specials" when pruning with option edit show/Other/"Keep up to"


### 0.20.6 (2019-11-04 22:15:00 UTC)

* Change move config migrator earlier up in the startup phase and add capability to gracefully downgrade config file
* Remove POTuk torrent provider
* Remove WOP torrent provider


### 0.20.5 (2019-10-18 00:01:00 UTC)

* Fix order for option edit show/Other/"Keep up to"


### 0.20.4 (2019-09-10 16:30:00 UTC)

* Change improve TVChaosUK search range, and also to recognise more of its random release names in results


### 0.20.3 (2019-08-27 18:50:00 UTC)

* Fix provider LimeTorrents


### 0.20.2 (2019-08-10 00:25:00 UTC)

* Fix some missing reference issues in webserve
* Add a link 'FAQ: Episode not found / Snatch failed' to 'View Log File'
* Fix Shazbat torrent provider


### 0.20.1 (2019-08-02 20:45:00 UTC)

* Change ensure TVDb statuses display as "Continuing" on home page where applicable
* Change improve handling an enabled Emby server that becomes unreachable
* Change improve performance of parsing provider search results


### 0.20.0 (2019-07-15 21:25:00 UTC)

* Change if episode name is not known at point of rename, then use 'tba'
* Add "Use dots in show.name path" to config/General/Misc, this will only affect newly added shows
* Change displayed folder on add show page to update based on "Use dots in show.name path" setting
* Update attr 18.3.0.dev0 (55642b3) to 19.2.0.dev0 (de84609) 
* Update Beautiful Soup 4.6.3 (r475) to 4.7.1 (r497)
* Add soupsieve 1.9.1 (24859cc)
* Add functools_lru_cache (soupsieve dep) 1.5 (21e85f5)
* Update CacheControl library 0.12.5 (0fedbba) to 0.12.5 (007e8ca)    
* Update Certifi 2018.11.29 (10a1f8a) to 2019.03.09 (401100f)
* Update dateutil 2.7.5 (e954819) to 2.8.0 (c90a30c)
* Update DiskCache library 3.1.1 (05cac6a) to 3.1.1 (2649ac9)
* Update Hachoir library 2.0a3 to 2.0a6 (c102cc7)
* Update html5lib 1.1-dev (4f92357) to 1.1-dev (4b22754)
* Update IMDb-pie 5.6.3 (4220e83) to 5.6.4 (f695e87)
* Update MsgPack 0.6.0 (197e307) to 0.6.1 (737f08a)
* Update profilehooks module 1.10.1 (fdbf19d) to 1.11.0 (e17f378)
* Update pyjsparser 2.4.5 (39b468e) to 2.7.1 (5465d03)
* Update PySocks 1.6.8 (b687a34) to 1.7.0 (91dcdf0)
* Update Requests library 2.21.0 (e52932c) to 2.22.0 (aeda65b)
* Update scandir 1.9.0 (9ab3d1f) to 1.10.0 (982e6ba)
* Update Six compatibility library 1.12.0 (d927b9e) to 1.12.0 (8da94b8)
* Update Tornado Web Server 5.1.1 (cc2cf07) to 5.1.1 (a99f1471)
* Update TZlocal 1.4 to 2.0.0.dev0 (b73a692)
* Update unidecode module 1.0.22 (578cdb9) to 1.0.22 (a5045ab)
* Update urllib3 release 1.24.3 (324e47a) to 1.25.2 (49eea80)
* Update win_inet_pton 1.0.1 (934a852) to 1.1.0 (57e3558)
* Update xmltodict library 0.11.0 (79ac9a4) to 0.12.0 (f3ab7e1)
* Change sickgear.py can now be run as start up instead of SickBeard.py
* Change refactor startup functions to prevent possible latency issues with systemd
* Add startup loading page
* Change restart to use loading page
* Add upgrade messages for sickbeard, cache, and failed db upgrade processes to loading page
* Change add WorkingDirectory to systemd startup prevents startup git issue
* Change improve MagnetDLProvider the latest releases search
* Add option to TVChaosUK settings, 'Send "Say thanks!"'


### 0.19.10 (2019-07-10 17:42:00 UTC)

* Fix catch error on systems with no local timezone


### 0.19.9 (2019-07-05 23:30:00 UTC)

* Change Anonymous redirect misuse of dereferer.org (was removed from SG in 2015) to nullrefer.com service


### 0.19.8 (2019-07-01 12:00:00 UTC)

* Fix the develop branch Travis build badge on GitHub homepage


### 0.19.7 (2019-06-27 12:05:00 UTC)

* Fix FF/WF display images on viewing show list


### 0.19.6 (2019-06-24 00:15:00 UTC)

* Change add rTorrent 0.9.7 compatibility
* Change improve Cloudflare connectivity


### 0.19.5 (2019-06-13 18:25:00 UTC)

* Update Js2Py 0.43 (da310bb) to 0.64 (efbfcca)
* Change update Cloudflare anti-bot handler
* Fix force reload all images and don't force reload all images for ended shows during show update


### 0.19.4 (2019-06-09 02:30:00 UTC)

* Change improve media processing checks for complete folder names


### 0.19.3 (2019-06-07 21:40:00 UTC)

* Fix "too many SQL variables" with over 999 shows when updating name cache


### 0.19.2 (2019-06-07 11:55:00 UTC)

* Change prevent media processing under a parent (or show root) folder


### 0.19.1 (2019-06-06 00:00:00 UTC)

* Change ignore word "Spanish" to not match Spanish Princess
* Remove BeyondHD torrent provider (API nuked)
* Change TVDb mappings


### 0.19.0 (2019-05-08 01:10:00 UTC)

* Update attrs 18.2.0.dev0 (c2bc831) to 18.3.0.dev0 (55642b3)
* Update CacheControl library 0.12.5 (cd91309) to 0.12.5 (0fedbba)
* Update Certifi 2018.10.15 (a462d21) to 2018.11.29 (10a1f8a)
* Update dateutil 2.7.2 (49690ee) to 2.7.5 (e954819)
* Update DiskCache library 3.0.6 (6397269) to 3.1.1 (05cac6a)
* Update html5lib 1.1-dev (e9ef538) to 1.1-dev (4f92357)
* Update idna library 2.7 (0f50bdc) to 2.8 (032fc55)
* Update MsgPack 0.5.6 (d4675be) to 0.6.0 (197e307)
* Update Requests library 2.21.0 (c452e3b) to 2.21.0 (e52932c)
* Update SimpleJSON 3.16.0 (e2a54f7) to 3.16.1 (ce75e60)
* Update Six compatibility library 1.11.0 (0b4265e) to 1.12.0 (d927b9e)
* Update urllib3 release 1.24.1 (a6ec68a) to 1.24.3 (324e47a)
* Change suppress logging false positive of bad Emby request


### 0.18.23 (2019-05-07 12:15:00 UTC)

* Fix Milkie torrent provider


### 0.18.22 (2019-05-06 19:25:00 UTC)

* Update UnRar for Windows 5.70 to 5.71 x64
* Change improve clarity for media provider search task
* Add Milkie torrent provider
* Change check manual search of illegal UNKNOWN status and change it to SKIPPED
* Change set status for shows without location
* Change set status to SKIPPED/UNAIRED when update is exited early


### 0.18.21 (2019-04-26 09:35:00 UTC)

* Change torrent client post process script to be compatible with Dash (tested with Ubuntu 18.04 LTS)


### 0.18.20 (2019-04-23 23:10:00 UTC)

* Add NinjaCentral usenet provider
* Remove Nzb.org usenet provider (r.i.p)
* Remove Milkie torrent provider (last activity > 3 months)
* Fix setting ignore/require words in webapi
* Change handle TVDb api returns None for some shows as 'seriesName'


### 0.18.19 (2019-04-19 02:00:00 UTC)

* Fix season search at provider ETTV
* Change improve IMDb id parsing


### 0.18.18 (2019-03-25 16:45:00 UTC)

* Fix "Search now" under reverse proxy configurations (credit: nojp)


### 0.18.17 (2019-03-17 08:50:00 UTC)

* Fix Cloudflare issue (affects TorrentDay and others)
* Fix provider Blutopia
* Change keep ignored status even when file exists during show update
* Change improve TVDb invalid show detection


### 0.18.16 (2019-02-26 21:15:00 UTC)

* Update UnRar for Windows 5.61 to 5.70
* Fix provider WOP 


### 0.18.15 (2019-02-21 15:30:00 UTC)

* Change improve Zooqle
* Change log bad torrent data
* Change search HorribleSubs without fansub groups
* Remove provider Anizb
* Change improve handling Trakt API response errors with watchlists
* Fix TV info source locked id check


### 0.18.14 (2019-02-11 15:10:00 UTC)

* Fix ETTV provider cache search
* Fix Snowfl provider
* Fix HorribleSubs provider single digit episode search 
* Change TokyoToshokan provider to prefer magnets and ignore invalid nyaa links
* Fix saving duplicate filename extension .nzb and .torrent


### 0.18.13 (2019-02-09 16:00:00 UTC)

* Fix Nyaa provider
* Fix HorribleSubs provider


### 0.18.12 (2019-02-07 03:55:00 UTC)

* Change improve DiskStation 6.2 connectivity and error logging
* Fix TokyoToshokan


### 0.18.11 (2019-02-03 13:50:00 UTC)

* Add hd/sd quality detection for x265 hevc (to use; remove x265 and hevc from global ignore list)
* Add prefer x265/hevc releases over x264 at equal qualities
* Fix EpisodeView Webcal link for proxy use
* Fix UI issue with /api/builder -> SickGear.Episode.SetStatus
* Change provider Rarbg


### 0.18.10 (2019-01-11 14:00:00 UTC)

* Fix using ampersand with find show search input


### 0.18.9 (2019-01-08 01:00:00 UTC)

* Change ensure utf-8 locale for Ubuntu snap
* Change remove non-release group stuff from newnab results
* Add detection of NZBHydra and NZBHydra 2 to config providers
* Remove Torrentz2


### 0.18.8 (2018-12-18 21:00:00 UTC)

* Change first run GUI defaults to enable fanart and episode view as home
* Fix an issue in the Travis CI test system used by GitHub
* Fix potential issue parsing IMDb response
* Update IMDb-pie 5.6.3 (df7411d1) to 5.6.3 (4220e83)


### 0.18.7 (2018-12-14 01:00:00 UTC)

* Fix saving NZBGet priority to Normal
* Change hide "More results" between add show searches


### 0.18.6 (2018-12-12 19:30:00 UTC)

* Change to public IMDb lists is now handled when adding a list
* Change IMDb cards view to feedback when a list has no TV shows
* Change IMDb cards view to include TV Mini Series
* Change add "list more" to list choices on IMDb cards view
* Change IMDb requests to be https


### 0.18.5 (2018-12-10 12:15:00 UTC)

* Change all nzb provider requests to 60s timeout
* Fix encode str to unicode for get_UWRatio
* Fix decode given show in add show as 'utf-8' into unicode
* Change improve UI to account for docker/snap installations
* Fix snap startup permissions issue
* Change providers on first run to be alphabetically listed and grouped usenet, torrent, anime
* Change suppress the redundant first run dateutil zoneinfo warning
* Update CFScrape 1.6.8 (be0a536) to custom 1.9.5 (be0a536)
* Update pyjsparser 2.4.5 (cd5b829) to 2.4.5 (39b468e)
* Update Js2Py 0.43 (c1442f1) to 0.43 (da310bb)
* Change it's the time of year to wear a fluffy hat


### 0.18.4 (2018-12-04 15:45:00 UTC)

* Fix "Test Emby" notifications output when there are not enough API keys for hosts
* Change About page to include current base @ version number
* Change handle when a known season is deleted from indexer but ep data is not deletable locally


### 0.18.3 (2018-12-01 17:35:00 UTC)

* Add Milkie torrent provider


### 0.18.2 (2018-11-30 21:15:00 UTC)

* Remove AlphaReign torrent provider
* Change minimise library update calls to Kodi and Plex


### 0.18.1 (2018-11-28 15:35:00 UTC)

* Fix manual search button on Daily Schedule


### 0.18.0 (2018-11-26 19:30:00 UTC)

* Update Beautiful Soup 4.6.0 (r449) to 4.6.3 (r475)
* Update CacheControl library 0.12.4 (bd94f7e) to 0.12.5 (cd91309)
* Update Certifi 2018.01.18 (e225253) to 2018.08.24 (8be9f89)
* Update dateutil module 2.7.2 (ff03c0f) to 2.7.2 (49690ee)
* Update feedparser 5.2.1 (5646f4c) to 5.2.1 (2b11c80)
* Update profilehooks module 1.10.0 (0ce1e29) to 1.10.1 (fdbf19d)
* Update PySocks 1.6.8 (524ceb4) to 1.6.8 (b687a34)
* Update Requests library 2.15.1 (282b01a) to 2.19.1 (2c6a842)
* Update scandir module 1.6 (c3592ee) to 1.9.0 (9ab3d1f)
* Update SimpleJSON 3.13.2 (6ffddbe) to 3.16.0 (e2a54f7)
* Update Tornado Web Server 5.0.1 (2b2a220a) to 5.1.1 (cc2cf07)
* Update unidecode module 1.0.22 (81f938d) to 1.0.22 (578cdb9)
* Update UnRar for Windows 5.60 to 5.61
* Add idna library 2.7 (0f50bdc)
* Add urllib3 release 1.23 (7c216f4)
* Change if old scandir binary module is installed, fallback to slow Python module and inform user to upgrade binary
* Change site services tester to fall back to http if error with SSL
* Change postprocessor try to use folder name when filename does not contain show name
* Change force redirects in TVMaze API to be https
* Add display first 20 results in "Add show" view with a link to display more
* Add search results sort by Z to A to "Add show" view
* Add search results sort by newest aired to "Add show" view
* Add search results sort by oldest aired to "Add show" view
* Change requirements.txt Cheetah >= 3.1.0
* Add bB torrent provider
* Add Snowfl torrent provider
* Fix manual search button on displayShow and episode view page
* Change feedback result of manual search on the clicked button image/tooltip
* Change reduce browser I/O on displayShow
* Fix displayShow bug where click holding on a season btn and then dragging away leaves 50% white
* Change Show List text "Search Show Name" to "Filter Show Name", and "Reset Search" to "Reset Filter" for clarity
* Change when getting a non-existing folder, add the failed location to log messages
* Change add pulsing effect to warning indicators in navbar
* Add show search ability to menu Shows/"Add show"
* Change simplify options on final step of Add show
* Add quick set suggestion statuses in Episode Status Manager. Helpful for orphan "Snatches", or changes to "Skipped" etc.
* Change DisplayShow manual search button busy animation
* Add history view layouts to "Shows" menu
* Add a current layout indicator to "Shows"/"History" menu item
* Add the five last added shows to "Shows" menu under item "[1/2]"
* Change relabel ui "Episode Schedule" and "Episode View" to "Daily Schedule"
* Change displayShow, move table header sorting chevron images from right side of column to before text
* Change displayShow, move plotinfo from right side of name column to before the episode text
* Fix use correct columns for sorting on displayShow
* Fix sort by episode number on displayShow
* Change add images for manual search finished on displayShow to indicate completed fully (green) or low quality (bronze)
* Change improve image sizes to reduce page overhead
* Fix make release group comparison for proper/repack search case-insensitive


### 0.17.15 (2018-11-24 20:30:00 UTC)

* Fix pruning large watch lists
* Add Ubuntu snap installer


### 0.17.14 (2018-11-15 08:00:00 UTC)

* Change remove required restart of SickGear after changing label or path settings for rTorrent and qBittorrent


### 0.17.13 (2018-11-08 21:12:00 UTC)

* Fix add filter to data used for alternative scene episode numbers
* Change don't enable "Scene numbering" for shows without alternative scene episode numbers
* Change label/summary of editShow/Search/"Scene numbering" to "Editable episode numbers" to improve clarity for its use
* Change improve summary of addShow/Finally/"Scene numbering"
* Change improve displayShow tooltips for editable episode number fields


### 0.17.12 (2018-10-23 19:50:00 UTC)

* Change add text search as default for old newznab without supportedParams caps parameter


### 0.17.11 (2018-10-14 18:43:00 UTC)

* Fix post process "Permission denied" caused by removing the !sync file too early in onTxComplete
* Change onTxComplete copy files logic to mitigate potential issues
* Change bump onTxComplete version to 1.1
* Change onTxComplete supported qBittorrent version is 4.13 and newer
* Change onTxComplete supported uTorrent is 2.2.1
* Add onTxComplete.bat logging to onTxComplete.log
* Fix issue with TVChaosUK


### 0.17.10 (2018-10-05 20:15:00 UTC)

* Change improve log stats for rejected items at torrent providers
* Change when a TVChaosUK response is invalid, wait then retry


### 0.17.9 (2018-10-04 15:40:00 UTC)

* Change improve TVChaosUK


### 0.17.8 (2018-10-02 13:15:00 UTC)

* Fix executing addshow form prematurely


### 0.17.7 (2018-09-26 18:30:00 UTC)

* Fix conflicting chars search with RarBG torrent provider
* Change improve Zooqle search
* Fix saving a nzb and a couple of notifs settings as disabled whose defaults were enabled


### 0.17.6 (2018-09-22 09:45:00 UTC)

* Fix propers search for Xspeeds torrent provider
* Remove BTScene and BitMeTV torrent providers


### 0.17.5 (2018-09-08 13:20:00 UTC)

* Fix error updating shows with certain paths
* Fix getting XEM absolute numbers for show
* Fix IMDb info load for redirected ids
* Fix flags on displayShow (under Linux)
* Change refactor scene numbering
* Change update LimeTorrents icon


### 0.17.4 (2018-09-01 03:00:00 UTC)

* Fix typo


### 0.17.3 (2018-09-01 02:10:00 UTC)

* Fix issue with tvdb response data


### 0.17.2 (2018-08-30 15:06:00 UTC)

* Fix Blutopia, Skytorrents, and SpeedCD torrent providers


### 0.17.1 (2018-08-29 17:37:00 UTC)

* Change replace imdb lib with imdb-pie 5.6.3 (df7411d1)
* Change handle if BTS returns no data
* Change improve hachoir error handling with bad source metadata


### 0.17.0 (2018-08-24 23:40:00 UTC)

* Add ability to set episodes to suggested statuses in Episode Status Manager. Useful for orphaned "Snatches" or to undo
  change to "Skipped", "Ignored", or "Wanted" to a previously known quality
* Change save config values only where reqd. reduces file by up to 75%
* Add 'Map an NZBGet "DestDir"' setting to config/Search/NZB Results tab (select NZBGet)
* Add TVDB, TheXem, and GitHub buttons to page History/Layout "Provider fails" that fetches a site Up/Down report
* Add bubble links to History/Provider fails when more than one provider has failures
* Add "Keep up to x most recent downloads" to Edit Show/Other
* Add "Keep up to x most recent downloads" to Manage/Bulk Change/Edit
* Change append number of downloads to keep to the number of file(s) at Display Show
* Add "Keep up to x most recent downloads" to add show finally step
* Add prune to refreshDir/rescan
* Update Tornado Web Server 5.0.1 (35a538f) to 5.0.1 (2b2a220a)
* Add HDME torrent provider
* Add HorribleSubs torrent provider
* Add ImmortalSeed torrent provider
* Add Xspeeds torrent provider
* Change consolidate provider filters into 'Only allow releases that are'
* Add provider filters, Only allow releases that are ...
  'scene releases (srrDB/predb listed)', 'or contain' text or regex,
  'non scene if no recent search results', 'non scene if no active search results',
  'not scene nuked', and 'nuked if no active search results'
* Change improve tvdb_api performance; remember if episodes are cached and reload show if not and episodes are requested
* Change remove redundant torrent URLs and improve provider loader


### 0.16.23 (2018-08-21 21:00:00 UTC)

* Fix detection of existing files
* Change add sanitize 'imdbid' field in tvdb_api v2
* Change indexer_id in imdb_info (switchIndexer)


### 0.16.22 (2018-08-18 12:30:00 UTC)

* Change TVDB data parsing for gueststars, writers and genre


### 0.16.21 (2018-07-28 14:15:00 UTC)

* Change TorrentDay
* Change TVDB API 2 to version 2.2.0


### 0.16.20 (2018-07-17 14:30:00 UTC)

* Change TorrentDay
* Fix for Emby updater when no folders are returned from API


### 0.16.19 (2018-07-05 18:10:00 UTC)

* Fix Uuid1 Python Bug, add fallback to uuid4 when uuid1 fails with ValueError https://bugs.python.org/issue32502


### 0.16.18 (2018-07-05 14:45:00 UTC)

* Fix Scenetime torrent provider
* Change disable search torrents on first installation


### 0.16.17 (2018-07-01 01:00:00 UTC)

* Update UnRar for Windows 5.50 to 5.60
* Fix API save show paused state and API exception raised when no indexer results


### 0.16.16 (2018-06-09 12:13:00 UTC)

* Fix metadata mediabrowser when no actors
* Add 'vp9' and 'av1' to ignore word list


### 0.16.15 (2018-06-03 21:24:00 UTC)

* Change garbage_name regex


### 0.16.14 (2018-06-01 15:55:00 UTC)

* Change improve IPT and RarBG providers


### 0.16.13 (2018-05-26 17:00:00 UTC)

* Change add blacklog search terms for anime PROPERS
* Fix rare case recovery after a server has been down


### 0.16.12 (2018-05-25 00:40:00 UTC)

* Fix anime parser and anime PROPER level


### 0.16.11 (2018-05-22 00:00:00 UTC)

* Fix SickGear-NG.py media processing script


### 0.16.10 (2018-05-21 23:30:00 UTC)

* Fix importing TV shows with utf8 characters in parent folders on Windows
* Fix utf8 in folders for SickGear-NG.py media processing script, script version bumped 1.5 to 1.6
* Fix incorrect logic mixing seasons
* Remove NMA notifier


### 0.16.9 (2018-05-17 15:30:00 UTC)

* Fix authorisation issue affecting some providers


### 0.16.8 (2018-05-17 02:00:00 UTC)

* Fix changing master id via search method


### 0.16.7 (2018-05-14 02:40:00 UTC)

* Fix name_parser_tests for test_extra_info_no_name


### 0.16.6 (2018-05-14 01:00:00 UTC)

* Change improve tolerance to parse a release title with a badly placed episode name
* Change improve handling tvdb_api data when adding upcoming shows with unfilled data
* Change search only once per cycle for shows with multiple episodes that air on the same day
* Fix SpeedCD


### 0.16.5 (2018-05-07 21:15:00 UTC)

* Fix HTTP 422 error when using Plex Username and Password
* Change how show URLs are made for TV info sources


### 0.16.4 (2018-05-03 12:00:00 UTC)

* Fix PiSexy torrent provider


### 0.16.3 (2018-05-02 13:55:00 UTC)

* Fix issue on displayShow


### 0.16.2 (2018-05-02 00:25:00 UTC)

* Change use copy of showObj for UI to preserve original object structs


### 0.16.1 (2018-05-01 13:20:00 UTC)

* Fix IMDb links to older shows on displayshow and editshow page


### 0.16.0 (2018-04-26 17:10:00 UTC)

* Change search show result 'exists in db' text into a link to display show page
* Change increase namecache size and fix deleting items from it when at capacity
* Change improve security with cross-site request forgery (xsrf) protection on web forms
* Change improve security by sending header flags httponly and secure with cookies
* Change improve security with DNS rebinding prevention, set "Allowed browser hostnames" at config/General/Web Interface
* Change improve test for creating self-signed SSL cert
* Change force restart when switching SSL on/off
* Change disable SSL cert verification for logins in pp-scripts
* Change hachoir targa and mpeg_ts mime parser tags so they validate
* Update backports/ssl_match_hostname 3.5.0.1 (r18) to 3.7.0.1 (r28)
* Update cachecontrol library 0.12.3 (db54c40) to 0.12.4 (bd94f7e)
* Update chardet packages 3.0.4 (9b8c5c2) to 4.0.0 (b3d867a)
* Update dateutil library 2.6.1 (2f3a160) to 2.7.2 (ff03c0f)
* Update feedparser library 5.2.1 (f1dd1bb) to 5.2.1 (5646f4c) - Uses the faster cchardet if installed
* Change Hachoir can't support PY2 so backport their PY3 to prevent a need for system dependent external binaries like mediainfo
* Update html5lib 0.99999999/1.0b9 (1a28d72) to 1.1-dev (e9ef538)
* Update IMDb 5.1 (r907) to 5.2.1dev20171113 (f640595)
* Update jquery.form plugin 3.51.0 to 4.2.2
* Update moment.js 2.17.1 to 2.21.0
* Update profilehooks 1.9.0 (de7d59b) to 1.10.0 (0ce1e29)
* Update Certifi 2017.07.27 (f808089) to 2018.01.18 (e225253)
* Update PySocks 1.6.5 (b4323df) to 1.6.8 (524ceb4)
* Update rarfile 3.0 (3e54b22) to 3.0 (2704344)
* Update Requests library 2.13.0 (fc54869) to 2.15.1 (282b01a)
* Update scandir 1.3 to 1.6 (c3592ee)
* Update SimpleJSON library 3.10.0 (c52efea) to 3.13.2 (6ffddbe)
* Update Six compatibility library 1.10.0 (r433) to 1.11.0 (68112f3)
* Update Tornado Web Server 5.0.1 (35a538f) to 5.1.dev1 (415f453)
* Update unidecode library 0.04.21 (e99b0e3) to 1.0.22 (81f938d)
* Update webencodings 0.5 (3970651) to 0.5.1 (fa2cb5d)
* Update xmltodict library 0.10.2 (375d3a6) to 0.11.0 (79ac9a4)


### 0.15.14 (2018-04-20 12:00:00 UTC)

* Change prefer modern html5lib over old to prevent display show issue on systems that fail to clean libs
* Change add un/pw for cookie support to improve SpeedCD torrent provider
* Change improve handling faults when downloading .torrent files
* Remove TorrentBytes provider
* Change remove redundant log messages for releases never to be cached removing <30% log spam
* Change remove redundant log messages for items not found in cache removing <10% log spam
* Fix marking episodes wanted due to parsing malformed non-anime release name as an anime season pack
* Change speed optimization, compile static name parser regexes once, instead of for every NameParser instance
* Change remove redundant create regexs log messages removing <10% log spam


### 0.15.13 (2018-04-18 13:50:00 UTC)

* Fix API endpoints for `sg.exceptions` and exceptions
* Change improve searching torrent provider BTScene


### 0.15.12 (2018-04-17 14:10:00 UTC)

* Fix ETTV torrent provider


### 0.15.11 (2018-04-16 03:20:00 UTC)

* Fix issue creating xml metadata files
* Change improve searching torrent providers AReign, EZTV, HDB, SkyT, and SCD


### 0.15.10 (2018-04-13 12:10:00 UTC)

* Change accept theTVDB Url in addshow search field
* Change Nzb.org usenet provider add config scene only/nuked
* Change SpeedCD torrent provider improve copy/paste cookie support
* Change BTScene, LimeTorrents, SkyTorrents, Torlock, Torrentz, TPB torrent providers
* Add AlphaReign, EZTV torrent providers


### 0.15.9 (2018-04-07 20:45:00 UTC)

* Fix metadata show not found
* Change when adding a show, display show title instead of '[]'


### 0.15.8 (2018-04-07 00:14:00 UTC)

* Change improve tvinfo source meta handling for cases where server is either down, or no results are returned


### 0.15.7 (2018-04-06 13:30:00 UTC)

* Change improve metadata handler during postprocessing when tvinfo source is down
* Fix Torrentz2 filter spam


### 0.15.6 (2018-04-05 01:20:00 UTC)

* Fix cf algorithm


### 0.15.5 (2018-04-04 21:10:00 UTC)

* Remove GFT torrent provider


### 0.15.4 (2018-04-03 16:10:00 UTC)

* Fix Torrentleech provider


### 0.15.3 (2018-03-28 16:55:00 UTC)

* Fix clicking next and previous show buttons on macOS Safari


### 0.15.2 (2018-03-28 01:45:00 UTC)

* Fix search for wanted when adding new show


### 0.15.1 (2018-03-23 22:30:00 UTC)

* Fix overwriting repack where renamed filename has '-' in title
* Fix Growl display correct message on test notification success + change notification icon


### 0.15.0 (2018-03-22 00:00:00 UTC)

* Add showRSS torrent provider
* Add choice to delete watched episodes from a list of played media at Kodi, Emby, and/or Plex,
  instructions at Shows/History/Layout/"Watched"
* Add installable SickGear Kodi repository containing addon "SickGear Watched State Updater"
* Change add Emby setting for watched state scheduler at Config/Notifications/Emby/"Update watched interval"
* Change add Plex setting for watched state scheduler at Config/Notifications/Plex/"Update watched interval"
* Change add map parent folder setting at Notifications for Emby, Kodi, and Plex
* Add API cmd=sg.updatewatchedstate, instructions for use are linked to in layout "Watched" at /history
* Change history page table filter input values are saved across page refreshes
* Change history page table filter inputs, accept values like "dvd or web" to only display both
* Change history page table filter inputs, press 'ESC' key inside a filter input to reset it
* Add provider activity stats to Shows/History/Layout/ drop down
* Change move provider failures table from Manage/Media Search to Shows/History/Layout/Provider fails
* Change sort provider failures by most recent failure, and with paused providers at the top
* Add SickGear-NZBGet dedicated media processing script, see.. \autoProcessTV\SickGear-NG\INSTALL.txt
* Add non-standard multi episode name parsing e.g. S01E02and03 and 1x02and03and04
* Change overhaul and add API functions
* Change API version... start with 10
* Change set application response header to 'SickGear' + add API version
* Change return timezone (of network) in API
* Add indexer to calls
* Add SickGear Command tip for old SickBeard commands
* Add warning old sickbeard API calls only support tvdb shows
* Add "tvdbid" fallback only for sickbeard calls
* Add listcommands
* Add list of all commands (old + new) in listcommand page at the beginning
* Change hide 'listcommands' command from commands list, since it needs the API builder CSS + is html not json
* Add missing help in webapi
* Add episode info: absolute_number, scene_season, scene_episode, scene_absolute_number
* Add fork to SB command
* Add sg
* Add sg.activatescenenumbering
* Add sg.addrootdir
* Add sg.checkscheduler
* Add sg.deleterootdir
* Add sg.episode
* Add sg.episode.search
* Add sg.episode.setstatus
* Add sg.episode.subtitlesearch
* Add sg.exceptions
* Add sg.forcesearch
* Add sg.future
* Add sg.getdefaults
* Add sg.getindexericon
* Add sg.getindexers to list all indexers
* Add sg.getmessages
* Add sg.getnetworkicon
* Add sg.getrootdirs
* Add sg.getqualities
* Add sg.getqualitystrings
* Add sg.history
* Add sg.history.clear
* Add sg.history.trim
* Add sg.listtraktaccounts
* Add sg.listignorewords
* Add sg.listrequiedwords
* Add sg.logs
* Add sg.pausebacklog
* Add sg.postprocess
* Add sg.ping
* Add sg.restart
* Add sg.searchqueue
* Add sg.searchtv to search all indexers
* Add sg.setexceptions
* Add sg.setignorewords
* Add sg.setrequiredwords
* Add sg.setscenenumber
* Add sg.show
* Add sg.show.addexisting
* Add sg.show.addnew
* Add sg.show.cache
* Add sg.show.delete
* Add sg.show.getbanner
* Add sg.show.getfanart
* Add sg.show.getposter
* Add sg.show.getquality
* Add sg.show.listfanart
* Add sg.show.ratefanart
* Add sg.show.seasonlist
* Add sg.show.seasons
* Add sg.show.setquality
* Add sg.show.stats
* Add sg.show.refresh
* Add sg.show.pause
* Add sg.show.update
* Add sg.shows
* Add sg.shows.browsetrakt
* Add sg.shows.forceupdate
* Add sg.shows.queue
* Add sg.shows.stats
* Change sickbeard to sickgear
* Change sickbeard_call to property
* Change sg.episode.setstatus allow setting of quality
* Change sg.history, history command output
* Change sg.searchtv to list of indexers
* Add uhd4kweb to qualities
* Add upgrade_once to add existing shows
* Add upgrade_once to add new show
* Add upgrade_once to show quality settings (get/set)
* Add 'ids' to Show + Shows
* Add ids to coming eps + get tvdb id from ids
* Add 'status_str' to coming eps
* Add 'local_datetime' to coming eps + runtime
* Add X-Filename response header to getbanner, getposter
* Add X-Fanartname response header for sg.show.getfanart
* Change remove some non-release group stuff from newnab results


### 0.14.9 (2018-03-19 13:10:00 UTC)

* Change remove dead tor caches and stop searching episodes that have a magnet saved
* Change AlphaRatio provider freeleech mode; prevent spoiling user ratio from ambiguous filtered results


### 0.14.8 (2018-03-13 22:00:00 UTC)

* Fix changing status from "Skipped" to "Wanted" in Manage/Episode Status


### 0.14.7 (2018-03-12 21:30:00 UTC)

* Add DrunkenSlug usenet provider
* Fix PiSexy torrent provider


### 0.14.6 (2018-03-05 15:40:00 UTC)

* Fix config/notifications Trakt "inactive" status not displayed when it should be
* Fix saving multiple account "Update collection" selection at config/notifications Trakt


### 0.14.5 (2018-02-23 22:15:00 UTC)

* Remove NZB.is usenet provider
* Remove HD4Free torrent provider
* Fix config/notifications/Pushover priority selector
* Fix sending notification on snatch or download to Kodi/Emby


### 0.14.4 (2018-02-18 23:55:00 UTC)

* Change relax strict mode from subtitle languages and show unknown.png flag for 'Undetermined' subtitle languages
* Add Paramount Network icon


### 0.14.3 (2018-02-13 13:00:00 UTC)

* Change improve thetvdb api response handling


### 0.14.2 (2018-02-07 16:00:00 UTC)

* Change add handling for where requesting disk freespace is denied permission on some Linux distros


### 0.14.1 (2018-02-03 22:40:00 UTC)

* Change terminology around the custom quality selection to improve clarity
* Change restrict changing custom download qualities to reasonable selections
* Add upgrade to quality selections on Add show page and Import existing show page


### 0.14.0 (2018-02-01 02:30:00 UTC)

* Change improve core scheduler logic
* Change improve media process to parse anime format 'Show Name 123 - 001 - Ep 1 name'
* Add free space stat (if obtainable) of parent folder(s) to footer
* Add option "Display disk free" to general config/interface page (default enabled)
* Add a provider error table to page Manage/Media Search
* Add failure handling, skip provider for x hour(s) depending on count of failures
* Add detection of Too Many Requests (Supporting providers UC and BTN)
* Add footer icon button to switch time layouts
* Add performance gains for proper search by integrating it into recent search
* Add the once per day proper finder time to footer, this process catches any propers missed during recent searches
* Add ability to differentiate webdl/rip sources so overwriting propers is always done from the same source (e.g. AMZN)
* Change layout of quality custom to improve clarity
* Change tweak text of SD DVD to include BD/BR
* Change TBy prov add UHD cat


### 0.13.15 (2018-01-26 10:30:00 UTC)

* Fix save on config general


### 0.13.14 (2018-01-25 16:20:00 UTC)

* Add config/general/web interface/send security headers (default enabled)
* Fix usenet_crawler cache mode results
* Fix omgwtf test of invalid auth, issue when enabling propers, and updating cache
* Fix unicode shownames when searching
* Add season specific naming exceptions to nzb + btn


### 0.13.13 (2018-01-19 00:45:00 UTC)

* Fix setting episode status when testing for if it should be deleted
* Restrict setting newly added old episodes to WANTED to the last 90 days, older are set to SKIPPED


### 0.13.12 (2018-01-16 01:10:00 UTC)

* Remove provider TorrentVault


### 0.13.11 (2018-01-15 17:35:00 UTC)

* Fix issue fetching data in a rare case


### 0.13.10 (2018-01-08 17:20:00 UTC)

* Fix "Upgrade once" for wanted qualities


### 0.13.9 (2018-01-02 15:45:00 UTC)

* Fix marking episode as to upgrade


### 0.13.8 (2017-12-27 15:45:00 UTC)

* Fix HD4Free provider


### 0.13.7 (2017-12-27 03:00:00 UTC)

* Add log message for not found on indexer when adding a new show
* Fix upgrade once ARCHIVED setting by postProcessor
* Fix determination of is_first_best_match
* Fix BTScene and Lime
* Add ETTV torrent provider
* Add PotUK torrent provider


### 0.13.6 (2017-12-13 01:50:00 UTC)

* Change improve multi episode release search
* Change improve usage of the optional regex library


### 0.13.5 (2017-12-11 21:45:00 UTC)

* Change delete unused html5lib files that can cause issue with search providers


### 0.13.4 (2017-12-11 16:45:00 UTC)

* Fix MediaBrowser Season##\metadata


### 0.13.3 (2017-12-10 20:30:00 UTC)

* Fix metadata Season Posters and Banners
* Change restore fetching metadata episode thumbs


### 0.13.2 (2017-12-08 19:00:00 UTC)

* Fix tools menu on Chrome mobile browser


### 0.13.1 (2017-12-07 15:30:00 UTC)

* Fix wanted episodes


### 0.13.0 (2017-12-06 12:40:00 UTC)

* Change don't fetch caps for disabled nzb providers
* Change recent search to use centralised title and URL parser for newznab
* Add display unaired season 1 episodes of a new show in regular and pro I view modes
* Change improve page load time when loading images
* Update isotope library 2.2.2 to 3.0.1
* Add lazyload package 3.0.0 (2e318b1)
* Add webencodings 0.5 (3970651) to assist parsing legacy web content
* Change improve add show search results by comparing search term to an additional unidecoded result set
* Change webserver startup to correctly use xheaders in reverse proxy or load balance set-ups
* Update backports_abc 0.4 to 0.5
* Update Beautiful Soup 4.4.0 (r397) to 4.6.0 (r449)
* Update cachecontrol library 0.11.5 to 0.12.3 (db54c40)
* Update Certifi 2015.11.20.1 (385476b) to 2017.07.27 (f808089)
* Update chardet packages 2.3.0 (d7fae98) to 3.0.4 (9b8c5c2)
* Update dateutil library 2.4.2 (d4baf97) to 2.6.1 (2f3a160)
* Update feedparser library 5.2.0 (8c62940) to 5.2.1 (f1dd1bb)
* Update html5lib 0.99999999/1.0b9 (46dae3d) to (1a28d72)
* Update IMDb 5.1dev20160106 to 5.1 (r907)
* Update moment.js 2.15.1 to 2.17.1
* Update PNotify library 2.1.0 to 3.0.0 (175af26)
* Update profilehooks 1.8.2.dev0 (ee3f1a8) to 1.9.0 (de7d59b)
* Update rarfile to 3.0 (3e54b22)
* Update Requests library 2.9.1 (a1c9b84) to 2.13.0 (fc54869)
* Update SimpleJSON library 3.8.1 (6022794) to 3.10.0 (c52efea)
* Update Six compatibility library 1.10.0 (r405) to 1.10.0 (r433)
* Update socks from SocksiPy 1.0 to PySocks 1.6.5 (b4323df)
* Update Tornado Web Server 4.5.dev1 (92f29b8) to 4.5.1 (79b2683)
* Update unidecode library 0.04.18 to 0.04.21 (e99b0e3)
* Update xmltodict library 0.9.2 (eac0031) to 0.10.2 (375d3a6)
* Update Bootstrap 3.2.0 to 3.3.7
* Update Bootstrap Hover Dropdown 2.0.11 to 2.2.1
* Update imagesloaded 3.1.8 to 4.1.1
* Update jquery.cookie 1.0 (21349d9) to JS-Cookie 2.1.3 (c1aa987)
* Update jquery.cookiejar 1.0.1 to 1.0.2
* Update jQuery JSON 2.2 (c908771) to 2.6 (2339804)
* Update jquery.form plugin 3.35.0 to 3.51.0 (6bf24a5)
* Update jQuery SelectBoxes 2.2.4 to 2.2.6
* Update jquery-tokeninput 1.60 to 1.62 (9c36e19)
* Update jQuery-UI 1.10.4 to 1.12.1 - minimum supported IE is 8
* Update jQuery UI Touch Punch 0.2.2 to 0.2.3
* Update qTip 2.2.1 to 2.2.2
* Update tablesorter 2.17.7 to 2.28.5
* Update jQuery 1.8.3 to 2.2.4
* Add one time run to start up that deletes troublemaking compiled files
* Fix reload of homepage after restart in some browsers
* Add detection of '1080p Remux' releases as fullhdbluray
* Add "Perform search tasks" to Config/Media Providers/Options
* Change improve clarity of enabled providers on Config/Media Providers
* Add option to limit WebDL propers to original release group under Config/Search/Media Search
* Change add IPv4 config option when enabling IPv6.
* Add autoProcessTV/onTxComplete.bat to improve Windows clients Deluge, qBittorrent, Transmission, and uTorrent
* Add Blutopia torrent provider
* Add MagnetDL torrent provider
* Add SceneHD torrent provider
* Add Skytorrents torrent provider
* Add TorrentVault torrent provider
* Add WorldOfP2P torrent provider
* Change do not have shows checked by default on import page. To re-enable import shows checked by default,
  1) On config page 'Save' 2) Stop SG 3) Find 'import_default_checked_shows' in config.ini and set '1' 4) Start SG
* Add Nyaa (.si) torrent provider
* Add Trakt watchlist to Add show/Trakt Cards
* Change revoke application access at Trakt when account is deleted in SG
* Add persistent hide/unhide cards to Add show/Trakt and Add show/IMDb Cards
* Change simplify dropdowns at all Add show/Cards
* Change cosmetic title on shutdown
* Change use TVDb API v2
* Change improve search for PROPERS
* Change catch show update task errors
* Change simplify and update FreeBSD init script
* Change only use newznab Api key if needed
* Change editshow saving empty scene exceptions
* Change improve TVDB data handling
* Change improve media processing by using more snatch history data
* Change show update, don't delete any ep in DB if eps are not returned from indexer
* Change prevent unneeded error message during show update
* Change improve performance, don't fetch episode list when retrieving a show image
* Change don't remove episodes from DB with status: SNATCHED, SNATCHED_PROPER, SNATCHED_BEST, DOWNLOADED, ARCHIVED, IGNORED
* Change add additional episode removal protections for TVDb_api v2
* Change filter SKIPPED items from episode view
* Change improve clarity of various error message by including relevant show name
* Change extend WEB PROPER release group check to ignore SD releases
* Change increase performance by reducing TVDb API requests with a global token
* Change make indexer lookup optional in NameParser, and deactivate during searches
* Change improve newnab autoselect categories
* Change add nzb.org BoxSD and BoxHD categories
* Change post processor, ignore symlinks found in process_dir
* Change file modify date of episodes older than 1970 can be changed to airdate, log warning on set fail
* Add new parameter 'poster' to indexer api
* Add optional tvdb_api load season image: lINDEXER_API_PARMS['seasons'] = True
* Add optional tvdb_api load season wide image: lINDEXER_API_PARMS['seasonwides'] = True
* Add Fuzzywuzzy 0.15.1 to sort search results
* Change remove search results filtering from tv info source
* Change suppress startup warnings for Fuzzywuzzy and Cheetah libs
* Change show search, add options to choose order of search results
* Add option to sort search results by 'A to Z' or 'First aired'
* Add option to sort search results by 'Relevancy' using Fuzzywuzzy lib
* Change search result anchor text uses SORT_ARTICLE setting for display
* Change existing shows in DB are no longer selectable in result list
* Change add image to search result item hover over
* Change improve image load speed on browse Trakt/IMDb/AniDB pages
* Add a changeable master Show ID when show no longer found at TV info source due to an ID change
* Add guiding links to assist user to change TV Info Source ID
* Add "Shows with abandoned master IDs" to Manage/Show Processes Page to link shows that can have their show IDs
  adjusted in order to sustain TV info updates
* Add "Shows from defunct TV info sources" to Manage/Show Processes page to link shows that can be switched to a
  different default TV info source
* Add shows not found at a TV info source for over 7 days will only be retried once a week
* Change prevent showing 'Mark download as bad and retry?' dialog when status doesn't require it
* Add warn icon indicator of abandoned IDs to "Manage" menu bar and "Manage/Show Processes" menu item
* Add shows that have no replacement ID can be ignored at "Manage/Show Processes", the menu bar warn icon hides if all are ignored
* Change FreeBSD initscript to use command_interpreter
* Add Slack notifier to Notifications config/Social
* Change allow Cheetah template engine version 2 and newer
* Change improve handling of relative download links from providers
* Change enable TorrentBytes provider
* Change after SG is updated, don't attempt to send a Plex client notifications if there is no client host set
* Add file name to possible names in history lookup media processing
* Add garbage name handling to name parser
* Change overhaul Notifications, add Notifier Factory and DRY refactoring
* Notifiers are now loaded into memory on demand
* Add bubble links to Notifications config tabs
* Add Discordapp notifier to Notifications config/Social
* Add Gitter notifier to Notifications config/Social
* Change order of notifiers in Notifications config tabs
* Remove Pushalot notifier
* Remove XBMC notifier
* Change a link to include webroot for "plot overview for this ended show"
* Change Bulk Changes and Notifications save to be web_root setting aware
* Change subtitle addons no longer need to be saved before Search Subtitles is enabled as a
  forbidden action to reuse an exited FindSubtitles thread is no longer attempted
* Fix tools menu not opening for some browsers
* Change overhaul handling of PROPERS/REPACKS/REAL
* Add restriction to allow only same release group for repacks
* Change try all episode names with 'real', 'repack', 'proper'
* Add tip to search settings/media search about improved matching with optional regex library
* Change use value of "Update shows during hour" in General Settings straight after it is saved instead of after restart
* Change add tips for what to use for Growl notifications on Windows
* Change if a newly added show is not found on indexer, remove already created empty folder
* Change parse 1080p Bluray AVC/VC1 to a quality instead of unknown
* Add quality tag to archived items, improve displayShow/"Change selected episodes to"
* Use to prevent "Update to" on those select episodes while preserving the downloaded quality
* Change group "Downloaded" status qualities into one section
* Add "Downloaded/with archived quality" to set shows as downloaded using quality of archived status
* Add "Archived with/downloaded quality" to set shows as archived using quality of downloaded status
* Add "Archived with/default (min. initial quality of show here)"
* Change when settings/Post Processing/File Handling/Status of removed episodes/Set Archived is enabled, set status and quality accordingly
* Add downloaded and archived statuses to Manage/Episode Status
* Add quality pills to Manage/Episode Status
* Change Manage/Episode Status season output format to be more readable


### 0.12.37 (2017-11-12 10:35:00 UTC)

* Change improve .nzb handling


### 0.12.36 (2017-11-01 11:45:00 UTC)

* Change qBittorent to handle the change to its API success/fail response


### 0.12.35 (2017-10-27 20:30:00 UTC)

* Change and add some network logos


### 0.12.34 (2017-10-25 15:20:00 UTC)

* Change improve TVChaos parser


### 0.12.33 (2017-10-12 13:00:00 UTC)

* Change improve handling of torrent auth failures


### 0.12.32 (2017-10-11 02:05:00 UTC)

* Change improve PA torrent access


### 0.12.31 (2017-10-06 22:30:00 UTC)

* Change improve handling of connection failures for metadata during media processing


### 0.12.30 (2017-09-29 00:20:00 UTC)

* Fix Media Providers/Custom Newznab tab action 'Delete' then 'Save Changes'
* Fix enforce value API expects for paused show flag


### 0.12.29 (2017-09-17 09:00:00 UTC)

* Fix provider nCore
* Change .torrent checker due to files created with qB 3.3.16 (affects nCore and NBL)


### 0.12.28 (2017-08-26 18:15:00 UTC)

* Change prevent indexer specific release name parts from fudging search logic


### 0.12.27 (2017-08-22 19:00:00 UTC)

* Update to UnRar 5.50 release


### 0.12.26 (2017-08-20 13:05:00 UTC)

* Fix infinite loop loading network_timezones
* Change add optional "stack_size" setting as integer to config.ini under "General" stanza
* Change prevent too many retries when loading network timezones, conversions, and zoneinfo in a short time
* Update to UnRar 5.50 beta 6


### 0.12.25 (2017-06-19 23:35:00 UTC)

* Remove provider SceneAccess


### 0.12.24 (2017-07-31 20:42:00 UTC)

* Fix copy post process method on posix


### 0.12.23 (2017-07-18 16:55:00 UTC)

* Remove obsolete tvrage_api lib


### 0.12.22 (2017-07-13 20:20:00 UTC)

* Fix "Server failed to return anything useful" when should be using cached .torrent file
* Fix displayShow 'Unaired' episode rows change state where appropriate
* Change displayShow to stop requiring an airdate for checkboxes


### 0.12.21 (2017-06-19 23:35:00 UTC)

* Change provider Bit-HDTV user/pass to cookie


### 0.12.20 (2017-06-14 22:00:00 UTC)

* Change send info now required by qBittorrent 3.13+ clients


### 0.12.19 (2017-05-20 10:30:00 UTC)

* Remove provider Freshon.tv


### 0.12.18 (2017-05-15 23:00:00 UTC)

* Change thexem, remove tvrage from xem


### 0.12.17 (2017-05-15 22:10:00 UTC)

* Remove provider ExtraTorrent
* Change thexem tvrage mappings are deprecated, data fetch disabled


### 0.12.16 (2017-05-05 16:40:00 UTC)

* Fix multiple SpeedCD cookie


### 0.12.15 (2017-05-04 00:40:00 UTC)

* Remove provider Nyaa
* Change improve RSS validation (particularly for anime)
* Change improve support for legacy magnet encoding


### 0.12.14 (2017-05-02 17:10:00 UTC)

* Change provider Transmithe.net is now Nebulance


### 0.12.13 (2017-04-23 18:50:00 UTC)

* Change add filter for thetvdb show overview
* Change remove SpeedCD 'inspeed_uid' cookie requirement


### 0.12.12 (2017-03-30 03:15:00 UTC)

* Change search of SpeedCD, TVChaos and parse of TorrentDay


### 0.12.11 (2017-03-17 02:00:00 UTC)

* Change SpeedCD to cookie auth as username/password is not reliable
* Change Usenet-Crawler media provider icon


### 0.12.10 (2017-03-12 16:00:00 UTC)

* Change refactor client for Deluge 1.3.14 compatibility
* Change ensure IPT authentication is valid before use


### 0.12.9 (2017-02-24 18:40:00 UTC)

* Fix issue saving custom NewznabProviders


### 0.12.8 (2017-02-19 13:50:00 UTC)

* Change BTN API hostname


### 0.12.7 (2017-02-17 15:00:00 UTC)

* Change accept lists in JSON responses
* Change do not log error for empty BTN un/pw in most cases
* Change BTN to only try API once when doing alternative name searches
* Change when API fails, warn users as a tip that they can configure un/pw


### 0.12.6 (2017-02-17 03:48:00 UTC)

* Change skip episodes that have no wanted qualities
* Change download picked .nzb file on demand and not before
* Change improve provider title processing
* Change improve handling erroneous JSON responses
* Change improve find show with unicode characters
* Change improve results for providers Omgwtf, SpeedCD, Transmithenet, Zoogle
* Change validate .torrent files that contain optional header data
* Fix case where an episode status was not restored on failure
* Add raise log error if no wanted qualities are found
* Change add un/pw to Config/Media providers/Options for BTN API graceful fallback (can remove Api key for security)
* Change only download torrent once when using blackhole
* Add Cloudflare module 1.6.8 (be0a536) to handle specific CF connections
* Add Js2Py 0.43 (c1442f1) Cloudflare dependency
* Add pyjsparser 2.4.5 (cd5b829) Js2Py dependency
* Remove Torrentshack


### 0.12.5 (2017-01-16 16:22:00 UTC)

* Change TD search URL
* Fix saving Media Providers when either Search NZBs/Torrents is disabled


### 0.12.4 (2016-12-31 00:50:00 UTC)

* Remove Wombles nzb provider


### 0.12.3 (2016-12-27 15:20:00 UTC)

* Add UK date format handling to name parser


### 0.12.2 (2016-12-20 16:00:00 UTC)

* Change Rarbg and IPT urls


### 0.12.1 (2016-12-19 12:00:00 UTC)

* Fix image scan log for show titles that contain "%"


### 0.12.0 (2016-12-19 03:00:00 UTC)

* Add strict Python version check (equal to, or higher than 2.7.9 and less than 3.0), **exit** if incorrect version
* Update unidecode library 0.04.11 to 0.04.18 (fd57cbf)
* Update xmltodict library 0.9.2 (579a005) to 0.9.2 (eac0031)
* Update Tornado Web Server 4.3.dev1 (1b6157d) to 4.5.dev1 (92f29b8)
* Update change to suppress reporting of Tornado exception error 1 to updated package (ref:hacks.txt)
* Change API response header for JSON content type and the return of JSONP data
* Remove redundant MultipartPostHandler
* Update Beautiful Soup 4.4.0 (r390) to 4.4.0 (r397)
* Update backports/ssl_match_hostname 3.4.0.2 to 3.5.0.1 (r18)
* Update cachecontrol library 0.11.2 to 0.11.5
* Update Certifi to 2015.11.20.1 (385476b)
* Update chardet packages 2.3.0 (26982c5) to 2.3.0 (d7fae98)
* Update dateutil library 2.4.2 (083f666) to 2.4.2 (d4baf97)
* Update Hachoir library 1.3.4 (r1383) to 1.3.4 (r1435)
* Update html5lib 0.999 to 0.99999999/1.0b9 (46dae3d)
* Update IMDb 5.0 to 5.1dev20160106
* Update moment.js 2.6 to 2.15.1
* Update PNotify library 2.0.1 to 2.1.0
* Update profilehooks 1.4 to 1.8.2.dev0 (ee3f1a8)
* Update Requests library 2.7.0 (5d6d1bc) to 2.9.1 (a1c9b84)
* Update SimpleJSON library 3.8.0 (a37a9bd) to 3.8.1 (6022794)
* Update Six compatibility library 1.9.0 (r400) to 1.10.0 (r405)
* Add backports_abc 0.4
* Add singledispatch 3.4.0.3
* Change refactor email notifier
* Change emails to Unicode aware
* Add force episode recent search to API
* Change process episodes with utf8 dir and nzb names, handle failed episodes without a dir, add log output streaming
* Change move dateutil-zoneinfo.tar.gz file to data files /cache
* Change handle all Hachoir library parser errors and replace its Unicode enforcement
* Allow episode status "Skipped" to be changed to "Downloaded"
* Allow "Skipped" marked episode files to be set "Unknown" quality
* Add CPU throttling preset "Disabled" to config/General/Advanced Settings
* Change overhaul Kodi notifier and tidy up config/notification/KodiNotifier ui
* Add passthru of param "post_json" to Requests() "json" in helpers.getURL
* Add search show Name to Show List Layout: Poster
* Change indicate when not sorting with article by dimming ("The", "A", "An") on Show List, Episode, History,
  Bulk Change, Add with Browse and from Existing views
* Add Emby notifier to config/Notifications
* Use a subprocess and cp for copying files on posix systems to preserve file metadata
* Fix alternative unicode show names from breaking search
* Change show update, set shows with newly added airdate or existing episodes with future or never dates, to "Wanted"
* Fix rare NameParser case where numeric episode name was parsed as episode number
* Change improve management of Transmission config/Search/Torrent Search "Downloaded files location"
* Add network logos ABC News 24 and Chiller
* Update network logos to their current logo
* Remove redundant Adult Swim logos
* Add scene qualities WEB.h264 to SDTV, 720p.WEB.h264 to WEB DL 720p, and 1080p.WEB.h264 to WEB DL 1080p
* Change improve handling when provider PiSexy is missing expected data
* Change Show List second level sort criteria
* Change Show List sort Next Ep, and restore sort on Downloads
* Add sort by quality to Poster layout
* Change +n snatches to links on all Show List layouts
* Change adding show processing to be the highest priority
* Use timezones to check unaired status during show update/adding
* Fix syntax error causing renamer to error out
* Change storing metadata nfo vars from int to strings to resolve lxml type exceptions that don't occur with etree
* Add visual indicator for upcoming or started shows on Add Browse Shows
* Add IMDb Watchlists to 'View' drop down on the 'Add from IMDb' page
* Add 5 decades of 'IMDb Popular' selections to 'View' drop down on 'Add from... Browse Shows'
* Add 'Other Services' to 'View' drop down on 'Add from... Browse Shows'
* Add enable, disable and delete public IMDb watchlists to Config/General/Interface with a default 'SickGear' list
* Change ensure English data from IMDb
* Change prevent duplicate show ids from presenting items on 'Add from... Browse Shows'
* Change add 'nocache' kwarg to helpers.getURL to facilitate non-cached requests
* Change instantly use saved value from Search Settings/Episode Search/"Check propers every" instead of after a restart
* Change include OSError system messages in file system failure logs during post process
* Fix find associated meta files to prevent orphan episode images
* Add HD4Free torrent provider
* Change validate and improve specific Torrent provider connections, IPT, SCC, TPB, TB, TD, TT
* Change refactor cache for torrent providers to reduce code
* Change improve search category selection BMTV, FSH, FF, TB
* Change identify more SD release qualities
* Change update SpeedCD, MoreThan, TVChaosuk
* Change only create threads for providers needing a recent search instead of for all enabled
* Add 4489 as experimental value to "Recent search frequency" to use provider freqs instead of fixed width for all
* Change remove some logging cruft
* Fix media processing "Force already processed" processing only the first of multiple files
* Add FileList torrent provider
* Add provider Anizb
* Change TorrentDay to use its 2.x interface
* Add button 'Discover' Emby server to notifications
* Add Bit-HDTV torrent provider
* Add PrivateHD torrent provider
* Add Zooqle torrent provider
* Add 2160p UHD 4K WEB quality
* Add DigitalHive torrent provider
* Add RevTT torrent provider
* Add PTF torrent provider
* Add Fano torrent provider
* Add BTScene torrent provider
* Add Extratorrent provider
* Add Limetorrents provider
* Add HD-Torrents provider
* Add nCore torrent provider
* Add TorLock provider
* Add Torrentz2 provider
* Add freeleech options to fano, freshon, hdspace, phd, ptf providers
* Change SceneTime to cookie auth
* Change improve parser tolerance for torrent providers
* Change disable TorrentBytes provider, over 90s for a response is not good
* Remove Usenet-Crawler provider
* Change CPU throttling on General Config/Advanced to "Disabled" by default for new installs
* Change provider OMGWTFNZBS api url and auto reject nuked releases
* Change Search Provider page to load torrent settings only when Search torrents is enabled in Search Settings
* Add "Order" table column and list failed from newest to oldest wherever possible on Manage Failed Downloads
* Add number of items shown to Manage Failed Downloads table footer and indicate if number of shown items is limited
* Add sorting to "Provider" column and fix sorting of "Remove" column on Manage Failed Downloads
* Fix "Limit" drop down on Manage Failed Downloads
* Change nzbs.org anime search category and fix newznab anime backlog search
* Change improve nzbgeek search response
* Change use query search at 6box (id search fails)
* Change "Add New Show" results sorted newest show to oldest from top
* Change add show genre, network, and overview to "Add New Show" results
* Change improve highlight of shows found in database in "Add New Show" results
* Change use a full first aired date where available in "Add New Show" results
* Change prevent duplicate results in "Add New Show"
* Add qBitTorrent to Search Settings/Torrent Search
* Add "Test NZBGet" client to Search Settings/NZB Search/NZBGet
* Change include x265 category when searching IPT provider
* Change init.systemd to use python2 binary and recommended installation paths
* Change improve handling of SIGINT CTRL+C, SIGINT CTRL+BREAK(Windows) and SIGTERM
* Change add three IPTorrents fallback urls
* Change remove one dead and add three fallback magnet torcaches for blackhole use
* Change increase delay between requests to nnab servers to over 2 seconds
* Change set Specials to status "Skipped" not "Wanted" during show updates
* Change improve debug log message for CloudFlare response that indicate website is offline
* Add handling for 'part' numbered new releases and also for specific existing 'part' numbered releases
* Add detection of password protected rars with config/Post Processing/'Unpack downloads' enabled
* Change post process to clean up filenames with config/Post Processing/'Unpack downloads' enabled
* Change post process to join incrementally named (i.e. file.001 to file.nnn) split files
* Change replace unrar2 lib with rarfile 3.0 and UnRAR.exe 5.40 freeware
* Change post process "Copy" to delete redundant files after use
* Add indicator for public access media providers
* Change improve probability selecting most seeded release
* Change add the TorrentDay x265 category to search
* Add smart logic to reduce api hits to newznab server types and improve how nzbs are downloaded
* Add newznab smart logic to avoid missing releases when there are a great many recent releases
* Change improve performance by using newznab server advertised capabilities
* Change config/providers newznab to display only non-default categories
* Change use scene season for wanted segment in backlog if show is scene numbering
* Change combine Media Search / Backlog Search / Limited and Full to Force
* Change consolidate limited and full backlog
* Change config / Search / Backlog search frequency to instead spread backlog searches over a number of days
* Change migrate minimum used value for search frequency into new minimum 7 for search spread
* Change restrict nzb providers to 1 backlog batch run per day
* Add to Config/Search/Unaired episodes/Allow episodes that are released early
* Add to Config/Search/Unaired episodes/Use specific api requests to search for early episode releases
* Add use related ids for newznab searches to increase search efficiency
* Add periodic update of related show ids
* Change terminology Edit Show/"Post processing" tab name to "Other"
* Add advanced feature "Related show IDs" to Edit Show/Other used for finding episodes and TV info
* Add search info source image links to those that have zero id under Edit Show/Other/"Related show IDs"
* Add "set master" button to Edit Show/Other/"Related show IDs" for info source that can be changed
* Change displayShow terminology "Indexers" to "Links" to cover internal and web links
* Change add related show info sources on displayShow page
* Change don't display "temporarily" defunct TVRage image link on displayShow pages unless it is master info source
* Change if a defunct info source is the master of a show then present a link on displayShow to edit related show IDs
* Change simplify the next backlog search run time display in the page footer
* Change try ssl when fetching data thetvdb, imdb, trakt, scene exception
* Change improve reliability to Trakt notifier by using show related id support
* Change improve config/providers newznab categories layout
* Change show loaded log message at start up and include info source
* Change if episode has no airdate then set status to unaired (was skipped)
* Fix only replace initial quality releases from the upgrade to list
* Change optimise TheTVDB processes, 40% to 66% saved adding new and existing shows, 40% to 50% saved per show update
* Change improve shows with more episodes gain the largest reductions in time spent processing
* Change when using "Add new show" reduce search time-outs
* Change always allow incomplete show data
* Remove redundant config/general/"Allow incomplete show data"
* Fix status reset of a snatched, downloaded, or archived episode when its date is set to never (no date) on the info
  source and there is no media file
* Change only show unaired episodes on Manage/Backlog Overview and Manage/Episode Status where relevant
* Change locally cache Trakt/IMDb/Anime show cards
* Change allow pp to replace files with a "repack" or "proper" of same quality
* Fix ensure downloaded eps are not shown on episode view
* Fix allow propers to pp when show marked upgrade once
* Fix never set episodes without airdate to wanted
* Change improve getting the local timezone information
* Change hachoir_parser to close input stream if no parser is found e.g. due to file corruption
* Change improve fault tolerance of Hachoir jpeg parser
* Change reduce time taken to parse avi RIFF metadata during media processing and other times
* Change avi metadata extraction is more fault-tolerant and the chance of hanging due to corrupt avi files is reduced
* Change fuzzyMoment to handle air dates before ~1970 on display show page
* Change limit availability of fuzzy date functions on General Config/Interface to English locale systems
* Add Plex notifications secure connect where available (PMS 1.1.4.2757 and newer with username and password)
* Add if all torrent caches fail, save magnets from RARBG and TPB as files for clients (or plugins) that now support it
* Add advice to logs if all caches fail to switch to direct client connect instead of the basic blackhole method
* Add search setting "Disable auto full backlog"
* Change improve performance and reduce start up time
* Fix button "Checkout branch" when stuck on disabled
* Add 'Download Log' to 'Logs & Errors' page
* Change consolidate shutdown with restart, improve systemd support, bring order to on-init globals
* Change speed improvement in finding needed categories/qualities (sd, hd, uhd)
* Change add guidance when using the "unknown" quality selection
* Change prevent browser auto completing password fields on config pages
* Change refresh page when torrent providers are enabled/disabled
* Change only display Search Settings/"Usenet retention" if Search NZBs is enabled
* Change sab API request to prevent naming mismatch
* Change update rTorrent systems
* Change logger to properly cleanup used resources
* Add fanart to Episodes View, Display Show, and Edit Show page
* Add path used for fanart images <Cache Dir>/images/fanart (<Cache Dir> value on Help page)
* Add populate images when the daily show updater is run with default maximum 3 images per show
* Change force full update in a show will replace existing images with new
* Add "Maximum fanart image files per show to cache" to config General/Interface
* Add fanart livepanel to lower right of Episodes View and Display Show page
* Add highlight panel red on Episodes view until button is clicked a few times
* Add flick through multiple background images on Episodes View and Display Show page
* Add persistent move poster image to right hand side or hide on Display Show page (multi-click the eye)
* Add persistent translucency of background images on Episodes View and Display Show page
* Add persistent fanart rating to avoid art completely, random display, random from a group, or display fave always
* Add persistent views of the show detail on Display Show page
* Add persistent views on Episodes View
* Add persistent button to collapse and expand card images on Episode View/Layout daybyday
* Add non-persistent "Open gear" and "Backart only" image views to Episodes View and Display Show page
* Add "smart" selection of fanart image to display on Episode view
* Change insert [!] and change text shade of ended shows in drop down show list on Display Show page
* Change button graphic for next and previous show of show list on Display Show page
* Add logic to hide some livepanel buttons until artwork becomes available or in other circumstances
* Add "(Ended)" where appropriate to show title on Display Show page
* Change use tense for label "Airs" or "Aired" depending on if show ended
* Change display "No files" instead of "0 files" and "Upgrade once" instead of "End upgrade on first match"
* Add persistent button to the newest season to "Show all" episodes
* Add persistent button to all shown seasons to "Hide most" episodes
* Add button to older seasons to toggle "Show Season n" or "Show Specials" with "Hide..." episodes
* Add season level status counts next to each season header on display show page
* Add sorting to season table headers on display show page
* Add filename and size to quality badge on display show page, removed its redundant "downloaded" text
* Remove redundant "Add show" buttons
* Change combine the NFO and TBN columns into a single Meta column
* Change reduce screen estate used by episode numbers columns
* Change improve clarity of text on Add Show page
* Change rename Edit show/"Post-Processing" tab to "Other"
* Add "Reset fanart ratings" to show Edit/Other tab
* Add fanart keys guide to show Edit/Other tab
* Change add placeholder tip to "Alternative release name(s)" on show Edit
* Change add placeholder tip to search box on shows Search
* Change hide Anime tips on show Edit when selecting its mutually exclusive options
* Change label "End upgrade on first match" to "Upgrade once" on show Edit
* Change improve performance rendering displayShow
* Add total episodes to start of show description (excludes specials if those are hidden)
* Add "Add show" actions i.e. "Search", "Trakt cards", "IMDb cards", and "Anime" to Shows menu
* Add "Import (existing)" action to Tools menu
* Change SD quality from red to dark green, 2160p UHD 4K is red
* Change relocate the functions of Logs & Errors to the right side Tools menu -> View Log File
* Add warning indicator to the Tools menu in different colour depending on error count (green through red)
* Change View Log error item output from reversed to natural order
* Change View Log File add a typeface and some colour to improve readability
* Change View Log File/Errors only display "Clear Errors" button when there are errors to clear
* Change improve performance of View Log File
* Change fanart images to not use cache as cache is not required
* Change rename "Manual Post-Processing" menu item to "Process Media"
* Change rename "Search Providers" -> "Media Providers"
* Change rename "Manage Searches" -> "Media Search"
* Change rename "Episode Status Management" -> "Episode Status"
* Change rename "Mass Update" -> "Bulk Change"
* Change indicate default home on "Shows Menu"
* Change relocate "Episodes" menu to "Shows"/"Episode Schedule"
* Change relocate "History" menu to "Shows"/"History"
* Change remove restart/shutdown buttons from "Show List"
* Change remove superfluous buttons from all submenus


### 0.11.16 (2016-10-16 17:30:00 UTC)

* Change ensure a cache.db table does exist on migration


### 0.11.15 (2016-09-13 19:50:00 UTC)

* Add rollback capability to undo database changes made during tests


### 0.11.14 (2016-07-25 03:10:00 UTC)

* Fix BeyondHD torrent provider


### 0.11.13 (2016-07-21 20:30:00 UTC)

* Remove KAT torrent provider


### 0.11.12 (2016-06-20 02:20:00 UTC)

* Change improve importing show list sickbeard.db files


### 0.11.11 (2016-04-05 19:20:00 UTC)

* Add support for SD mkv container


### 0.11.10 (2016-03-17 19:00:00 UTC)

* Fix dbs that should not have been imported to work


### 0.11.9 (2016-03-17 12:30:00 UTC)

* Fix for import of very rare db structure


### 0.11.8 (2016-03-16 12:50:00 UTC)

* Fix ensures internal buffer of a downloaded file is written to disk


### 0.11.7 (2016-03-06 12:30:00 UTC)

* Fix Torrenting provider


### 0.11.6 (2016-02-18 23:10:00 UTC)

* Fix saving config General/Interface/Date style (save again to repopulate blank dates on the Showlist view)


### 0.11.5 (2016-02-01 19:40:00 UTC)

* Fix refresh handling of Skipped and Ignored items
* Fix issue entering scene numbers


### 0.11.4 (2016-01-31 11:30:00 UTC)

* Fix issue setting some custom name patterns on the "Config/Post Processing/Episode Naming" tab
* Remove Strike torrent provider
* Add network icons


### 0.11.3 (2016-01-16 20:00:00 UTC)

* Fix Search Settings display fail
* Add Audience, Channel 5 (UK), Five US, Fox Channel, FreeForm, Global, HBO Canada, Keshet, More4, Rooster Teeth, TF1,
  Toon Disney, WE tv, XBox Video
* Change BET network logo
* Change provider TB icon
* Delete 3fm and redundant network logo


### 0.11.2 (2016-01-14 21:10:00 UTC)

* Fix issue with "Add Existing Shows" on new installations


### 0.11.1 (2016-01-12 22:20:00 UTC)

* Fix handling non-numeric IMDb popular ratings


### 0.11.0 (2016-01-10 22:30:00 UTC)

* Change to only refresh scene exception data for shows that need it
* Change reduce aggressive use of scene numbering that was overriding user preference where not needed
* Change set "Scene numbering" checkbox and add text to the label tip in third step of add "New Show" if scene numbers
  are found for the selected show in the search results of the first step
* Change label text on edit show page to highlight when manual numbering and scene numbers are available
* Fix disabling "Scene numbering" of step three in add "New Show" was ignored when scene episode number mappings exist
* Fix don't use scene episode number mappings everywhere when "Scene numbering" is disabled for a show
* Fix width of legend underlining on the third step used to bring other display elements into alignment
* Change when downloading magnet or nzb files, verify the file in cache dir and then move to blackhole
* Fix small cosmetic issue to correctly display "full backlog" date
* Add search crawler exclusions
* Fix saving default show list group on add new show options page
* Remove legacy anime split home option from anime settings tab (new option located in general/interface tab)
* Remove "Manage Torrents"
* Update Beautiful Soup 4.3.2 to 4.4.0 (r390)
* Update dateutil library to 2.4.2 (083f666)
* Update chardet packages to 2.3.0 (26982c5)
* Update Hachoir library 1.3.3 to 1.3.4 (r1383)
* Change configure quiet option in Hachoir to suppress warnings (add ref:hacks.txt)
* Add parse media content to determine quality before making final assumptions during re-scan, update, pp
* Add a postprocess folder name validation
* Update Requests library to 2.7.0 (5d6d1bc)
* Update SimpleJSON library 3.7.3 to 3.8.0 (a37a9bd)
* Update Tornado Web Server 4.2 to 4.3.dev1 (1b6157d)
* Update isotope library 2.0.1 to 2.2.2
* Update change to suppress reporting of Tornado exception error 1 to updated package (ref:hacks.txt)
* Update fix for API response header for JSON content type and the return of JSONP data to updated package (ref:hacks.txt)
* Update TvDB API library 1.09 with changes up to (35732c9) and some pep8 and code cleanups
* Fix media processing season pack folders
* Fix saving torrent provider option "Seed until ratio" after recent refactor
* Change white text in light theme on Manage / Episode Status Management page to black for better readability
* Change displayShow page episode colours when a minimum quality is met with "Upgrade once"
* Add seed time per provider for torrent clients that support seed time per torrent, i.e. currently only uTorrent
* Remove seed time display for Transmission in config/Torrent Search page because the torrent client doesn't support it
* Add PreToMe torrent provider
* Add SceneTime torrent provider
* Change TtN provider to parse new layout
* Improve recognition of SD quality
* Fix halting in mid-flow of Add Existing Show which resulted in failure to scan statuses and filesizes
* Change default de-referrer url to blank
* Change javascript urls in templates to allow proper caching
* Change downloads to prevent cache misfiring with "Result is not a valid torrent file"
* Add BitMeTV torrent provider
* Add Torrenting provider
* Add FunFile torrent provider
* Add TVChaosUK torrent provider
* Add HD-Space torrent provider
* Add Shazbat torrent provider
* Remove unnecessary call to indexers during nameparsing
* Change disable ToTV due to non-deletable yet reported hacker BTC inbox scam and also little to no new content listings
* Fix Episode View KeyError: 'state-title' failure for shows without a runtime
* Update py-unrar2 library 99.3 to 99.6 (2fe1e98)
* Fix py-unrar2 on unix to handle different date formats output by different unrar command line versions
* Fix Add and Edit show quality selection when Quality 'Custom' is used
* Fix add existing shows from folders that contain a plus char
* Fix post process issue where items in history were processed out of turn
* Change increase frequency of updating show data
* Remove Animenzb provider
* Change increase the scope and number of non release group text that is identified and removed
* Add general config setting to allow adding incomplete show data
* Change to throttle connection rate on thread initiation for adba library
* Change default manage episodes selector to Snatched episodes if items exist else Wanted on Episode Status Manage page
* Change snatched row colour on Episode Status Manage page to match colour used on the show details page
* Change replace trakt with libtrakt for API v2
* Change improve robustness of Trakt communications
* Change Trakt notification config to use PIN authentication with the service
* Add multiple Trakt account support to Config/Notifications/Social
* Add setting to Trakt notification to update collection with downloaded episode info
* Change trakt notifier logo
* Remove all other Trakt deprecated API V1 service features pending reconsideration
* Change increase show search capability when using plain text and also add TVDB id, IMDb id and IMDb url search
* Change improve existing show page and the handling when an attempt to add a show to an existing location
* Change consolidate Trakt Trending and Recommended views into an "Add From Trakt" view which defaults to trending
* Change Add from Trakt/"Shows:" with Anticipated, New Seasons, New Shows, Popular, Recommendations, and Trending views
* Change Add from Trakt/"Shows:" with Most Watched, Played, and Collected during the last month and year on Trakt
* Change add season info to "Show: Trakt New Seasons" view on the Add from Trakt page
* Change increase number of displayed Trakt shows to 100
* Add genres and rating to all Trakt shows
* Add AniDb Random and Hot to Add Show page
* Add IMDb Popular to Add Show page
* Add version to anime renaming pattern
* Add Code Climate configuration files
* Change move init-scripts to single folder
* Change sickbeard variables to sickgear variables in init-scripts
* Change improve the use of multiple plex servers
* Change move JS code out of home template and into dedicated file
* Change remove branch from window title
* Change move JS code out of inc_top template and into dedicated file
* Change cleanup torrent providers
* Change utilise tvdbid for searching usenet providers
* Add setting to provider BTN to Reject Blu-ray M2TS releases
* Remove jsonrpclib library
* Change consolidate global and per show ignore and require words functions
* Change "Require word" title and notes on Config Search page to properly describe its functional logic
* Add regular expression capability to ignore and require words by starting wordlist with "regex:"
* Add list shows with custom ignore and require words under the global counterparts on the Search Settings page
* Fix failure to search for more than one selected wanted episode
* Add notice for users with Python 2.7.8 or below to update to the latest Python
* Change position of parsed qualities to the start of log lines
* Change to always display branch and commit hash on 'Help & Info' page
* Add option to create season search exceptions from editShow page
* Change sab to use requests library
* Add "View Changes" to tools menu
* Change disable connection attempts and remove UI references to the TVRage info source
* Change to simplify xem id fetching
* Fix issue on Add Existing Shows page where shows were listed that should not have been
* Change get_size helper to also handle files
* Change improve handling of a bad email notify setting
* Fix provider MTV download URL
* Change give provider OMGWTFNZBS more time to respond
* Change file browser to permit manually entering a path
* Fix updating Trakt collection from Unix


### 0.10.0 (2015-08-06 11:05:00 UTC)

* Remove EZRSS provider
* Update Tornado Web Server to 4.2 (fdfaf3d)
* Update change to suppress reporting of Tornado exception error 1 to updated package (ref:hacks.txt)
* Update fix for API response header for JSON content type and the return of JSONP data to updated package (ref:hacks.txt)
* Update Requests library 2.6.2 to 2.7.0 (8b5e457)
* Update change to suppress HTTPS verification InsecureRequestWarning to updated package (ref:hacks.txt)
* Change to consolidate cache database migration code
* Change to only rebuild namecache on show update instead of on every search
* Change to allow file moving across partition
* Add removal of old entries from namecache on show deletion
* Add Hallmark and specific ITV logos, remove logo of non-english Comedy Central Family
* Fix provider TD failing to find episodes of air by date shows
* Fix provider SCC failing to find episodes of air by date shows
* Fix provider SCC searching propers
* Fix provider SCC stop snatching releases for episodes already completed
* Fix provider SCC handle null server responses
* Change provider SCC remove 1 of 3 requests per search to save 30% time
* Change provider SCC login process to use General Config/Advanced/Proxy host setting
* Change provider SCD PEP8 and code convention cleanup
* Change provider HDB code simplify and PEP8
* Change provider IPT only decode unicode search strings
* Change provider IPT login process to use General Config/Advanced/Proxy host setting
* Change provider TB logo icon used on Config/Search Providers
* Change provider TB PEP8 and code convention cleanup
* Change provider TB login process to use General Config/Advanced/Proxy host setting
* Remove useless webproxies from provider TPB as they fail for one reason or another
* Change provider TPB to use mediaExtensions from common instead of hard-coded private list
* Add new tld variants to provider TPB
* Add test for authenticity to provider TPB to notify of 3rd party block
* Change provider TD logo icon used on Config/Search Providers
* Change provider TD login process to use General Config/Advanced/Proxy host setting
* Change provider BTN code simplify and PEP8
* Change provider BTS login process to use General Config/Advanced/Proxy host setting
* Change provider FSH login process to use General Config/Advanced/Proxy host setting
* Change provider RSS torrent code to use General Config/Advanced/Proxy host setting, simplify and PEP8
* Change provider Wombles's PEP8 and code convention cleanup
* Change provider Womble's use SSL
* Change provider KAT remove dead url
* Change provider KAT to use mediaExtensions from common instead of private list
* Change provider KAT provider PEP8 and code convention cleanup
* Change refactor and code simplification for torrent and newznab providers
* Change refactor SCC to use torrent provider simplification and PEP8
* Change refactor SCD to use torrent provider simplification
* Change refactor TB to use torrent provider simplification and PEP8
* Change refactor TBP to use torrent provider simplification and PEP8
* Change refactor TD to use torrent provider simplification and PEP8
* Change refactor TL to use torrent provider simplification and PEP8
* Change refactor BTS to use torrent provider simplification and PEP8
* Change refactor FSH to use torrent provider simplification and PEP8
* Change refactor IPT to use torrent provider simplification and PEP8
* Change refactor KAT to use torrent provider simplification and PEP8
* Change refactor TOTV to use torrent provider simplification and PEP8
* Remove HDTorrents torrent provider
* Remove NextGen torrent provider
* Add Rarbg torrent provider
* Add MoreThan torrent provider
* Add AlphaRatio torrent provider
* Add PiSexy torrent provider
* Add Strike torrent provider
* Add TorrentShack torrent provider
* Add BeyondHD torrent provider
* Add GFTracker torrent provider
* Add TtN torrent provider
* Add GTI torrent provider
* Fix getManualSearchStatus: object has no attribute 'segment'
* Change handling of general HTTP error response codes to prevent issues
* Add handling for CloudFlare custom HTTP response codes
* Fix to correctly load local libraries instead of system installed libraries
* Update PyNMA to hybrid v1.0
* Change first run after install to set up the main db to the current schema instead of upgrading
* Change don't create a backup from an initial zero byte main database file, PEP8 and code tidy up
* Fix show list view when no shows exist and "Group show lists shows into" is set to anything other than "One Show List"
* Fix fault matching air by date shows by using correct episode/season strings in find search results
* Change add 'hevc', 'x265' and some langs to Config Search/Episode Search/Ignore result with any word
* Change NotifyMyAndroid to its new web location
* Update feedparser library 5.1.3 to 5.2.0 (8c62940)
* Remove feedcache implementation and library
* Add coverage testing and coveralls support
* Add py2/3 regression testing for exception clauses
* Change py2 exception clauses to py2/3 compatible clauses
* Change py2 print statements to py2/3 compatible functions
* Change py2 octal literals into the new py2/3 syntax
* Change py2 iteritems to py2/3 compatible statements using six library
* Change py2 queue, httplib, cookielib and xmlrpclib to py2/3 compatible calls using six
* Change py2 file and reload functions to py2/3 compatible open and reload_module functions
* Change Kodi notifier to use requests as opposed to urllib
* Change to consolidate scene exceptions and name cache code
* Change check_url function to use requests instead of httplib library
* Update Six compatibility library 1.5.2 to 1.9.0 (8a545f4)
* Update SimpleJSON library 2.0.9 to 3.7.3 (0bcdf20)
* Update xmltodict library 0.9.0 to 0.9.2 (579a005)
* Update dateutil library 2.2 to 2.4.2 (a6b8925)
* Update ConfigObj library 4.6.0 to 5.1.0 (a68530a)
* Update Beautiful Soup to 4.3.2 (r353)
* Update jsonrpclib library r20 to (b59217c)
* Change cachecontrol library to ensure cache file exists before attempting delete
* Fix saving root dirs
* Change pushbullet from urllib2 to requests
* Change to make pushbullet error messages clearer
* Change pyNMA use of urllib to requests (ref:hacks.txt)
* Change Trakt url to fix baseline uses (e.g. add from trending)
* Fix edit on show page for shows that have anime enabled in mass edit
* Fix issue parsing items in ToktoToshokan provider
* Change to only show option "Upgrade once" on edit show page if quality custom is selected
* Change label "Show is grouped in" in edit show page to "Show is in group" and move the section higher
* Fix media processing of anime with version tags
* Change accept SD titles that contain audio quality
* Change readme.md


### 0.9.1 (2015-05-25 03:03:00 UTC)

* Fix erroneous multiple downloads of torrent files which causes snatches to fail under certain conditions


### 0.9.0 (2015-05-18 14:33:00 UTC)

* Update Tornado Web Server to 4.2.dev1 (609dbb9)
* Update change to suppress reporting of Tornado exception error 1 to updated package as listed in hacks.txt
* Update fix for API response header for JSON content type and the return of JSONP data to updated package as listed in hacks.txt
* Change network names to only display on top line of Day by Day layout on Episode View
* Reposition country part of network name into the hover over in Day by Day layout
* Update Requests library 2.4.3 to 2.6.2 (ff71b25)
* Update change to suppress HTTPS verification InsecureRequestWarning to updated package as listed in hacks.txt
* Remove listed hacks.txt record for check that SSLv3 is available because issue was addressed by vendor
* Update chardet packages 2.2.1 to 2.3.0 (ff40135)
* Update cachecontrol library 0.9.3 to 0.11.2
* Change prevent wasted API hit where show and exception names create a duplicate sanitised year
* Add FAILED status indication to Snatched column of History compact
* Add ARCHIVED status release groups to Downloaded column of History compact
* Update root certificates to release dated 2015.04.28
* Add ToTV provider
* Fix poster URL on Add Show/Add From Trending page
* Fix Backlog scheduler initialization and change backlog frequency from minutes to days
* Change to consolidate and tidy some provider code
* Fix restore table row colours on the Manage/Episode Status Management page
* Add option "Unaired episodes" to config/Search Settings/Episode Search
* Change reduce time to search recent result list by searching only once for the best result
* Fix replacing episodes that have a lower quality than what is selected in the initial and archive quality list
* Fix to include episodes marked Failed in the recent and backlog search processes
* Fix display of search status for an alternative release after episode is manually set to "Failed" on the Display Show page
* Change handle more varieties of media quality
* Change to prevent another scheduled search when one of the same type is already running
* Change travis to new container builds for faster unit testing
* Add handling for shows that do not have a total number of episodes
* Add support for country network image files to the Show List view
* Add General Config/Interface/"Group show list shows into:"... to divide shows into groups on the Show List page
* Change Show List progress bar code, smaller page load, efficient use of js render engine
* Change values used for date sorting on home page and episode view for improved compatibility with posix systems
* Change response handling in downloaders to simplify logic
* Change reduce html payload across page template files
* Change to post process files ordered largest to smallest and tidied PP logging output
* Add "then trash subdirs and files" to the Process method "Move" on the manual post process page
* Add using show scene exceptions with media processing
* Change URL of scene exceptions file for TVRage indexer
* Change overhaul processTV into a thread safe class
* Change postProcessor and processTV to PEP8 standards
* Change overhaul Manual Post-Processing page in line with layout style and improve texts
* Change Force Processes enabled, only the largest video file of many will be processed instead of all files
* Change visual ui of Postprocessing results to match the logs and errors view
* Change remove ugly printing of episode object during PP seen in external apps like sabnzbd
* Change to streamline output toward actual work done instead of showing all vars
* Change pp report items from describing actions about to happen to instead detail the actual outcome of actions
* Add clarity to the output of a successful post process but with some issues rather than "there were problems"
* Add a conclusive bottom line to the pp result report
* Change helpers doctests to unittests
* Add Search Queue Overview page
* Add expandable search queue details on the Manage Searches page
* Fix failed status episodes not included in next_episode search function
* Change prevent another show update from running if one is already running
* Change split Force backlog button on the Manage Searches page into: Force Limited, Force Full
* Change refactor properFinder to be part of the search
* Change improve threading of generic_queue, show_queue and search_queue
* Change disable the Force buttons on the Manage Searches page while a search is running
* Change staggered periods of testing and updating of all shows "ended" status up to 460 days
* Change "Archive" to "Upgrade to" in Edit show and other places and improve related texts for clarity
* Fix history consolidation to only update an episode status if the history disagrees with the status


### 0.8.3 (2015-04-25 08:48:00 UTC)

* Fix clearing of the provider cache


### 0.8.2 (2015-04-19 06:45:00 UTC)

* Fix IPTorrents provider search strings and URL for new site changes


### 0.8.1 (2015-04-15 04:16:00 UTC)

* Fix season pack search errors


### 0.8.0 (2015-04-13 14:00:00 UTC)

* Change Wombles to use tv-dvd section
* Add requirements file for pip (port from midgetspy/sick-beard)
* Remove unused libraries fuzzywuzzy and pysrt
* Change webserve code to a logical layout and PEP8
* Add text to explain params passed to extra scripts on Config/Post Processing
* Remove unused SickBeardURLOpener and AuthURLOpener classes
* Update Pushbullet notifier (port from midgetspy/sickbeard)
* Change startup code cleanup and PEP8
* Change authentication credentials to display more securely on config pages
* Add a "Use as default home page" selector to General Config/Interface/User Interface
* Add option to the third step of "Add Show" to set episodes as wanted from the first and latest season, this triggers
  a backlog search on those episodes after the show is added
* Change to improve the integrity of the already post processed video checker
* Add Kodi notifier and metadata
* Add priority, device, and sound support to Pushover notifier (port from midgetspy/sickbeard)
* Fix updating of pull requests
* Add hidden cache debug page
* Change autoProcessTV scripts python code quotes from " -> '
* Add expand all button to Episode Status Management
* Add Unknown status query to Episode Status Management
* Fix Episode Status Management error popup from coming up when show is selected without expanding
* Add BET network logo
* Change "Force Backlog" button for paused shows on Backlog Overview page to "Paused" indicator
* Remove unused force variable from code and PEP8
* Change browser, bs4 parser and classes code to PEP8 standards
* Change common and config code to PEP8 standards
* Change database code to PEP8 standards
* Change general config's branches and pull request list generation for faster page loading
* Add PlayStation Network logo
* Change layout of Recent Search code
* Change naming of SEARCHQUEUE threads for shorter log lines
* Fix Recent Search running status on Manage Searches page
* Change to no longer require restart with the "Scan and post process" option on page config/Post Processing
* Add validation when using Release Group token on page config Post Processing/Episode Naming/Name pattern/Custom
* Change to simplify and reduce logging output of Recent-Search and Backlog processes
* Hide year, runtime, genre tags, country flag, or status if lacking valid data to display
* Remove redundant CSS color use (all browsers treat 3 identical digits as 6, except for possibly in gradients)
* Remove whitespace and semicolon redundancy from CSS shedding 4.5kb
* Add show names to items listed during startup in the loading from database phase
* Add "Enable IMDb info" option to config/General/Interface
* Change to not display IMDb info on UI when "Enable IMDb info" is disabled
* Change genre tags on displayShow page to link to IMDb instead of Trakt
* Change to reduce the time taken to "Update shows" with show data
* Change to stop updating the IMDb info on edit, and during the scheduled daily update for every show
* Change to update the IMDb info for a show after snatching an episode for it
* Add IMDb lookup to "Update" action on Manage/Mass Update page
* Fix updating of scene exception name cache after adding exceptions on Editshow page
* Change log rotation to occur at midnight
* Change to keep a maximum of 7 log files
* Add automatic compression of old log files
* Change overhaul menu and button icons
* Add "Status of removed episodes" to apply (or not) a preferred status to episodes whose files are detected as removed.
  "Archived" can now be set so that removed episodes still count toward download completion stats. See setting on page
  config/Post Processing/File Handling
* Remove redundant "Skip remove detection" from the config/Post Processing/File Handling page
* Change to highlight the current selected item in combos on page config/Post Processing
* Change the episodes downloaded stat to display e.g. 2843 / 2844 as 99.9% instead of rounding to 100%
* Change 'never' episode row color away from blue on Display Show page when indexer airdate is not defined
* Add tint to archived episode row colour to differentiate it from downloaded episodes on the Display Show page
* Add indication of shows with never aired episodes on Episode Overview page
* Add "Collapse" button and visuals for Expanding... and Collapsing... states
* Add the number of episodes marked with the status being queried to Episode Overview page
* Add indication of shows with never aired episodes on Episode Overview page
* Change to separate "Set as wanted" to prevent disaster selection on Episode Overview page
* Remove restriction to not display snatched eps link in footer on Episode Overview page
* Change the shows episodes count text colour to visually separate from year numbers at the end of show names
* Change to add clarity to the subtitle and other columns on the Mass Update page
* Change to improve clarity with "Recent search" and "Limited backlog" on the Config/Search Settings page
* Change vertical alignment of input fields to be inline with text
* Add tooltips to explain why any the 6 action columns are disabled when required on the Mass Update page
* Change to reclaimed screen estate by hiding unused columns on the Mass Update page
* Change order of option on Mass Edit page to be inline with show edit page
* Fix release group not recognised from manually downloaded filename
* Change to gracefully handle some "key not found" failures when TVDB or TVRage return "Not Found" during show updates
* Change no longer stamp files where airdates are never
* Change overhaul displayShow to ready for new features
* Add section for show plot to displayShow
* Add option to view show background on displayShow (transparent and opaque) for when background downloading is added (disabled)
* Add option to collapse seasons and leave current season open on displayShow (disabled)
* Add filesize to episode location qtip on displayShow
* Change selected options from editShow will only show when enabled now on displayShow
* Change some label tags to fit with edit show page on displayShow
* Fix handle when a show in db has all episodes removed from indexer on displayShow
* Add the name of show that will be displayed to the hover of the Prev/Next show buttons on displayShow
* Add hover tooltips for nfo and tbn columns for browsers that use the title attr on displayShow
* Change Special link moved from "Season" line to "Specials" line on displayShow
* Change code re-factored in readiness for live option switching, clean up and add closures of html tables
* Add show overview from indexers to the database
* Fix case where start year or runtime is not available to display show
* Add "File logging level" to General Config/Advanced Settings
* Fix saving of Sort By/Next Episode in Layout Poster on Show List page
* Change improve backlog search
* Change only add valid items to save to DB
* Change provider cache storage structure
* Add handling for failed cache database upgrades
* Fix XEM Exceptions in case of bad data from XEM
* Change order of snatched provider images to chronological on History layout compact and add ordinal indicators in the tooltips


### 0.7.2 (2015-03-10 17:05:00 UTC)

* Fix Add From Trending page (indexer_id can be "None" which causes white screen when clicking "Add Show")


### 0.7.1 (2015-03-10 17:00:00 UTC)

* Fix error page when clicking "Add Recommended"
* Remove failed Anime options from "Add Existing Show"


### 0.7.0 (2015-03-04 06:00:00 UTC)

* Fix slow database operations (port from midgetspy/sickbeard)
* Add TVRage network name standardization
* Remove recent and backlog search at start up options from GUI
* Change recent and backlog search at start up default value to false
* Change recent search to occur 5 minutes after start up
* Change backlog search to occur 10 minutes after start up
* Change UI footer to display time left until a backlog search
* Remove obsolete tvtorrents search provider
* Change light and dark theme css to only hold color information
* Fix incorrect class names in a couple of templates
* Change anime release groups to in memory storage for lowered latency
* Change adjust menu delay and hover styling
* Fix provider list color
* Add handling of exceptional case with missing network name (NoneType) in Episode View
* Fix black and white list initialization on new show creation
* Add select all and clear all buttons to testRename template
* Fix displayShow topmenu variable to point to a valid menu item
* Change displayShow scene exception separator to a comma for neater appearance
* Remove non english subtitle providers
* Fix rename of excluded metadata
* Change corrected spelling & better clarified various log messages
* Change minor PEP8 tweaks in sab.py
* Add api disabled error code for newznab providers
* Add support for a proxy host PAC url on the General Config/Advanced Settings page
* Add proxy request url parsing to enforce netloc only matching which prevents false positives when url query parts contain FQDNs
* Add scroll into view buttons when overdues shows are available on the Episodes page/DayByDay layout
* Add scroll into view buttons when future shows are available on the Episodes page/DayByDay layout
* Add qTips to episode names on the Episodes page/DayByDay layout
* Change Episodes page/List layout qtips to prepend show title to episode plot
* Change Episodes page/DayByDay layout qtips to prepend show title to episode plot
* Change Episodes page/DayByDay layout cards to display show title in a qtip when there is no plot
* Change position of "[paused]" text to top right of a card on the Episodes page/DayByDay layout
* Add "On Air until" text and overdue/on air colour bars to show episode states on the Episodes page/DayByDay layout
* Change The Pirate Bay url back as it's now back up and oldpiratebay hasn't been updated for weeks
* Remove duplicate thepiratebay icon
* Change to ensure uTorrent API parameters are ordered for uT 2.2.1 compatibility
* Remove defunct boxcar notifier
* Add sound selection for boxcar2 notifier
* Change boxcar2 notifier to use updated api scheme
* Update the Plex notifier from a port at midgetspy/sickbeard
* Add support for multiple server hosts to the updated Plex server notifier
* Change Plex Media Server settings section for multiserver(s) and improve the layout in the config/notifications page
* Add logic to Plex notifier to update a single server where its TV section path matches the downloaded show. All server
  libraries are updated if no single server has a download path match.
* Change the ui notifications to show the Plex Media Server(s) actioned for library updating
* Fix issue where PMS text wasn't initialised on the config/notifications page and added info about Plex clients
* Add ability to test Plex Server(s) on config/notifications page
* Add percentage of episodes downloaded to footer and remove double spaces in text
* Fix SSL authentication on Synology stations
* Change IPT urls to reduce 301 redirection
* Add detection of file-system having no support for link creation (e.g. Unraid shares)
* Add catch exceptions when unable to cache a requests response
* Update PNotify to the latest master (2014-12-25) for desktop notifications
* Add desktop notifications
* Change the AniDB provider image for a sharper looking version
* Change to streamline iCal function and make it handle missing network names
* Change when picking the best result to only test items that have a size specifier against the failed history
* Add anime release groups to add new show options page
* Add setting "Update shows during hour" to General Config/Misc
* Add max-width to prevent ui glitch on Pull request and Branch Version selectors on config/General/Advanced and change <input> tags to html5
* Change order of some settings on Config/General/Interface/Web Interface and tweak texts
* Change overhaul UI of editShow and anime release groups, refactor and simplify code
* Change list order of option on the right of the displayShow page to be mostly inline with the order of options on editShow
* Change legend wording and text colour on the displayShow page
* Add output message if no release group results are available
* Add cleansing of text used in the processes to add a show
* Add sorting of AniDB available group results
* Add error handling and related UI feedback to reflect result of AniDB communications
* Change replace HTTP auth with a login page
* Change to improve webserve code
* Add logout menu item with confirmation
* Add 404 error page
* Change SCC URLs to remove redirection overhead
* Change TorrentBytes login parameter in line with site change
* Change FreshOnTv login parameter and use secure URLs, add logging of Cloudflare blocking and prevent vacant cookie tracebacks
* Change TPB webproxy list and add SSL variants
* Add YTV network logo
* Remove defunct Fanzub provider


### 0.6.4 (2015-02-10 20:20:00 UTC)

* Fix issue where setting the status for an episode that doesn't need a db update fails


### 0.6.3 (2015-02-10 05:30:00 UTC)

* Change KickAssTorrents URL


### 0.6.2 (2015-01-21 23:35:00 UTC)

* Fix invalid addition of trailing slash to custom torrent RSS URLs


### 0.6.1 (2015-01-20 14:00:00 UTC)

* Fix snatching from TorrentBytes provider


### 0.6.0 (2015-01-18 05:05:00 UTC)

* Add network logos BBC Canada, Crackle, El Rey Network, SKY Atlantic, and Watch
* Change Yahoo! screen network logo
* Add and update Discovery Network's channel logos
* Add A&E Network International/Scripps Networks International channel logos
* Remove non required duplicate network logos
* Add lowercase PM to the General Config/Interface/Time style selection
* Change General Config/Interface/Trim zero padding to Trim date and time, now handles 2:00 pm > 2 pm
* Fix trim zero of military time hour to not use 12 hr time
* Change ThePirateBay to use oldpiratebay as a temporary fix
* Change Search Settings/Torrent/Deluge option texts for improved understanding
* Fix Womble's Index searching (ssl disabled for now, old categories are the new active ones again)
* Fix Add From Trending Show page to work with Trakt changes
* Add anime unit test cases (port from lad1337/sickbeard)
* Fix normal tv show regex (port from midgetspy/sickbeard)
* Fix anime regex (port from lad1337/sickbeard)
* Add pull request checkout option to General Config/Advanced Settings
* Add BTN api call parameter debug logging
* Fix anime searches on BTN provider
* Change replace "Daily-Search" with "Recent-Search"
* Add daily search to recent search renaming to config migration code
* Fix 'NoneType' object is not iterable in trakt module
* Add log message for when trakt does not return a watchlist
* Change Coming Episodes calendar view to a fluid layout, change episode layout design, and add day and month in column headers
* Add isotope plug-in to Coming Episodes calendar view to enable sort columns by Date, Network, and Show name
* Add imagesLoaded plug-in to prevent layout breakage by calling isotope to update content after a page auto-refresh
* Change Coming Episodes to "Episodes" page (API endpoint is not renamed)
* Add coming episodes to episode view renaming to config migration code
* Change Layout term "Calendar" to "Day by Day" on Episodes page
* Fix saving of sort modes to config file on Episodes page
* Add qTip episode plots to "Day by Day" on Episodes page
* Add article sorting to networks on Episodes page
* Add toggle sort direction and multidimensional sort to isotope on Episodes page
* Add text "[paused]" where appropriate to shows on layout Day by Day on Episodes page
* Change Epsiodes page auto refresh from 10 to 30 mins
* Add UI tweaks
* Fix progress bars disappearing on home page


### 0.5.0 (2014-12-21 11:40:00 UTC)

* Fix searches freezing due to unescaped ignored or required words
* Add failed database to unit tests tear down function
* Fix purging of database files in tear down function during unit tests
* Add ability to autofocus Search Show box on Home page and control this option via General Config/Interface
* Change some provider images. Add a few new images
* Remove redundant Coming Eps template code used in the old UI
* Change update Plex notifier (port from SickBeard)
* Change Plex notifications to allow authenticated library updates (port from mmccurdy07/Sick-Beard)
* Change Config/Notifications/Plex logo and description (adapted port from mmccurdy07/Sick-Beard)
* Add ability for CSS/JS to target a specific page and layout
* Remove legacy sickbeard updater and build automation code
* Fix multiple instances of SG being able to start
* Fix garbled text appearing during startup in console
* Fix startup code order and general re-factoring (adapted from midgetspy/Sick-Beard)
* Add database migration code
* Change KickassTorrents provider URLs
* Fix missing Content-Type headers for posters and banners
* Remove config Backup & Restore
* Fix article removal for sorting on Display Show, and API pages
* Fix visual positioning of sprites on Config page
* Fix missing navbar gradients for all browsers
* Update qTip2 to v2.2.1
* Overhaul all Add Show pages
* Fix Display Show next/previous when show list is split
* Change Display Show next/previous when show list is not split to loop around
* Fix SQL statements that have dynamic table names to use proper syntax
* Fix port checking code preventing startup directly after an SG restart
* Add a link from the footer number of snatched to episode snatched overview page. The link to the
  Episode Overview page is available on all pages except on the Episode Overview page
* Change the default state for all check boxes on the Episode Overview page to not checked
* Add validation to Go button to ensure at least one item is checked on Episode Overview page
* Add highlight to current status text in header on Episode Overview page
* Fix table alignment on homepage
* Fix duplicate entries in cache database
* Fix network sorting on home page
* Fix restart issue
* Fix to use new TorrentDay URLs
* Fix typo in menu item Manage/Update XBMC


### 0.4.0 (2014-12-04 10:50:00 UTC)

* Change footer stats to not add newlines when copy/pasting from them
* Remove redundant references from Config/Help & Info
* Fix poster preview on small poster layout
* Change overhaul Config/Anime to be in line with General Configuration
* Change descriptions and layout on Config/Anime page
* Remove output of source code line when warnings highlight libraries not used with IMDb
* Add dropdown on Add Trending Shows to display all shows, shows not in library, or shows in library
* Change Help and Info icon sprites to color and text of Arguments if unused
* Change sharper looking heart image on the Add Show page
* Change Add Show on Add Trending Show page to use the full Add New Show flow
* Fix adding shows with titles that contain "&" on Add Trending Show page
* Fix unset vars on Add New Shows page used in the Add Existing Shows context
* Remove unneeded datetime convert from Coming Episodes page
* Fix the log output of the limited backlog search for episodes missed
* Remove unsupported t411 search provider
* Remove obsolete Animezb search provider
* Add option to treat anime releases that lack a quality tag as HDTV instead of "unknown"
* Remove old version checking code that no longer applies to SickGear's release system
* Fix pnotify notifications going full page
* Change overhaul Config Post Processing to be in line with General Configuration
* Change rearrange Config Post Processing items into sections for easier use
* Fix CSS overriding link colors on config pages
* Change Config Post Processing texts and descriptions throughout
* Fix Config Post Processing info icons in "Naming Legends"
* Change Config Post Processing naming sample lines to be more available
* Add Config Post Processing failed downloads Sabnzbd setup guide
* Fix Config Post Processing "Anime name pattern" custom javascript validation
* Add check that SSLv3 is available before use by requests lib
* Update Requests library 2.3.0 to 2.4.3 (9dc6602)
* Change suppress HTTPS verification InsecureRequestWarning as many sites use self-certified certificates
* Fix API endpoint Episode.SetStatus to "Wanted"
* Change airdateModifyStamp to handle hour that is "00:00"
* Fix a handler when ShowData is not available in TVDB and TVRage APIs
* Fix a handler when EpisodeData is not available in TVDB and TVRage APIs
* Add TVRage "Canceled/Ended" as "Ended" status to sort on Simple Layout of Show List page
* Fix qtips on Display Show and Config Post Processing
* Fix glitch above rating stars on Display Show page
* Change overhaul Config/Search Providers
* Change Config/Search Providers texts and descriptions
* Fix display when no providers are visible on Config/Search Providers
* Fix failing "Search Settings" link that is shown on Config/Search Providers when Torrents Search is not enabled
* Fix failing "Providers" link on Config/Search Settings/Episode Search
* Change case of labels in General Config/Interface/Timezone
* Split enabled from not enabled providers in the Configure Provider drop down on the Providers Options tab
* Fix typo on General Config/Misc
* Fix Add Trending Shows "Not In library" now filters tvrage added shows
* Add a hover over text "In library" on Add Trending Shows to display tv database show was added from
* Fix reduces time API endpoint Shows takes to return results
* Fix Coming Eps Page to include shows +/- 1 day for time zone corrections
* Fix season jumping dropdown menu for shows with over 15 seasons on Display Show
* Fix article sorting for Coming Eps, Manage, Show List, Display Show, API, and Trending Shows pages


### 0.3.1 (2014-11-19 16:40:00 UTC)

* Fix failing travis test


### 0.3.0 (2014-11-12 14:30:00 UTC)

* Change logos, text etc. branding to SickGear
* Add Bootstrap for UI features
* Change UI to resize fluidly on different display sizes, fixes the issue where top menu items would disappear on smaller screens
* Add date formats "dd/mm/yy", "dd/mm/yyyy", "day, dd/mm/yy" and "day, dd/mm/yyyy"
* Remove imdb watchlist feature from General Configuration/"Misc" tab as it wasn't ready for prime time
* Change rename tab General Configuration/"Web Interface" to "Interface"
* Add "User Interface" section to the General Configuration/"Interface" tab
* Change combine "Date and Time" and "Theme" tab content to "User Interface" section
* Add field in Advanced setting for a custom remote name used to populate branch versions
* Change theme name "original" to "light"
* Change text wording on all UI options under General Configuration
* Change reduce over use of capitals on all General Configuration tabs
* Change streamline UI layout, mark-up and some CSS styling on General Configuration tabs
* Fix imdb and three other images rejected by IExplorer because they were corrupt. Turns out that they were .ico files renamed to either .gif or .png instead of being properly converted
* Change cleanup Subtitles Search settings text, correct quotations, use spaces for code lines, tabs for html
* Add save sorting options automatically on Show List/Layout Poster
* Change clarify description for backlog searches option on provider settings page
* Fix sort mode "Next Episode" on Show List/Layout:Poster with show statuses that are Paused, Ended, and Continuing as they were random
* Fix sort of tvrage show statuses "New" and "Returning" on Show List/Layout:Simple by changing status column text to "Continuing"
* Add dark spinner to "Add New Show" (searching indexers), "Add existing shows" (Loading Folders), Coming Eps and all config pages (when saving)
* Change Config/Notifications test buttons to stop and highlight input fields that lack required values
* Change Test Plex Media Server to Test Plex Client as it only tests the client and not the server
* Change style config_notifications to match new config_general styling
* Change style config_providers to match new config_general styling
* Change move Providers Priorities qtip options to a new Search Providers/Provider Options tab
* Remove superfish-1.4.8.js and supersubs-0.2b.js as they are no longer required with new UI
* Change overhaul Config Search Settings in line with General Configuration
* Fix error when a show folder is deleted outside SickGear
* Change combine the delete button function into the remove button on the display show page
* Change other small UI tweaks
* Fix keyerrors on backlog overview preventing the page to load
* Fix exception raised when converting 12pm to 24hr format and handle 12am when setting file modify time (e.g. used during PP)
* Fix proxy_indexers setting not loading from config file
* Add subtitle information to the cmd show and cmd shows api output
* Remove http login requirement for API when an API key is provided
* Change API now uses Timezone setting at General Config/Interface/User Interface at relevant endpoints
* Fix changing root dirs on the mass edit page
* Add use trash (or Recycle Bin) for selected actions on General Config/Misc/Send to trash
* Add handling for when deleting a show and the show folder no longer exists
* Fix Coming Episodes/Layout Calendar/View Paused and tweak its UI text
* Made all init scripts executable
* Fix invalid responses when using sickbeard.searchtvdb api command
* Fixes unicode issues during searches on newznab providers when rid mapping occur
* Fix white screen of death when trying to add a show that is already in library on Add Show/Add Trending Show page
* Add show sorting options to Add Show/Add Trending Show page
* Add handler for when Trakt returns no results for Add Show/Add Trending Show page
* Fix image links when anchor child images are not found at Trakt on Add Show/Add Trending Show page
* Add image to be used when Trakt posters are void on Add Show/Add Trending Show page
* Fix growl registration not sending SickGear an update notification registration
* Add an anonymous redirect builder for external links
* Update xbmc link to Kodi at Config Notifications
* Fix missing url for kickasstorrents in config_providers
* Fix media processing when using tvrage indexer and mediabrowser metadata generation
* Change reporting failed network_timezones.txt updates from an error to a warning
* Fix missing header and "on <missing text>" when network is none and Layout "Poster" with Sort By "Network" on coming episodes page
* Change how the "local/network" setting is handled to address some issues
* Remove browser player from Config General and Display Shows page


### 0.2.2 (2014-11-12 08:25:00 UTC)

* Change updater URLs to reflect new repository location


### 0.2.1 (2014-10-22 06:41:00 UTC)

* Fix HDtorrents provider screen scraping


### 0.2.0 (2014-10-21 12:36:50 UTC)

* Fix for failed episodes not counted in total
* Fix for custom newznab providers with leading integer in name
* Add checkbox to control proxying of indexers
* Fix crash on general settings page when git output is None
* Add subcentre subtitle provider
* Add return code from hardlinking error to log
* Fix ABD regex for certain filenames
* Change miscellaneous UI fixes
* Update Tornado Web Server to 4.1dev1 and add the certifi lib dependency
* Fix trending shows page from loading full size poster images
* Add "Archive on first match" to Manage, Mass Update, Edit Selected page
* Fix searching IPTorrentsProvider
* Remove travisci python 2.5 build testing


### 0.1.0 (2014-10-16 12:35:15 UTC)

* Initial release<|MERGE_RESOLUTION|>--- conflicted
+++ resolved
@@ -1,4 +1,3 @@
-<<<<<<< HEAD
 ﻿### 3.31.0 (2023-1x-xx xx:xx:00 UTC)
 
 * Update Apprise 1.3.0 (6458ab0) to 1.6.0 (0c0d5da)
@@ -23,8 +22,9 @@
 [develop changelog]
 
 * Fix media process being ignored by Plex extras
-=======
-﻿### 3.30.9 (2024-02-07 23:10:00 UTC)
+
+
+### 3.30.9 (2024-02-07 23:10:00 UTC)
 
 * Change allow Python 3.12.2
 
@@ -34,7 +34,6 @@
 * Change update fallback zoneinfo to 2024a
 * Change reduce mem used by cast/person credits with main show info from TVmaze
 * Fix mock data for CI tests
->>>>>>> 9f4be523
 
 
 ### 3.30.7 (2024-01-10 14:20:00 UTC)
