--- conflicted
+++ resolved
@@ -1,4 +1,3 @@
-<<<<<<< HEAD
 ﻿### 3.34.x (2025-xx-xx xx:xx:00 UTC)
 
 * Update apprise 1.8.0 (81caf92) to 1.9.2 (a2a2216)
@@ -34,11 +33,11 @@
 
 * Update Tornado Web Server 6.4.2 (27b3252) to 6.5.0 (ab5f354)
 * Update deprecated pkg_resources 24.0 to Packaging 24.2 (d8e3b31)
-=======
-﻿### 3.33.11 (2025-06-26 11:15:00 UTC)
+
+
+### 3.33.11 (2025-06-26 11:15:00 UTC)
 
 * Update UnRar x64 for Windows 7.10 to 7.12
->>>>>>> 5e850fc6
 
 
 ### 3.33.10 (2025-06-19 19:50:00 UTC)
