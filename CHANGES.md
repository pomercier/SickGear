<<<<<<< HEAD
﻿### 3.34.x (2025-xx-xx xx:xx:00 UTC)

* Update CacheControl 0.14.0 (e2be0c2) to 0.14.2 (928422d)
* Update certifi 2024.08.30 to 2024.12.14
* Update idna library 3.7 (1d365e1) to 3.10 (729225d)
* Update Msgpack 1.0.6 (e1d3d5d) to 1.1.0 (0eeabfb)
* Update deprecated pkg_resources 24.0 to Packaging 24.2 (d8e3b31)
* Update SimpleJSON 3.19.1 (aeb63ee) to 3.19.3 (6932004)
* Update Six compatibility library 1.16.0 (b620447) to 1.17.0 (4a765bf)
* Update tmdbsimple 2.9.1 (9da400a) to 2.9.2 (0b3359f)
* Update urllib3 2.2.2 (27e2a5c) to 2.3.0 (2f68c53)
=======
﻿### 3.33.1 (2025-01-20 14:50:00 UTC)

* Fix incorrect case of recommended RapidFuzz
>>>>>>> e92f629c


### 3.33.0 (2025-01-20 00:20:00 UTC)

* Update certifi 2024.06.02 to 2024.08.30
* Update filelock 3.14.0 (8556141) to 3.15.4 (9a979df)
* Update package resource API 68.2.2 (8ad627d) to 70.1.1 (222ebf9)
* Update Tornado Web Server 6.4.1 (2a0e1d1) to 6.4.2 (27b3252)
* Update urllib3 2.2.1 (54d6edf) to 2.2.2 (27e2a5c)
* Change add TheTVDb v4 support
* Add menu Shows/"TVDb Cards"
* Add a persons available socials (Youtube, LinkedIn, Reddit, Fansite, TikTok, Wikidata)
* Change increase viewable history menu items from 13 to 15
* Change add parsing of 2160p releases that don't have a source tag
* Change twitter.com to x.com and Twitter to X (Twitter) branding
* Fix credits in Kodi episode nfo writer


### 3.32.21 (2025-01-19 23:50:00 UTC)

* Change update fallback zoneinfo to 2025a


### 3.32.20 (2025-01-16 16:10:00 UTC)

* Fix final Newznab url to add trailing slash


### 3.32.19 (2025-01-16 16:00:00 UTC)

* Fix another Newznab save


### 3.32.18 (2025-01-16 15:45:00 UTC)

* Fix Newznab save


### 3.32.17 (2025-01-16 14:50:00 UTC)

* Change improve slash sanitisation for url in Newnab provider


### 3.32.16 (2025-01-16 14:20:00 UTC)

* Change ensure no double slash // in an url


### 3.32.15 (2025-01-15 04:15:00 UTC)

* Fix support a Newznab download link that deviates from the standard format


### 3.32.14 (2024-12-19 01:45:00 UTC)

* Change validate get_image path
* Change remove Python 3.8 and add Python 3.13 to Gitlab and Github CI tests


### 3.32.13 (2024-12-11 02:15:00 UTC)

* Fix ignore empty SEASON_RESULT entries
* Change add support for Python 3.9.21, 3.10.16, 3.11.11, 3.12.8


### 3.32.12 (2024-11-29 19:20:00 UTC)

* Fix split_result to return a list in the case of an internal exception


### 3.32.11 (2024-11-26 20:15:00 UTC)

* Fix nzbSplitter needs to use binary data for xml parser


### 3.32.10 (2024-10-07 01:10:00 UTC)

* Fix IndentationError, pt2/2


### 3.32.9 (2024-10-07 01:00:00 UTC)

* Fix IndentationError, pt1/2


### 3.32.8 (2024-10-07 00:30:00 UTC)

* Change min required Python version to 3.9
* Change add support for Python 3.9.20, 3.10.15, 3.11.10, 3.12.7
* Change update fallback zoneinfo to 2024b
* Change improve config.ini save failure messages
* Change add '-f' to copy_file command for 'posix' systems
* Fix Fanart.tv and CF data fetch
* Fix TVC images
* Change add '.avif' extensions as valid image type (used by tvc cards)
* Change hide lazy load animation when loading fails (unsupported image format)


### 3.32.7 (2024-08-13 11:30:00 UTC)

* Change to prevent saving config.ini before it's fully loaded
* Change login form to be more password manager friendly


### 3.32.6 (2024-08-12 17:10:00 UTC)

* Fix saving config.ini after restart and startup


### 3.32.5 (2024-08-12 00:15:00 UTC)

* Fix to create initial config.ini when one doesn't exist


### 3.32.4 (2024-08-10 11:40:00 UTC)

* Change person cards to not display "eps" when number of eps is unknown
* Fix wrong added death dates
* Fix parsing changes to IMDb bio
* Change improve efficiency when saving config.ini
* Change improve efficiency when saving viewshow glide
* Change allow Python 3.12.5


### 3.32.3 (2024-06-26 18:10:00 UTC)

* Fix votes on shows/IMDb cards
* Fix ratings on shows/TMDB cards
* Fix TVmaze parser


### 3.32.2 (2024-06-26 07:20:00 UTC)

* Fix systemd linefeed typo


### 3.32.1 (2024-06-26 01:15:00 UTC)

* Fix update tvinfo test data
* Fix type of self.plays_self


### 3.32.0 (2024-06-25 21:15:00 UTC)

* Update apprise 1.6.0 (0c0d5da) to 1.8.0 (81caf92)
* Update attr 23.1.0 (67e4ff2) to 23.2.0 (b393d79)
* Update Beautiful Soup 4.12.2 (30c58a1) to 4.12.3 (7fb5175)
* Update CacheControl 0.13.1 (783a338) to 0.14.0 (e2be0c2)
* Update certifi 2024.02.02 to 2024.06.02
* Update dateutil 2.8.2 (296d419) to 2.9.0.post0 (0353b78)
* Update diskcache 5.6.3 (323787f) to 5.6.3 (ebfa37c)
* Update feedparser 6.0.10 (9865dec) to 6.0.11 (efcb89b)
* Update filelock 3.12.4 (c1163ae) to 3.14.0 (8556141)
* Update idna library 3.4 (cab054c) to 3.7 (1d365e1)
* Update imdbpie 5.6.4 (f695e87) to 5.6.5 (f8ed7a0)
* Update package resource API 68.1.2 (1ef36f2) to 68.2.2 (8ad627d)
* Update profilehooks module 1.12.1 (c3fc078) to 1.13.0.dev0 (99f8a31)
* Update pytz 2023.3/2023c (488d3eb) to 2024.1/2024a (3680953)
* Update Rarfile 4.1a1 (8a72967) to 4.2 (db1df33)
* Update Requests library 2.31.0 (8812812) to 2.32.3 (0e322af)
* Update Send2Trash 1.5.0 (66afce7) to 1.8.3 (91d0698)
* Update Tornado Web Server 6.4 (b3f2a4b) to 6.4.1 (2a0e1d1)
* Update unidecode module 1.3.6 (4141992) to 1.3.8 (dfe397d)
* Update urllib3 2.0.7 (56f01e0) to 2.2.1 (54d6edf)
* Change growl notifier location for Apprise update refactor
* Change systemd remove py2 and add basic hardening options
* Change alphabetically sort list at edit show/Exclude global ignore/require words
* Add search on TVmaze, TMDb, or Trakt for other shows with the actor that is viewed on Person page


### 3.31.2 (2024-06-23 18:20:00 UTC)

* Fix parsing show names that contain the word "parts" by making parser more restrictive


### 3.31.1 (2024-06-14 01:00:00 UTC)

* Change allow Python 3.12.4


### 3.31.0 (2024-06-05 08:00:00 UTC)

* Update Apprise 1.3.0 (6458ab0) to 1.6.0 (0c0d5da)
* Update attr 22.2.0 (683d056) to 23.1.0 (67e4ff2)
* Update Beautiful Soup 4.12.2 to 4.12.2 (30c58a1)
* Update dateutil 2.8.2 (28da62d) to 2.8.2 (296d419)
* Update diskcache 5.6.1 (4d30686) to 5.6.3 (323787f)
* Update hachoir 3.1.2 (f739b43) to 3.2.0 (38d759f)
* Update Pytvmaze library 2.0.8 (81888a5) to 2.0.8 (b451391)
* Update pytz 2022.7.1/2022g (d38ff47) to 2023.3/2023c (488d3eb)
* Update Rarfile 4.1a1 (8a72967) to 4.1 (c9140d8)
* Update soupsieve 2.4.1 (2e66beb) to 2.5.0 (dc71495)
* Update thefuzz 0.19.0 (c2cd4f4) to 0.21.0 (0b49e4a)
* Update Tornado Web Server 6.3.3 (e4d6984) to 6.4 (b3f2a4b)
* Update urllib3 2.0.5 (d9f85a7) to 2.0.7 (56f01e0)
* Add support for Brotli compression
* Add ignore Plex extras
* Fix apply filters to multiple episode releases
* Add use multi episode result as fallback if it's better quality or has an episode that does not have a single ep result


### 3.30.20 (2024-05-25 09:35:00 UTC)

* Fix FST provider exception raised when no title
* Update UnRar x64 for Windows 7.00 to 7.0.1
* Change improve handling of invalid person id for get_person in Trakt indexer
* Changes for py3.13 compatibility


### 3.30.19 (2024-05-17 23:40:00 UTC)

* Fix exclude lxml versions 5.2.0 and 5.2.1 on non Windows because of CPU requirements creating core dump failure


### 3.30.18 (2024-04-24 23:55:00 UTC)

* Change allow Python 3.12.3


### 3.30.17 (2024-04-01 17:55:00 UTC)

* Change restrict lxml to < 5.2.0 on non-windows OS's


### 3.30.16 (2024-03-24 20:30:00 UTC)

* Fix external site links that used a deprecated config/general/advanced/"Anonymous redirect"
* Change enable legacy double quote support for SQLite when using Python 3.12+


### 3.30.15 (2024-03-20 01:55:00 UTC)

* Change allow Python 3.10.14, 3.9.19, and 3.8.19


### 3.30.14 (2024-03-16 23:20:00 UTC)

* Update certifi 2023.07.22 to 2024.02.02
* Fix properly handle an error condition during process tv


### 3.30.13 (2024-03-03 23:30:00 UTC)

* Fix Shows/"Next Episode Cards" change to Trending
* Fix unnecessary conversion of datetime object into str and back


### 3.30.12 (2024-03-03 22:30:00 UTC)

* Fix menu Shows/"Next Episode Cards"


### 3.30.11 (2024-02-29 01:20:00 UTC)

* Update UnRar x64 for Windows 6.24 to 7.00


### 3.30.10 (2024-02-13 11:00:00 UTC)

* Change prevent git update issue


### 3.30.9 (2024-02-07 23:10:00 UTC)

* Change allow Python 3.12.2


### 3.30.8 (2024-02-01 23:30:00 UTC)

* Change update fallback zoneinfo to 2024a
* Change reduce mem used by cast/person credits with main show info from TVmaze
* Fix mock data for CI tests


### 3.30.7 (2024-01-10 14:20:00 UTC)

* Fix limit loaded cast (max 30) and crew (max 5) from TVmaze API


### 3.30.6 (2024-01-02 11:05:00 UTC)

* Fix Shows IMDb cards to new layout at IMDb
* Change update fallback zoneinfo to 2023d
* Change add Python 3.12 to the unit tests


### 3.30.5 (2023-12-10 05:00:00 UTC)

* Change allow Python 3.12.1
* Change improve Emby status check


### 3.30.4 (2023-10-12 11:50:00 UTC)

* Add metadata source attribution in footer


### 3.30.3 (2023-10-10 07:30:00 UTC)

* Change bad anon redirect service for an open source service


### 3.30.2 (2023-10-08 02:00:00 UTC)

* Update UnRar x64 for Windows 6.23 to 6.24


### 3.30.1 (2023-10-02 22:50:00 UTC)

* Change allow Python 3.12.0 and 3.11.6


### 3.30.0 (2023-09-23 17:20:00 UTC)

* Update Beautiful Soup 4.11.1 (r642) to 4.12.2
* Update certifi 2023.05.07 to 2023.07.22
* Update CacheControl 0.12.11 (c05ef9e) to 0.13.1 (783a338)
* Update feedparser 6.0.10 (859ac57) to 6.0.10 (9865dec)
* Update filelock 3.12.0 (b4713c9) to 3.12.4 (c1163ae)
* Update idna library 3.4 (37c7d9b) to 3.4 (cab054c)
* Update Msgpack 1.0.5 (0516c2c) to 1.0.6 (e1d3d5d)
* Update package resource API 67.5.1 (f51eccd) to 68.1.2 (1ef36f2)
* Update Requests library 2.29.0 (87d63de) to 2.31.0 (8812812)
* Update soupsieve 2.3.2.post1 (792d566) to 2.4.1 (2e66beb)
* Update Tornado Web Server 6.3.2 (e3aa6c5) to 6.3.3 (e4d6984)
* Update urllib3 1.26.15 (25cca389) to 2.0.5 (d9f85a7)
* Add thefuzz 0.19.0 (c2cd4f4) as a replacement with fallback to fuzzywuzzy 0.18.0 (2188520)
* Fix regex that was not using py312 notation
* Change sort backlog and manual segment search results episode number
* Change sort episodes when set to wanted on display show page
* Add search of grouped options in shows drop down at view-show


### 3.29.11 (2023-09-22 23:00:00 UTC)

* Fix pytvmaze country handling in NetworkBase
* Update issue template


### 3.29.10 (2023-09-19 12:55:00 UTC)

* Fix Metacritic cards
* Fix Linux CI tests


### 3.29.9 (2023-09-17 23:25:00 UTC)

* Fix Emby notifier library update


### 3.29.8 (2023-09-12 08:10:00 UTC)

* Change omgwtfnzbs domain


### 3.29.7 (2023-09-06 09:40:00 UTC)

* Fix view show to handle "unknown name" on cast
* Update UnRar x64 for Windows 6.22 to 6.23


### 3.29.6 (2023-09-06 00:54:00 UTC)

* Fix banner url validation for TheTVDb api v3 lib
* Fix mock data for CI tests


### 3.29.5 (2023-09-05 23:40:00 UTC)

* Change allow Python 3.11.5, 3.10.13, 3.9.18, and 3.8.18


### 3.29.4 (2023-06-07 13:45:00 UTC)

* Change allow Python 3.8.17, 3.9.17, 3.10.12
* Fix setting airtime timezone for "Wanted" episodes during auto search


### 3.29.3 (2023-05-31 13:30:00 UTC)

* Update UnRar x64 for Windows 6.21 to 6.22
* Change allow Python 3.11.4
* Change minimum required Python to version 3.8.2
* Change remove Python 2 references from init-scripts
* Remove provider Rarbg


### 3.29.2 (2023-05-28 07:45:00 UTC)

* Fix find show results returned as newest/oldest that are then sorted z to a
* Fix add show "TheTVDB via Trakt"


### 3.29.1 (2023-05-26 06:10:00 UTC)

* Fix IMDB fetch from TheTVDb API


### 3.29.0 (2023-05-22 00:25:00 UTC)

* Change minimum required Python to version 3.8
* Update Apprise 1.2.1 (3d07004) to 1.3.0 (6458ab0)
* Update attr 22.2.0 (a9960de) to 22.2.0 (683d056)
* Update certifi 2022.12.07 to 2023.05.07
* Update diskcache 5.4.0 (1cb1425) to 5.6.1 (4d30686)
* Update feedparser 6.0.10 (5fcb3ae) to 6.0.10 (6d032b8)
* Update filelock 3.9.0 (ce3e891) to 3.12.0 (b4713c9)
* Update Msgpack 1.0.4 (b5acfd5) to 1.0.5 (0516c2c)
* Update Pytvmaze library 2.0.8 (16ed096) to 2.0.8 (81888a5)
* Update Requests library 2.28.1 (ec553c2) to 2.29.0 (87d63de)
* Update Send2Trash 1.8.1b0 (0ef9b32) to 1.8.2 (0244f53)
* Update SimpleJSON 3.18.1 (c891b95) to 3.19.1 (aeb63ee)
* Update Tornado Web Server 6.3.0 (7186b86) to 6.3.2 (e3aa6c5)
* Update urllib3 1.26.14 (a06c05c) to 1.26.15 (25cca389)
* Remove singledispatch
* Change allow rapidfuzz update from 2.x.x to 3.x.x
* Change remove redundant py2 import futures
* Change add jobs to centralise scheduler activities
* Change refactor scene_exceptions
* Add to config/media-process/File Handling, "Rename TBA" and "Rename any"
* Add config to change media process log message if there is no media to process
* Change view-show text "invalid timeformat" to "time unknown"
* Add menu Shows/"TMDB Cards"
* Change use TVDb genres on view-show if config/General/Interface/"Enable IMDb info" is disabled
* Fix TVDb api episode issues
* Change remove Python 3.7 from CI


### 3.28.0 (2023-04-12 13:05:00 UTC)

* Update html5lib 1.1 (f87487a) to 1.2-dev (3e500bb)
* Update package resource API 63.2.0 (3ae44cd) to 67.5.1 (f51eccd)
* Update Tornado Web Server 6.2.0 (a4f08a3) to 6.3.0 (7186b86)
* Update urllib3 1.26.13 (25fbd5f) to 1.26.14 (a06c05c)
* Change remove calls to legacy py2 fix encoding function
* Change requirements for pure py3
* Change codebase cleanups
* Change improve perf by using generators with `any`
* Change deprecate processEpisode used by nzbToMedia to advise how to configure API instead
* Change optionally add disk free space in response to three Web API endpoints
* Change increase API version number to 15
* Add actually use mount points to get disk free space
* Add optional "freespace" parameter to endpoints: sg.getrootdirs, sg.addrootdir, sg.deleterootdir
* Change update help of affected endpoints
* Fix explicitly save rootdirs after adding or deleting via Web API
* Change add Rarbg UHD search category


### 3.27.13 (2023-04-12 10:15:00 UTC)

* Change fix show id log output
* Change handle exceptions thrown from pkg_resources parsing newly extended working set modules not even used by SG
* Fix parsing shows where multiple same names are in SG and show_obj is set for parser
* Change update fallback zoneinfo to 2023c
* Change allow Python 3.11.3, 3.10.11


### 3.27.12 (2023-03-08 23:30:00 UTC)

* Change meta providers to new TVInfoAPI get_show to make sure language is used


### 3.27.11 (2023-03-06 23:40:00 UTC)

* Fix "Change File Date" not using timestamp of episode if available


### 3.27.10 (2023-03-05 00:20:00 UTC)

* Add UHD Bluray
* Change an error text for Cheetah module availability


### 3.27.9 (2023-02-27 01:10:00 UTC)

* Fix remove incorrectly displayed NZBGet tip


### 3.27.8 (2023-02-20 23:30:00 UTC)

* Update UnRar x64 for Windows 6.20 to 6.21


### 3.27.7 (2023-02-18 22:40:00 UTC)

* Fix using recently updated torrent parser for py3 bytes


### 3.27.6 (2023-02-18 20:10:00 UTC)

* Fix show view edit language
* Fix TVDb image parsing


### 3.27.5 (2023-02-16 18:30:00 UTC)

* Fix network for persons


### 3.27.4 (2023-02-15 13:30:00 UTC)

* Fix updating with running virtualenv


### 3.27.3 (2023-02-15 02:00:00 UTC)

* Fix reading legacy autoProcessTV.cfg


### 3.27.2 (2023-02-10 19:25:00 UTC)

* Fix revert update
* Fix installations that don't have previously saved cleanup lock files 


### 3.27.1 (2023-02-10 15:25:00 UTC)

* Change display show status in Change show header
* Fix TMDB language caching


### 3.27.0 (2023-02-09 15:00:00 UTC)

* Update Apprise 0.8.5 (55a2edc) to 1.2.1 (3d07004)
* Update attr 20.3.0 (f3762ba) to 22.2.0 (a9960de)
* Update Beautiful Soup 4.9.3 (r593) to 4.11.1 (r642)
* Update cachecontrol 0.12.6 (167a605) to 0.12.11 (c05ef9e)
* Add filelock 3.9.0 (ce3e891)
* Remove lockfile no longer used by cachecontrol
* Update Msgpack 1.0.0 (fa7d744) to 1.0.4 (b5acfd5)
* Update certifi 2022.09.24 to 2022.12.07
* Update chardet packages 4.0.0 (b3d867a) to 5.1.0 (8087f00)
* Update dateutil 2.8.1 (c496b4f) to 2.8.2 (28da62d)
* Update diskcache 5.1.0 (40ce0de) to 5.4.0 (1cb1425)
* Update feedparser 6.0.1 (98d189fa) to 6.0.10 (5fcb3ae)
* Update functools_lru_cache 1.6.1 (2dc65b5) to 1.6.2 (2405ed1)
* Update humanize 3.5.0 (b6b0ea5) to 4.0.0 (a1514eb)
* Update Js2Py 0.70 (92250a4) to 0.74 (2e017b8)
* Update package resource API 49.6.0 (3d404fd) to 63.2.0 (3ae44cd)
* Update pyjsparser 2.7.1 (5465d03) to 2.7.1 (cbd1e05)
* Update profilehooks module 1.12.0 (3ee1f60) to 1.12.1 (c3fc078)
* Update pytz 2016.6.1/2016f to 2022.7.1/2022g (d38ff47)
* Update Rarfile 4.0 (55fe778) to 4.1a1 (8a72967)
* Update UnRar x64 for Windows 6.11 to 6.20
* Update Send2Trash 1.5.0 (66afce7) to 1.8.1b0 (0ef9b32)
* Update SimpleJSON 3.16.1 (ce75e60) to 3.18.1 (c891b95)
* Update soupsieve 2.0.2.dev (05086ef) to 2.3.2.post1 (792d566)
* Update tmdbsimple 2.6.6 (679e343) to 2.9.1 (9da400a)
* Update torrent_parser 0.3.0 (2a4eecb) to 0.4.0 (23b9e11)
* Update unidecode module 1.1.1 (632af82) to 1.3.6 (4141992)
* Change prevent included py3 requests module failure on NZBGet systems that by default, run py2 with py2 requests
* Change prevent included py3 requests module failure on SABnzbd systems that by default, run py2 with py2 requests
* Change re-enable fetching metadata banners and posters
* Change add some missing network icons


### 3.26.1 (2023-02-08 20:50:00 UTC)

* Change forced show updates process during startup to prevent webUI blocking
* Change allow Python 3.11.2, 3.10.10


### 3.26.0 (2023-01-12 02:00:00 UTC)

* Change bump to major version 3.xx to signal that this branch supports Python3+ only
* Update Tornado Web Server 6.1.0 (2047e7a) to 6.2.0 (a4f08a3)
* Update Requests library 2.26.0 (b0e025a) to 2.28.1 (ec553c2)
* Update urllib3 1.26.2 (eae04d6) to 1.26.13 (25fbd5f)
* Update idna library 2.9 (1233a73) to 3.4 (37c7d9b)
* Add support for scene episode number to multiple episodes
* Add TMDB TV info source
* Change return unknown.png flag if a requested flag image file doesn't exist
* Change use regular cast from season as show cast
* Change prefer recent cast in cast order
* Change filter non-main appearance of main cast persons
* Add direct match to relative sort as first priority of search results
* Change improve memory management
* Add select2 control to view-show/Change show
* Add support or orjson, with fallback to simplejson then native json
* Change migrate Kodi addon to Kodi (Matrix), (Leia) and older can use repo source url /kodi-legacy
* Change ensure XML header in Kodi nfo files
* Change fix some typos


### 0.25.60 (2023-01-03 13:30:00 UTC)

* Fix search results sorting
* Change add windows and macOS GitHub unit test jobs
* Change update GitHub actions/setup-python v3 to v4
* Change fix typo on config providers view


### 0.25.59 (2023-01-03 00:10:00 UTC)

* Fix send mark=bad to NZBGet when minimum dir size test fails
* Change create Python Unit test workflow
* Fix ignore_and_require_words_tests.py
* Change revert scene_helpers_tests.py
* Change unit tests: force python to garbage collect all db connections


### 0.25.58 (2022-12-21 20:30:00 UTC)

* Fix improve data cleanse from TV info source
* Fix issue where actor data is None
* Fix update Black Lagoon scene helper test
* Remove Sick Beard Index, inactive for 16 months since Aug 2021


### 0.25.57 (2022-12-21 13:00:00 UTC)

* Fix replace dead predb.ovh with predb.de for provider scene filter


### 0.25.56 (2022-12-20 19:00:00 UTC)

* Fix webapi search
* Change add poster to webapi search results


### 0.25.55 (2022-12-19 11:30:00 UTC)

* Fix Trakt account error handling
* Change enable failure monitor for tv show search (Trakt)
* Change improve api/builder drop down colour to indicate sg vs sb endpoints


### 0.25.54 (2022-12-17 17:40:00 UTC)

* Fix Trakt API server error handler


### 0.25.53 (2022-12-17 15:50:00 UTC)

* Change update dateutil zoneinfo fallback to 2022g
* Change allow Python 3.11.1, 3.10.9, 3.9.16, 3.8.16, and 3.7.16
* Change remove unneeded old python-Levenshtein for py3
* Change add a pypi package repo
* Change update lxml for Windows to 4.9.2
* Change update pip to final supported version for py2


### 0.25.52 (2022-11-17 03:30:00 UTC)

* Fix process media


### 0.25.51 (2022-11-16 14:30:00 UTC)

* Fix process media with a date in parentheses
* Add rapid fuzz dependency
* Change add a deprecated message where SickBeard.py is still being used


### 0.25.50 (2022-10-31 14:30:00 UTC)

* Change improve the scope of auth dupe checker


### 0.25.49 (2022-10-30 17:30:00 UTC)

* Change update dateutil zoneinfo fallback to 2022f
* Change improve performance when fetching logs
* Change Cheetah3 min version to 3.3.0 on py3
* Fix Cryptography yanked module
* Change providers config page, add warning if duplicate api/pass keys exist at different providers
* Fix issue where apikey field can be invisible on /api/builder/
* Change view-log page, Logs command of /api/builder/ and starify auth data
* Fix log typo in NZBGet Mark Good/Success postprocess action
* Remove providers HDME, Torrentsdb, and Zooqle


### 0.25.48 (2022-10-18 01:40:00 UTC)

* Change allow Python 3.11
* Remove provider Grabtheinfo
* Fix TVChaosUK and Nebulance on py3.11


### 0.25.47 (2022-10-15 01:05:00 UTC)

* Change improve clarity of Telegram notification chat id field


### 0.25.46 (2022-10-12 17:10:00 UTC)

* Change allow Python 3.10.8, 3.9.15, 3.8.15, and 3.7.15
* Change update dateutil zoneinfo fallback to 2022e


### 0.25.45 (2022-10-11 16:20:00 UTC)

* Fix timeout on "Add from TV info source" 
* Update certifi 2021.10.08 to 2022.09.24
* Fix Torrentleech, a new session is required using the URL under the TL provider options/Cookies


### 0.25.44 (2022-10-09 10:45:00 UTC)

* Change add 4 digit episode name parsing


### 0.25.43 (2022-10-05 11:30:00 UTC)

* Change python-Levenshtein to Levenshtein for py3.7-py3.11
* Change allow regex for py3.11
* Change make genre list output consistent on search results


### 0.25.42 (2022-09-30 14:40:00 UTC)

* Change update dateutil zoneinfo fallback to 2022d
* Fix genre strings when converted to list to not contain leading/trailing empty items


### 0.25.41 (2022-09-23 01:25:00 UTC)

* Fix a particular date handling that resulted in a UI issue


### 0.25.40 (2022-09-09 11:20:00 UTC)

* Change allow Python 3.10.7, 3.9.14, 3.8.14, and 3.7.14


### 0.25.39 (2022-08-25 08:50:00 UTC)

* Fix recommended.txt for package updates


### 0.25.38 (2022-08-23 16:10:00 UTC)

* Change allow Python 3.10.6
* Change update fallback zoneinfo to 2022c
* Change handle invalid date strings in search results
* Change don't load entire file at once when calling download_file
* Change don't request cache images for CachedImages class
* Fix role(), if character_name is empty use 'unknown name'


### 0.25.37 (2022-06-23 13:40:00 UTC)

* Change try to auto add repo path to git `safe.directory` setting
* Change if auto adding git setting fails, post message to update section that SickGear path must be marked safe in git
* Change force English output for git runner
* Change about page, add more credits and a support link for TheTVDb


### 0.25.36 (2022-06-22 14:45:00 UTC)
 
* Fix if config file doesn't exist and git is installed try to find current hash or set dummy


### 0.25.35 (2022-06-08 00:28:00 UTC)

* Fix catch ShowDirNotFoundException during prostprocessing


### 0.25.34 (2022-06-06 23:00:00 UTC)

* Change allow Python 3.10.5


### 0.25.33 (2022-05-19 09:45:00 UTC)

* Change allow Python 3.9.13


### 0.25.32 (2022-05-15 23:00:00 UTC)

* Remove provider Baconbits


### 0.25.31 (2022-03-28 15:10:00 UTC)

* Change allow Python 3.10.4, 3.9.12, 3.8.13, and 3.7.13
* Update zoneinfo fallback to 2022a
* Change enable cryptography wheels on Windows amd64, Linux x86_64 or aarch64, and Darwin x86_64
* Change use cryptography <= 3.3.2 on systems that don't have prebuilt wheels to avoid rust requirement


### 0.25.30 (2022-03-11 14:55:00 UTC)

* Change improve onTxComplete shell compatibility
* Change bump onTxComplete Linux version 1.2 to 1.3


### 0.25.29 (2022-03-10 20:30:00 UTC)

* Fix onTxComplete Linux port omissions from the Windows original
* Change bump onTxComplete Linux version 1.1 to 1.2


### 0.25.28 (2022-03-04 23:55:00 UTC)

* Update UnRar x64 for Windows 6.02 to 6.11


### 0.25.27 (2022-03-03 11:50:00 UTC)

* Fix don't use invalid timestamps for episodes
* Update recommended modules


### 0.25.26 (2022-02-01 13:00:00 UTC)

* Remove ETTV provider
* Change add logging message when no season folder is set for path creation


### 0.25.25 (2022-01-18 14:55:00 UTC)

* Change allow Python 3.10.2 and 3.9.10


### 0.25.24 (2021-12-22 22:05:00 UTC)

* Fix person text spacing in regular layout


### 0.25.23 (2021-12-18 19:45:00 UTC)

* Fix handle bad data fetched from tvinfo source and passed to get_network_timezone


### 0.25.22 (2021-12-14 00:30:00 UTC)

* Fix recognition of unreadable media quality to type UNKNOWN


### 0.25.21 (2021-12-07 00:40:00 UTC)

* Change allow Python 3.10.1


### 0.25.20 (2021-11-21 16:25:00 UTC)

* Fix display show when IMDb returns no episodes or runtimes


### 0.25.19 (2021-11-15 23:00:00 UTC)

* Change allow Python 3.9.9


### 0.25.18 (2021-11-12 15:00:00 UTC)

* Change filter irrelevant Trakt API results


### 0.25.17 (2021-11-12 00:15:00 UTC)

* Fix daily schedule JavaScript error


### 0.25.16 (2021-11-10 19:00:00 UTC)

* Fix TVmaze search
* Fix comparison of episode name with numbers during parsing of multi episode releases
* Add name_parser unittest multi episode with episode name comparison


### 0.25.15 (2021-11-09 12:00:00 UTC)

* Fix tvc cards returning view


### 0.25.14 (2021-11-06 04:30:00 UTC)

* Change allow Python 3.9.8
* Update recommended modules cffi, lxml, and regex


### 0.25.13 (2021-11-05 12:25:00 UTC)

* Update zoneinfo fallback to 2021e
* Add episode number in api history results
* Change prevent backups when creating a new db
* Fix update only existing Kodi .nfo files during SG update
* Fix config/search "Test fs" button
* Add additional cleanup for cast


### 0.25.12 (2021-10-17 23:00:00 UTC)

* Fix large sickbeard db's that occurred from using subtitle settings
* Update zoneinfo fallback to 2021d


### 0.25.11 (2021-10-12 17:00:00 UTC)

* Fix edit-show alert "set master" malfunction on shows with no master to edit


### 0.25.10 (2021-10-12 11:55:00 UTC)

* Update certifi 2021.05.30 to 2021.10.08


### 0.25.9 (2021-10-11 13:45:00 UTC)

* Update zoneinfo fallback to 2021c
* Update regex for Python 3.10 on Windows
* Change deprecated anon redirect service


### 0.25.8 (2021-10-10 21:00:00 UTC)

* Fix add show and browse TVmaze cards on Solaris Hipster


### 0.25.7 (2021-09-29 18:40:00 UTC)

* Fix ignore entire show runtimes when getting runtimes from IMDb
* Change enable failure monitor for search_tvs
* Change thexem server


### 0.25.6 (2021-09-26 17:45:00 UTC)

* Fix view-show on new browsers
* Fix remove box in footer on certain setups
* Update zoneinfo fallback to 2021b


### 0.25.5 (2021-09-24 14:55:00 UTC)

* Change upgrade Snap unrar 5.6.8 to 6.0.2
* Fix workaround snap certificate failure to access rarlab server


### 0.25.4 (2021-09-24 10:30:00 UTC)

* Fix logging during media process where setting airdate is unavailable


### 0.25.3 (2021-09-21 22:00:00 UTC)

* Fix filter in history API endpoint
* Fix multiep magnets are not downloadable
* Change remove dead magnet cache services


### 0.25.2 (2021-09-20 20:00:00 UTC)

* Fix history API endpoint for all snatch and download statuses (including archived, failed)


### 0.25.1 (2021-09-18 00:06:00 UTC)

* Fix history API endpoint to respect clear history


### 0.25.0 (2021-09-15 00:05:00 UTC)

* Add ability to switch a TV info source for a show, initial support is for TheTVDb and TVMaze
* Add column on manage/Bulk Change for TV info source so that shows can be sorted to isolate by source for switching
* Add TV info source selection to manage/Bulk Change/Edit
* Add auto redirect from manage/Bulk Change/Edit/Submit to manage/show-tasks if a TV info source is tasked for change
* Add after a restart, auto resume switching shows that didn't finish the switch TV info source process
* Change improve loading speed of shows at startup
* Change improve main execution loop speed
* Add new sort option "Combine source" to add show search show results
* Add support list of names to search for in add show search
* Add support for more URLs in add show search
* Add ability to search tvid:prodid as found in URLs and at other UI places
* Add dynamic search examples to add show search
* Add placeholder syntax hints to add show search
* Add source provider images to add show search result items
* Fix add show search box width now that the other select is reinstated
* Fix add show search TVDb links only to contain lang arg, not all
* Change "exists in db" link on search results page to support any info source
* Change browse cards interface to new add show search
* Change assist user search terms when the actual title of a show is unknown
* Change remove problematic buffering of 20 items on search results
* Change remove year from add show search term ... year is still used for relevancy order
* Change "Import" title to "Path conflict" for clarity
* Add when a path conflict occurs during add show, users may enter a new show folder name
* Add parsing Kodi show.nfo so import existing page selects any known info source
* Change improve speed getting list in the import page
* Change refactor mass_add_table to improve performance, and code clarity
* Change improve find_show_by_id performance
* Add glide.js 3.4.0 (f7ff0dd)
* Add object fit image 3.2.4 (f951d2a)
* Update fancyBox 2.1.6 to 3.5.7 (c4fd903)
* Update jQ collapser 2.0 to 3.0.1 (c3f95ba)
* Add person/character glide slider to view-show
* Change replace swipe with move event to act on any input type event (e.g. keyboard) for glide on view-show
* Add a vertical dotted line indication to the final cast glide slide on view-show
* Add glide arrows to view-show
* Add click the glide number button on view-show to change slide times or pause the glider
* Add cast displayed on view-show is saved whenever the glide is paused
* Add restore view-show glide to the left-most image shown while ever the glide slider is in the pause state
* Fix layout of multiline genre labels on view-show
* Change view-show, during adding of a show, cast links will only become active when ready to be linked, otherwise, display as text
* Add third-person singular pronoun on view-show to a character who is portrayed by themselves
* Add force cast update to view-show
* Add person view link to view-show glider
* Add character view link to view-show glider
* Add to view-show a notification message if a show fails to switch master TV info source
* Add visual cue of master TV info source to view-show
* Add imdb miniseries average runtime to view-show
* Change improve ui glide panel generally and also on startup
* Add prevent user error on edit-show where "set master" is pending but Update or Cancel Edit is used instead of "Save Changes"
* Change add character relationship "Presenter" to "Host"
* Add where a character is in multiple shows to the character view
* Change display on ui when update cast is in progress and not just queued
* Rename from TVMaze to TVmaze in line with their branding
* Add 5 mins to Trakt failure retries times
* Change improve speed reading for many processes
* Change correct log messages grammar
* Change improve manage/Show Tasks template
* Change use proper section dividers on manage/Show Tasks
* Change replace inline styles with CSS classes to improve readability and load perf
* Add characters, person to clean-up cache (30 days)
* Add reload person, character images every 7 days
* Add suppress UI notification for scheduled people updates during show updates and during switching TV info source
* Add failed TV info source switches to manage/Show Tasks
* Add remove item from queue and clear queue test buttons to manage/Show Tasks and manage/Search Tasks
* Change improve show update logic
* Add check for existing show with new id pair before switching
* Change prioritize first episode start year over the start year set at the TV info source
* Change delete non-existing episodes when switching TV info source
* Add TMDB person pics as fallback
* Add use person fallback for character images
* Add logic to add start, end year in case of multiple characters per person
* Add spoken height to person view
* Add abort people cast update when show is deleted, also remove show from any queued show item or search item
* Add updating show.nfo when a cast changes
* Change use longest biography available for output
* Add UI requests of details for feb 28 will also return feb 29 in years without feb 29
* Add fetch extra data fallback from TMDB for persons
* Change fanart icon
* Add provider TorrentDB
* Add menu Shows/"TVmaze Cards"
* Add show name/networks card user input filter
* Change only auto refresh card view if a recoverable error occurs
* Update Requests library 2.25.1 (bdc00eb) to 2.26.0 (b0e025a)
* Fix handling of card filters and sort states
* Add view paused "Only" to Daily Schedule
* Add return paused "Only" to API
* Change Add shows/Search results first aired dates to UI date format setting
* Change improve the search progress text
* Add "Size" filter '<0' in history view to filter already deleted media
* Change swap `Episode` and `Label` columns in history view


### 0.24.17 (2021-08-31 01:00:00 UTC)

* Change allow Python 3.8.12, 3.9.7, and 3.10.0


### 0.24.16 (2021-08-28 16:05:00 UTC)

* Update Windows recommended modules lxml, pip, regex, setuptools, and add cffi, python-Levenshtein
* Change newznab provider add handler for http response code 401


### 0.24.15 (2021-08-05 11:45:00 UTC)

* Change media process move process method for *nix systems that don't support native move
* Fix do not display empty show name results returned from TVDb


### 0.24.14 (2021-07-31 08:50:00 UTC)

* Change add compatibility for Transmission 3.00 client with label support
* Change ensure cookies are split only into 2 parts at the lhs of multiple occurrences of '='
* Remove provider Skytorrents


### 0.24.13 (2021-07-27 02:20:00 UTC)

* Fix incorrect reporting of missing provider detail


### 0.24.12 (2021-07-17 08:10:00 UTC)

* Fix snap build


### 0.24.11 (2021-07-14 10:30:00 UTC)

* Fix handle a provider response when in error case
* Change use wider min width for left column on About page
* Fix misaligned columns when expanding/collapsing a show on Episode Overview


### 0.24.10 (2021-07-06 20:00:00 UTC)

* Fix package update detection
* Change add DSM 7 error messages


### 0.24.9 (2021-07-05 10:25:00 UTC)

* Change add Synology DSM 7 compatibility
* Fix exception when removing a show


### 0.24.8 (2021-06-30 23:05:00 UTC)

* Fix nameparser unit tests


### 0.24.7 (2021-06-30 22:10:00 UTC)

* Fix parse correct animes during recent and backlog search


### 0.24.6 (2021-06-28 23:59:00 UTC)

* Change allow Python 3.7.11, 3.8.11, and 3.9.6


### 0.24.5 (2021-06-26 16:45:00 UTC)

* Fix restart after "Update Now" is clicked on UI, must manually restart from 0.24.0 until this release


### 0.24.4 (2021-06-25 03:00:00 UTC)

* Fix issue on certain py2 setups that created mishandling of 404's
* Add SpeedApp torrent provider


### 0.24.3 (2021-06-17 23:00:00 UTC)

* Fix view-show poster click zoom area is only accessible from top of poster image
* Move view-show paused "II" indicator as it wasn't in a good spot anyway


### 0.24.2 (2021-06-14 13:50:00 UTC)

* Update UnRar x64 for Windows 6.01 to 6.02


### 0.24.1 (2021-06-10 11:30:00 UTC)

* Fix handle whitespaced queries


### 0.24.0 (2021-06-08 12:50:00 UTC)

* Change free up some screen real estate on manage/Bulk Change
* Change rotate column headers on manage/Bulk Change for supported browsers to reduce screen estate waste
* Add column to manage/Bulk Change to display the show folder location size
* Add media stats to manage/Bulk Change and view-show when hovering over folder size
* Add to manage/Bulk Change an icon where show location no longer exists and group the icon/non icon shows
* Add a hover tip to the edit column on manage/Bulk Change to remind about using multi-select
* Change add tooltips on manage/Bulk Change checkbox actions to display what each are used for
* Add to manage/Bulk Change confirm dialog before removing or deleting a show
* Change manage/Bulk Change add sort by size options to table, (Total, Largest, Smallest, Average)
* Change manage/Bulk Change add busy spinner for processing when changing size sort type
* Change manage/Bulk Change table make header stick when page is scrolled
* Change manage/Bulk Change table make footer stick when page is scrolled
* Change manage/Bulk Change add filter to table, showname, quality, and status
* Change number of shows listed after a filter is displayed at the bottom of Bulk Change
* Change edit and submit buttons are disabled when there is no selection on Bulk Change
* Change edit and submit buttons display number of selected items on Bulk Change
* Change tidy up html markup and JavaScript for manage/Bulk Change
* Change refactor to simplify bulk_change logic
* Add to config/General, "Package updates" and list packages, check packages by default on Windows, others must enable
* Change simplify section config/General/Updates
* Add check for package updates to menu item action "Check for Updates"
* Add known failures are cleared for a fresh check when "Check for Updates" is used
* Add FileSharingTalk nzb provider
* Change optimize .png images to improve file/transfer size
* Add tz version info to the about page
* Change auto-install Cheetah dependency on first time installations (tested on Win)
* Change add cryptography to recommended.txt
* Change add prebuilt AMD64 python-Levenshtein to recommended.txt
* Change add prebuilt Windows Python 3.10 lxml to recommended.txt
* Change add prebuilt Windows Python 3.10 regex to recommended.txt
* Change replace deprecated `currentThread` with `current_thread` calls
* Change initialise Manage/Media Process folder and method from Config/Media Process when no previous values are stored
* Change remember Manage/Media Process folder and method when button 'Process' is used
* Change abbreviate long titles under menu tab
* Change add fallback to unar if unrar binary is unavailable on Linux
* Update attr 20.2.0 (4f74fba) to 20.3.0 (f3762ba)
* Update diskcache_py3 5.0.1 (9670fbb) to 5.1.0 (40ce0de)
* Update diskcache_py2 4.1.0 (b0451e0) from 5.1.0 (40ce0de)
* Update humanize 3.1.0 (aec9dc2) to 3.5.0 (b6b0ea5)
* Update Rarfile 3.1 (a4202ca) to 4.0 (55fe778)
* Update Requests library 2.24.0 (2f70990) to 2.25.1 (bdc00eb)
* Update Six compatibility library 1.15.0 (c0be881) to 1.16.0 (b620447)
* Update urllib3 1.25.11 (00f1769) to 1.26.2 (eae04d6)
* Add menu Shows/"Next Episode Cards"
* Change improve SQL performance
* Add option "Add paused" to Options/"More Options" at the final step of adding a show
* Update certifi 2020.11.08 to 2021.05.30


### 0.23.22 (2021-05-27 00:10:00 UTC)

* Change officially move chat support to irc.libera.chat
* Change tweak NBL API tip


### 0.23.21 (2021-05-17 10:20:00 UTC)

* Fix provider Nebulance
* Fix provider MoreThan


### 0.23.20 (2021-05-13 18:35:00 UTC)

* Fix restart to release and free resources from previous run process
* Change fanart lib to get_url


### 0.23.19 (2021-05-05 21:40:00 UTC)

* Fix MoreThan provider and add provider option only allow releases that are site trusted
* Add Python 3.9 to Travis


### 0.23.18 (2021-05-03 23:10:00 UTC)

* Change allow Python 3.8.10 and 3.9.5
* Remove PiSexy provider
* Fix refresh_show, prevent another refresh of show if already in queue and not forced
* Fix webapi set scene season
* Fix set path in all_tests for py2
* Fix webapi exception if no backlog was done before (CMD_SickGearCheckScheduler)
* Change webapi don't allow setting of scene numbers when show hasn't activated scene numbering
* Add webapi unit tests


### 0.23.17 (2021-04-12 12:40:00 UTC)

* Update UnRar for Windows 6.00 to 6.01 x64


### 0.23.16 (2021-04-05 23:45:00 UTC)

* Change allow Python 3.9.4
* Change prevent use of Python 3.9.3 and alert users to upgrade to 3.9.4 due to a recall


### 0.23.15 (2021-04-03 10:05:00 UTC)

* Change allow Python 3.8.9 and 3.9.3


### 0.23.14 (2021-03-10 01:40:00 UTC)

* Add config/Search/Search Tasks/"Host running FlareSolverr" to handle CloudFlare providers
* Change the cf_clearance cookie to an undocumented optional config instead of a requirement
* Change where cf_clearance does not exist or expires, config/Search/Search Tasks/"Host running FlareSolverr" is required
* Fix saving magnet from PAs as files under py3
* Fix SkyTorrents provider
* Fix Torlock provider
* Fix TBP provider


### 0.23.13 (2021-02-26 19:05:00 UTC)

* Add Newznab providers can use API only or API + RSS cache fallback. Tip added to Newznab config/Media Providers/API key
* Add correct user entry mistakes for nzbs2go api url


### 0.23.12 (2021-02-19 17:00:00 UTC)

* Change allow Python 3.8.8 and 3.9.2


### 0.23.11 (2021-02-04 23:30:00 UTC)

* Fix report correct number of items found during nzb search
* Change recognise custom spotweb providers
  

### 0.23.10 (2021-01-30 11:20:00 UTC)

* Fix change file date on non Windows


### 0.23.9 (2021-01-28 19:45:00 UTC)

* Fix provider nCore
* Change update dateutil fallback zoneinfo to 2021a


### 0.23.8 (2020-12-31 20:40:00 UTC)

* Change update dateutil fallback zoneinfo to 2020f
* Fix notifiers Pushover and Boxcar2 under py3
* Fix need to restart SG for a change in TVChaosUK password to take effect


### 0.23.7 (2020-12-13 20:40:00 UTC)

* Fix remove need to page refresh after entering an anime scene absolute number on view-show
* Change add TVChaosUK custom name regulator to prevent a false trigger from the wordlist filter


### 0.23.6 (2020-12-11 01:50:00 UTC)

* Update UnRar for Windows 5.91 to 6.00 x64
* Fix providers BitHDTV, Blutopia, HDTorrents, Pretome, PrivateHD, PTFiles, SceneHD, TVChaosUK
* Change handle redirects from POST requests
* Change Kodi Addon 1.0.8


### 0.23.5 (2020-12-05 13:45:00 UTC)

* Change improve dark theme text legibility with green/gold background under "Downloads" in view-shows/simple layout


### 0.23.4 (2020-12-02 11:30:00 UTC)

* Change allow Python 3.9.1


### 0.23.3 (2020-11-30 17:20:00 UTC)

* Change remove use of native Py 7zip as compressor found to crash Python binary under Linux with low memory conditions


### 0.23.2 (2020-11-21 18:40:00 UTC)

* Change allow Python 3.8.7
* Change suppress py27 startup cryptography deprecation warning
* Fix filter out history items that don't qualify for status snatched/good


### 0.23.1 (2020-11-16 23:00:00 UTC)

* Fix image failure for a show that is force updated, removed, then readded


### 0.23.0 (2020-11-11 13:30:00 UTC)

* Change improve search performance for backlog, manual, failed, and proper
* Add overview of the last release age/date at each newznab provider to History/Layout "Connect fails"
* Add "History new..." to Shows menu by clicking the number
* Add db backup to the scheduled daily update
* Add display "Database backups" location at config/about if feature available
* Add option "Backup database plan" to config/general/advanced if feature available
* Add py7zr to recommended.txt for optional 7z compression
* Add `backup_db_path` setting to config.ini to customise backup db location
* Add `backup_db_max_count` to config.ini with range 0-90 where 0 = disable backup, 14 = default
* Change improve list performance for file/directory browser
* Change improve import shows listing performance
* Change improve performance during show rescan process
* Change improve performance during media processing
* Change improve scantree performance with regex params of what to include and/or exclude
* Change rename remove_file_failed to remove_file_perm and make it return an outcome
* Add config/General/Updates/Alias Process button, minimum interval for a fetch of custom names/numbering is 30 mins
* Add Export alternatives button to edit show
* Change season specific alt names now available not just for anime
* Change improve tooltip over show title in display show for multiple alternatives
* Add display season alternatives on hover over season titles in display show
* Change single digit season display to zero-padded double digits in edit show
* Change add note on edit show for season specific search rule
* Add mark next to season titles that have exceptions
* Add support for centralised sg alternative names and numbers
* Change sg alts can overwrite scene number field only if field value is blank
* Change add note on edit show for season specific search rule
* Change add has_season_exceptions to control newznab id search
* Change add season exceptions to torrent providers
* Change give remove_file functions time to process
* Add ignore folders that contain ".sickgearignore" flag file
* Change add 3 days cache for tmdb base info only
* Change `Discordapp` to `Discord` in line with company change
* Change remove `app` from URL when calling webhook
* Change remind user when testing Notifications config / Discord to update URL
* Change Trim/Clear history to hide items because the data is needed for core management
* Fix incorrect text for some drop down list items in the apiBuilder view that affected some browsers
* Fix connection skip error handling in tvdb_api
* Add client parameter to pp class and add it to API sg.postprocess
* Change API version to 14
* Change add a test for both require and ignore show specific words with partial match, both should fail
* Change expand to all providers, and season results, applying filters to .torrent content and not just search result...
  name for where a found torrent result `named.this` contains `name.that` and ignore `that` did not ignore `named.this`
* Change init showDict for all unit tests
* Change add error handling for zoneinfo update file parsing
* Change downgrade network conversions/timezone warnings on startup to debug level
* Add enum34 1.1.10
* Add humanize 3.1.0 (aec9dc2)
* Add Torrent file parse 0.3.0 (2a4eecb)
* Update included fallback timezone info file to 2020d
* Update attr 20.1.0.dev0 (4bd6827) to 20.2.0 (4f74fba)
* Update Beautiful Soup 4.8.2 (r559) to 4.9.3 (r593)
* Update cachecontrol library 0.12.5 (007e8ca) to 0.12.6 (167a605)
* Update certifi 2020.06.20 to 2020.11.08
* Update dateutil 2.8.1 (43b7838) to 2.8.1 (c496b4f)
* Change add diskcache_py3 5.0.1 (9670fbb)
* Change add diskcache_py2 4.1.0 (b0451e0)
* Update feedparser_py3 6.0.0b3 (7e255f0) to 6.0.1 (98d189fa)
* Update feedparser_py2 backport
* Update hachoir_py3 3.0a6 (5b9e05a) to 3.1.2 (f739b43)
* Update hachoir_py2 2.0a6 (5b9e05a) to 2.1.2
* Update Js2Py 0.70 (f297498) to 0.70 (92250a4)
* Update package resource API to 49.6.0 (3d404fd)
* Update profilehooks module 1.11.2 (d72cc2b) to 1.12.0 (3ee1f60)
* Update Requests library 2.24.0 (1b41763) to 2.24.0 (2f70990)
* Update soupsieve_py3 2.0.0.final (e66c311) to 2.0.2.dev (05086ef)
* Update soupsieve_py2 backport
* Update Tornado_py3 Web Server 6.0.4 (b4e39e5) to 6.1.0 (2047e7a)
* Update tmdbsimple 2.2.6 (310d933) to 2.6.6 (679e343)
* Update urllib3 1.25.9 (a5a45dc) to 1.25.11 (00f1769)
* Change add remove duplicates in newznab provider list based on name and url
* Change remove old provider dupe cleanup
* Change add response rate limit handling for generic providers
* Change add newznab retry handling
* Change add 2s interval fetch retry for GitHub as it can sometimes return no data
* Change rename misuse of terminology `frequency` to `interval`


### 0.22.16 (2020-11-10 20:15:00 UTC)

* Fix anime name parser tests failing on assumed season number 1
* Change increase number of IMDb ID digits parsed in TVDb lib
* Change add Trakt requested guidance to the log for locked user accounts


### 0.22.15 (2020-11-09 14:10:00 UTC)

* Fix IMDb cards not always displayed as `in library`


### 0.22.14 (2020-11-06 21:55:00 UTC)

* Fix RarBG in cases where home page cannot be reached


### 0.22.13 (2020-11-05 01:00:00 UTC)

* Fix SpeedCD provider
* Remove HorribleSubs provider


### 0.22.12 (2020-11-03 16:05:00 UTC)

* Fix IPTorrents


### 0.22.11 (2020-10-30 01:45:00 UTC)

* Fix an old and rare thread timing case that can change a show to the wrong type while fetching alternative names


### 0.22.10 (2020-10-28 14:10:00 UTC)

* Fix clear of old fail times for providers


### 0.22.9 (2020-10-21 11:55:00 UTC)

* Change remove DB file logging level from config/General and reduce DB levels to Debug to reduce log file noise
* Add Trakt rate-limiting http response code 429 handling to prevent request failure


### 0.22.8 (2020-10-19 13:45:00 UTC)

* Fix rare timing case on first-time startup with a network timezone update failure and an endless loop
* Change ensure `autoProcessTV/sabToSickGear.py` is set executable


### 0.22.7 (2020-10-19 10:15:00 UTC)

* Add `autoProcessTV/sabToSickGear.py` that works with SABnzbd under both py2 and py3


### 0.22.6 (2020-10-19 01:05:00 UTC)

* Fix libtrakt logging error that created a Trakt notifier issue during media process


### 0.22.5 (2020-10-16 00:45:00 UTC)

* Fix reading scene numbers from db
* Change improve clarity of notes when config/Media Process/Failed Download Handling is enabled


### 0.22.4 (2020-10-15 13:20:00 UTC)

* Fix enable "Perform search tasks" at config/Media Providers/Options for custom RSS
* Fix remove enable_scheduled_backlog as it is not appropriate for custom RSS
* Fix if no anime release group parsed, provider id is used to prevent skipping result
* Fix if no anime season is parsed, assume season 1 to prevent skipping result
* Change add some anime quality recognition to assist search


### 0.22.3 (2020-10-14 15:00:00 UTC)

* Fix use qualities saved as default during Add Show to set up qualities in Bulk Change
* Fix add manual indents to Quality dropdown select that browsers removed from CSS styles
* Change allow Python 3.9.0
* Fix English flag


### 0.22.2 (2020-09-25 09:00:00 UTC)

* Change allow Python 3.8.6
* Fix show saved require word list to require at least one word during search


### 0.22.1 (2020-09-24 13:00:00 UTC)

* Fix rare case with import existing shows where shows are not listed due to a corrupt `.nfo` file


### 0.22.0 (2020-09-19 20:50:00 UTC)

* Add menu Shows/"Metacritic Cards"
* Add menu Shows/"TV Calendar Cards"
* Add country and language to Shows/"Trakt Cards"
* Add persistence to views of Shows/Browse Cards
* Change make web UI calls async so that, for example, process media will not block page requests
* Change improve speed of backlog overview
* Fix the missing snatched low quality on backlog overview
* Fix print trace to webinterface
* Fix creating show list when there is no list at the cycle of backlog search spread
* Change improve Python performance of handling core objects
* Change improve performance for find_show_by_id
* Change episode overview, move pulldown from 'Set/Failed' to 'Override/Failed'
* Change add rarfile_py3 3.1 (a4202ca)
* Change backport rarfile_py2; Fixes for multivolume RAR3 with encrypted headers
* Update Apprise 0.8.0 (6aa52c3) to 0.8.5 (55a2edc)
* Update attr 19.2.0.dev0 (daf2bc8) to 20.1.0.dev0 (4bd6827)
* Update Beautiful Soup 4.8.1 (r540) to 4.8.2 (r559)
* Update Certifi 2019.06.16 (84dc766) to 2020.06.20 (f7e30d8)
* Update dateutil 2.8.1 (fc9b162) to 2.8.1 (43b7838)
* Update DiskCache library 4.0.0 (2c79bb9) to 4.1.0 (b0451e0)
* Update feedparser 6.0.0b1 (d12d3bd) to feedparser_py2 6.0.0b3 (7e255f0)
* Add feedparser_py3 6.0.0b3 (7e255f0)
* Update Fuzzywuzzy 0.17.0 (0cfb2c8) to 0.18.0 (2188520)
* Update html5lib 1.1-dev (4b22754) to 1.1 (f87487a)
* Update idna library 2.8 (032fc55) to 2.9 (1233a73)
* Update isotope library 3.0.1 (98ba374) to 3.0.6 (ad00807)
* Update functools_lru_cache 1.5 (21e85f5) to 1.6.1 (2dc65b5)
* Update MsgPack 0.6.1 (05ff11d) to 1.0.0 (fa7d744)
* Update profilehooks module 1.11.0 (e17f378) to 1.11.2 (d72cc2b)
* Update PySocks 1.7.0 (91dcdf0) to 1.7.1 (c2fa43c)
* Update Requests library 2.22.0 (3d968ff) to 2.24.0 (1b41763)
* Update Six compatibility library 1.13.0 (ec58185) to 1.15.0 (c0be881)
* Update soupsieve_py3 2.0.0.dev (69194a2) to 2.0.0.final (e66c311)
* Update soupsieve_py2 1.9.5 (6a38398) to 1.9.6 final (f9c96ec)
* Update tmdbsimple 2.2.0 (ff17893) to 2.2.6 (310d933)
* Update Tornado_py3 Web Server 6.0.3 (ff985fe) to 6.0.4 (b4e39e5)
* Update urllib3 release 1.25.6 (4a6c288) to 1.25.9 (a5a45dc)
* Add Telegram notifier
* Change enable image caching on browse pages
* Change update sceneNameCache after scene names are updated
* Change add core dedicated base class tvinfo_base to unify future info sources
* Add exclude ignore words and exclude required words to settings/Search, Edit and View show
* Add API response field `global exclude ignore` to sg.listignorewords endpoint
* Add API response field `global exclude require` to sg.listrequirewords endpoint
* Change improve Popen resource usage under py2
* Add overall failure monitoring to History/Connect fails (renamed from "Provider fails")
* Change log exception during update_cache in newznab
* Change make Py3.9 preparations
* Change anime "Available groups" to display "No groups listed..." when API is fine with no results instead of blank
* Change improve clarity of anime group lists by using terms Allow list and Block list
* Change add alternative locations for git.exe on Windows with a log warning
* Add link to the wiki setup guide for NZBGet and SABnzbd at Search Settings/"NZB Results"
* Change API version to 13


### 0.21.49 (2020-09-19 20:40:00 UTC)

* Change make make test_encrypt hardware independent
* Fix add `cf_clearance` to two providers that use CF IUAM, Scenetime and Torrenting
* Change convert Scenetime Quicktime SD release titles to formal SD quality title


### 0.21.48 (2020-09-18 21:00:00 UTC)

* Change typo on search_episode_subtitles when subtitles are disabled
* Fix enabled encrypt option on startup under py3


### 0.21.47 (2020-09-17 16:10:00 UTC)

* Change add warning to logs for enabled providers where `cf_clearance` cookie is missing
* Fix backlog search in season search mode
* Fix don't search if subtitles disabled


### 0.21.46 (2020-09-16 20:00:00 UTC)

* Fix TorrentDay and IPTorrents. Important: user must add browser cookie `cf_clearance` to provider 'Cookies' setting.
  If `cf_clearance` not found in browser, log out, delete site cookies, refresh browser, `cf_clearance` will be created.


### 0.21.45 (2020-09-11 16:25:00 UTC)

* Fix autoProcessTV.py to use `config.readfp` under py2 as `config.read_file` is py3.x+


### 0.21.44 (2020-09-11 10:10:00 UTC)

* Fix thesubdb subtitle service under py3
* Change autoProcessTV.py to remove bytestring identifiers that are printed under py3
* Fix saving nzb data to blackhole under py3


### 0.21.43 (2020-09-09 19:20:00 UTC)

* Add missing parameter 'failed' to sg.postprocess
* Change API rename sg.`listrequiedwords` typo endpoint to sg.`listrequirewords`
* Change API rename sg.`setrequiredwords` endpoint to sg.`setrequirewords`
* Change API responses of sg.listrequirewords and sg.setrequirewords to `require words` instead of `required words`
* Add API aliases for old endpoint names with old responses for backwards compatibility
* Fix legacy command help for `episode.search`
* Fix sg.show.ratefanart
* Fix `sg.logs` command wrongly mapped to legacy logs command
* Change return API data depending on old/new method call used for require words
* Change add missing parameter docs for CMD_SickGearSetDefaults
* Fix API CMD_SickGearSetDefaults save to config
* Change increase API version to 12
* Change remove whitespaces from parameter docu


### 0.21.42 (2020-08-04 15:45:00 UTC)

* Fix SickBeard search API compatibility issue


### 0.21.41 (2020-07-31 09:25:00 UTC)

* Update NZBGet extension 2.5 to 2.6


### 0.21.40 (2020-07-20 22:00:00 UTC)

* Change allow Python 3.8.5


### 0.21.39 (2020-07-14 01:15:00 UTC)

* Change allow Python 3.8.4


### 0.21.38 (2020-07-08 23:15:00 UTC)

* Change add handling for when a dev db is based on an older production db
* Update UnRar for Windows 5.90 to 5.91 x64
* Fix saving Trakt notification under py3


### 0.21.37 (2020-05-30 12:00:00 UTC)

* Fix Anime cards images
* Fix ETTV torrent provider


### 0.21.36 (2020-05-26 16:45:00 UTC)

* Change improve Cloudflare connectivity
* Change Cheetah3 min version to 3.2.5 (Admin user upgrade: `python.exe -m pip install --no-cache-dir --force-reinstall --upgrade Cheetah3`)


### 0.21.35 (2020-05-25 01:30:00 UTC)

* Fix RarBG under py2


### 0.21.34 (2020-05-21 14:50:00 UTC)

* Fix edit show "Upgrade once"


### 0.21.33 (2020-05-15 08:25:00 UTC)

* Change allow Python 3.8.3


### 0.21.32 (2020-05-14 15:00:00 UTC)

* Change improve Cloudflare connectivity


### 0.21.31 (2020-05-13 19:10:00 UTC)

* Fix correct type for hashlib call under py3
* Change improve loading logic, stop loop when reloading and only call location.reload(); once
* Fix RarBG under py3


### 0.21.30 (2020-04-30 10:20:00 UTC)

* Fix Milkie torrent provider breaking changes


### 0.21.29 (2020-04-29 02:10:00 UTC)

* Change update fallback timezone info file to 2020a
* Fix TVEpisodeSample to fix comparison on patterns with limited multi ep naming
* Update Js2Py 0.64 (7858d1d) to 0.70 (f297498)


### 0.21.28 (2020-04-24 09:40:00 UTC)

* Change improve Cloudflare connectivity


### 0.21.27 (2020-04-22 20:35:00 UTC)

* Update TZlocal 2.0.0b3 (410a838) to 2.1b1 (dd79171)
* Change Emby notifier to add unofficial support for Jellyfin
* Change Filelist torrent provider
* Fix regex references in sgmllib3k
* Fix settings/Notifications/Emby/"Discover" Emby/Jellyfin server in py3
* Change add allow_base to clean_host, clean_hosts to permit the base address format Jellyfin introduced at 10.4.0


### 0.21.26 (2020-04-13 00:30:00 UTC)

* Fix AttributeError in anime manager while editing show (part deux)
* Fix use lib logger instead of global logger


### 0.21.25 (2020-04-10 01:50:00 UTC)

* Fix Kodi uniqueid tag not validated during import
* Change slightly improve performance iterating metadata providers
* Fix AttributeError in anime manager while editing show
* Remove DigitalHive torrent provider
* Fix failure time reset of service URLs
* Change improve clarity of show update/refresh API failure message


### 0.21.24 (2020-04-04 00:30:00 UTC)

* Fix use release group for Propers check from history if status is snatched
* Change add provider filter fallbacks into Propers search flow


### 0.21.23 (2020-03-31 10:00:00 UTC)

* Update UnRar for Windows 5.80 to 5.90 x64
* Fix viewing Manage/"Bulk Change" page skews "Added last..." list


### 0.21.22 (2020-03-20 20:00:00 UTC)

* Fix Bulk Change/Edit for py3


### 0.21.21 (2020-03-11 21:15:00 UTC)

* Fix get_network_timezone


### 0.21.20 (2020-03-11 18:35:00 UTC)

* Fix timezone handling on Windows to correct timestamps related to file system and db episode management


### 0.21.19 (2020-03-08 15:45:00 UTC)

* Change update provider TL from v4/classic to V5
* Fix webapi (add show) wrong error message if show is not at info source


### 0.21.18 (2020-03-04 19:20:00 UTC)

* Fix NotifierFactory AttributeError on first run init


### 0.21.17 (2020-03-03 21:35:00 UTC)

* Fix do not process magnet links in search results
* Fix saving media process settings
* Add handler for Emby user access 'Enable access to all libraries', specifying folder access rights operate as normal


### 0.21.16 (2020-02-26 15:10:00 UTC)

* Change alert users of Python 3.8.1 or 3.7.6 to change Python version due to a known critical issue parsing URLs


### 0.21.15 (2020-02-25 08:50:00 UTC)

* Fix disable Media Process/Extra Scripts due to security alert
* Fix missing __hash__ for tvshow/tvepisode obj's


### 0.21.14 (2020-02-22 17:55:00 UTC)

* Fix manual search status change on display show
* Fix encoding issue in Boxcar2, Pushbullet, and Pushover notifiers
* Fix ParseResult logging during Process Media
* Fix subtitle providers that don't use auth
* Fix rTorrent exception handling


### 0.21.13 (2020-02-08 20:55:00 UTC)

* Fix Windows Kodi episode library update


### 0.21.12 (2020-02-02 00:40:00 UTC)

* Fix handling the error when failing to remove a file


### 0.21.11 (2020-02-01 21:40:00 UTC)

* Change ended show mark "[ ! ]" of view-show/"Change show" pull down because Chromium removed the CSS method
* Fix creating show list when there is no list at the cycle of backlog search spread


### 0.21.10 (2020-01-30 21:00:00 UTC)

* Fix init of custom newznab categories
* Change improve clarity of custom newznab category selection with "+/-" and usage text


### 0.21.9 (2020-01-28 01:00:00 UTC)

* Fix reading service.py under Docker
* Fix a particular case with Add show for imported shows
* Change enforce reading text files as utf8 on environments that don't e.g. Docker


### 0.21.8 (2020-01-27 09:00:00 UTC)

* Fix issue processing files with no quality parsed
* Change remove nonsense text that quality of pp item is from snatch history given that it may not be
* Fix update NameCache in case show name changes


### 0.21.7 (2020-01-24 15:05:00 UTC)

* Fix rTorrent py3 compat
* Fix edit show with multiple list values under py3
* Change improve search performance of some providers
* Change cache control of static files sent to browser to ensure page content is updated


### 0.21.6 (2020-01-21 22:30:00 UTC)

* Fix Kodi service addon + bump to 1.0.7 (select "Check for updates" on menu of "SickGear Add-on repository")
* Change Kodi Add-on/"What's new" list order to be the latest version info at top
* Add output to SG log when a new Kodi Add-on version is available for upgrade
* Fix a rare media processing issue that created `dictionary changed size` error
* Fix ensure PySocks is available for Requests/urllib3
* Fix fanart image update issue
* Change add examples that show scheme and authentication usage to config/general/advanced/"Proxy host"
* Change add warning that Kodi Add-on requires IP to setting config/general/"Allow IP use for connections"
* Change About page version string


### 0.21.5 (2020-01-15 02:25:00 UTC)

* Update Fuzzywuzzy 0.17.0 (778162c) to 0.17.0 (0cfb2c8)
* Fix multi-episode .nfo files


### 0.21.4 (2020-01-12 17:40:00 UTC)

* Change try to integrity verify episode .nfo files even if tvshow.nfo can't be parsed


### 0.21.3 (2020-01-12 17:11:00 UTC)

* Fix gracefully handle tvshow.nfo files that fail to be xml parsed


### 0.21.2 (2020-01-12 14:00:00 UTC)

* Fix Kodi meta Nfo files to work around a Kodi library update crash bug that may occur on particular systems


### 0.21.1 (2020-01-10 14:45:00 UTC)

* Fix viewing a show added before any application configuration is saved (very rare under normal use)


### 0.21.0 (2020-01-10 00:40:00 UTC)

* Change core system to improve performance and facilitate multi TV info sources
* Change migrate core objects TVShow and TVEpisode and everywhere that these objects affect.
* Add message to logs and disable ui backlog buttons when no media provider has active and/or scheduled searching enabled
* Change views for py3 compat
* Change set default runtime of 5 mins if none is given for layout Day by Day
* Change if no qualities are wanted, exit manual search thread
* Change add case-insensitive ordering to anime black/whitelist
* Fix anime groups list not excluding whitelisted stuff
* Add OpenSubtitles authentication support to config/Subtitles/Subtitles Plugin
* Add "Enforce media hash match" to config/Subtitles Plugin/Opensubtitles for accurate subs if enabled, but if disabled,
  search failures will fall back to use less reliable subtitle results
* Update NZBGet Process Media extension, SickGear-NG 1.7 to 2.4
* Update Kodi addon to 1.0.3 to 1.0.4
* Change requirements.txt for Cheetah3 to minimum 3.2.4
* Change update SABnzbd sabToSickBeard
* Change update autoProcessTV
* Add Apprise 0.8.0 (6aa52c3)
* Change use GNTP (Growl Notification Transport Protocol) from Apprise
* Change add multi host support to Growl notifier
* Fix Growl notifier when using empty password
* Change update links for Growl notifications
* Change config/Notifications/Growl links and guidance
* Change deprecate confg/Notifications/Growl password field as these are now stored with host setting
* Add hachoir_py3 3.0a6 (5b9e05a)
* Add sgmllib3k 1.0.0
* Update soupsieve 1.9.1 (24859cc) to soupsieve_py2 1.9.5 (6a38398)
* Add soupsieve_py3 2.0.0.dev (69194a2)
* Add Tornado_py3 Web Server 6.0.3 (ff985fe)
* Add xmlrpclib_to 0.1.1 (c37db9e)
* Remove ancient Growl lib 0.1
* Change remove Twitter notifier
* Remove redundant httplib2 
* Remove redundant oauth2
* Fix prevent infinite memoryError from a particular jpg data structure
* Change browser_ua for py3
* Change feedparser for py3
* Change Subliminal for py3
* Change Enzyme for py3
* Fix Guessit
* Fix parse_xml for py3
* Fix name parser with multi eps for py3
* Fix tvdb_api fixes for py3 (search show)
* Fix config/media process to only display "pattern is invalid" qtip on "Episode naming" tab if the associated field is
  actually visible. Also, if the field becomes hidden due to a setting change, hide any previously displayed qtip.
* Remove xmltodict library
* Update ADBA for py3
* Add ability to use multiple SG apikeys 
* Add UI for multiple apikeys to config/General/Web Interface
* Add jquery-qrcode 0.17.0
* Change add apikey name to ERROR log messages
* Change add logging of errors from api
* Change add remote ip to error message
* Change add print command name for api in debug log
* Change add warning message to log if old Sick-Beard api call is used
* Change add an api call mapping helper for name changed functions (for printed warnings)
* Change ui typo in apiBuilder
* Fix display of fanart in apibuilder
* Add help command to apiBuilder and fix help call
* Fix api add shows
* Change fix api sg.searchqueue output
* Add missing api sg.show.delete parameter "full"
* Add missing api sg.setdefaults and `sg.shutdown` methods
* Change increase api version because missing sg.* methods are added
* Change add some extra checks for Sick-Beard call add (existing) show
* Change patch imdbpie to add cachedir folder and set imdbpie cachedir in SG
* Fix force search return values
* Update attr 19.2.0.dev0 (154b4e5) to 19.2.0.dev0 (daf2bc8)
* Update Beautiful Soup 4.7.1 (r497) to 4.8.1 (r540)
* Update bencode to 2.1.0 (e8290df)
* Update cachecontrol library 0.12.4 (bd94f7e) to 0.12.5 (007e8ca)
* Update Certifi 2019.03.09 (401100f) to 2019.06.16 (84dc766)
* Update ConfigObj 5.1.0 (a68530a) to 5.1.0 (45fbf1b)
* Update dateutil 2.8.0 (c90a30c) to 2.8.1 (fc9b162)
* Update DiskCache library 3.1.1 (2649ac9) to 4.0.0 (2c79bb9)
* Update feedparser 5.2.1 (2b11c80) to 6.0.0b1 (d12d3bd)
* Update Fuzzywuzzy 0.15.1 to 0.17.0 (778162c)
* Update Hachoir library 2.0a6 (c102cc7) to 2.0a6 (5b9e05a)
* Update Js2Py 0.64 (efbfcca) to 0.64 (7858d1d)
* Update MsgPack 0.6.1 (737f08a) to 0.6.1 (05ff11d)
* Update rarfile 3.0 (2704344) to 3.1 (1b14c85)
* Update Requests library 2.22.0 (0b6c110) to 2.22.0 (3d968ff)
* Update Send2Trash 1.3.0 (a568370) to 1.5.0 (66afce7)
* Update Six compatibility library 1.12.0 (8da94b8) to 1.13.0 (ec58185)
* Update tmdb_api to tmdbsimple 2.2.0 (ff17893)
* Update TZlocal 2.0.0.dev0 (b73a692) to 2.0.0b3 (410a838)
* Update unidecode module 1.0.22 (a5045ab) to 1.1.1 (632af82)
* Update urllib3 release 1.25.2 (49eea80) to 1.25.6 (4a6c288)
* Change simplify parsing TVDB images
* Fix setting episodes wanted when adding show
* Fix _get_wanted and add test for case when all episodes are unaired
* Change add a once a month update of tvinfo show mappings to the daily updater
* Change autocorrect ids of new shows by updating from -8 to 31 days of the airdate of episode one
* Add next run time to Manage/Show Tasks/Daily show update
* Change when fetching imdb data, if imdb id is an episode id then try to find and use real show id
* Change delete diskcache db in imdbpie when value error (due to change in Python version)
* Change during startup, cleanup any cleaner.pyc/o to prevent issues when switching python versions
* Add .pyc cleaner if python version is switched
* Change rebrand "SickGear PostProcessing script" to "SickGear Process Media extension"
* Change improve setup guide to use the NZBGet version to minimise displayed text based on version
* Change NZBGet versions prior to v17 now told to upgrade as those version are no longer supported - code has actually
  exit on start up for some time but docs were outdated
* Change comment out code and unused option sg_base_path
* Change supported Python version 2.7.9-2.7.18 inclusive expanded to 3.7.1-3.8.1 inclusive
* Change pidfile creation under Linux 0o644
* Fix long path issues with Windows process media
* Fix search result priority for nzbget
* Change move priority property to SearchResult base class
* Add new test for wanted whole first season (add show)
* Change SickGear-NG version
* Add persistent meta language selection to first step of add show + flag images to the drop-down
* Change Kodi show nfo tag 'episodeguide' to use v2.0 format
* Change Kodi show nfo add tag show/premiered and use a full date
* Change Kodi show nfo add tag uniqueid and add missing attributes for episode nfo
* Change use Kodi metadata.tvdb.com repo api_key for requests that the addon will make
* Change Kodi show nfo remove tags 'episodeguideurl', 'indexer', and 'year' as deprecated
* Change Kodi show nfo remove tags 'id'
* Change output non-valid xml that Kodi will accept
* Change remove redundant py26 version check
* Fix reduce quote usage to optional
* Change improve Scenetime + SkyTorrent provider recent search performance to process new items since the previous cycle


### 0.20.18 (2019-12-30 12:15:00 UTC)

* Update UnRar for Windows 5.71 to 5.80 x64


### 0.20.17 (2019-12-25 01:40:00 UTC)

* Fix Synology DownloadStation test dev mode


### 0.20.16 (2019-12-25 00:40:00 UTC)

* Fix SkyTorrents provider
* Fix download link quote url process
* Fix remove Synology DownloadStation test dev mode


### 0.20.15 (2019-12-23 22:40:00 UTC)

* Change overhaul qBittorrent 4.2.1 client to add compatibility for breaking API 2.4
* Add search setting for qBittorrent client "Start torrent paused"
* Add search setting for qBittorrent client "Add release at top priority"
* Add option choose custom variable to use for label in rTorrent Torrent Results
* Add warning to rTorrent users not to use space in label
* Change overhaul DiskStation client to add compatibility for latest API
* Change improve Synology DownloadStation functions
* Add search setting for DiskStation client "Start torrent paused"
* Fix the priority set for snatched items is now also set for episodes without air date
* Change NZBGet client to use property .priority of SearchResult


### 0.20.14 (2019-12-20 00:15:00 UTC)

* Fix fetching static files for Kodi repo


### 0.20.13 (2019-12-16 04:00:00 UTC)

* Fix TL provider - replace user/pass with digest auth method
* Change improve TL and IPT provider recent search performance to process new items since the previous cycle
* Change log a tip for TL and IPT users who have not improved on the default site setting "Torrents per page"
* Add recommended.txt file with recommended libs that can be installed via: python -m pip install -r recommended.txt
* Fix saving .nfo metadata where the file name contains unicode on certain Linux OS configurations


### 0.20.12 (2019-12-09 16:30:00 UTC)

* Fix using multiple hostnames with config General/Interface/"Allowed browser hostnames"
* Add config General/Interface/"Allow IP use for connections"
* Change add WrongHostWebHandler to handle a bad hostname request with a 404 response
* Fix Shazbat torrent provider backlog issue


### 0.20.11 (2019-11-30 02:45:00 UTC)

* Remove redundant tvdb_api v1
* Remove xmltodict and etreetodict
* Change update Emby api
* Fix update CF IUAM handler


### 0.20.10 (2019-11-25 23:45:00 UTC)

* Fix history activity hits when there are no stats
* Fix 401 authentication issues caused by Requests lib using Linux environment vars


### 0.20.9 (2019-11-24 21:35:00 UTC)

* Change improve handling of poster/banner thumb URLs


### 0.20.8 (2019-11-14 09:40:00 UTC)

* Change improve TD provider recent search performance to process new items since the previous cycle
* Change log a tip for TD users who have not improved on the default site setting "Torrents per page" 
* Change tweak hoverover highlight on menu item Shows/History for when History is the home page
* Change update tvdb_api to 3.0.0
* Change improve fetching TVDB thumbnails
* Change add new 'banner_thumb' and 'poster_thumb' direct links
* Change artwork domain to new artwork domain with fallback URLs
* Change improve handling of Plex auth failure

                                                                                                                
### 0.20.7 (2019-11-10 14:40:00 UTC)

* Fix configured Plex notification hosts that don't start with "http"
* Add exclude "Specials" when pruning with option edit show/Other/"Keep up to"


### 0.20.6 (2019-11-04 22:15:00 UTC)

* Change move config migrator earlier up in the startup phase and add capability to gracefully downgrade config file
* Remove POTuk torrent provider
* Remove WOP torrent provider


### 0.20.5 (2019-10-18 00:01:00 UTC)

* Fix order for option edit show/Other/"Keep up to"


### 0.20.4 (2019-09-10 16:30:00 UTC)

* Change improve TVChaosUK search range, and also to recognise more of its random release names in results


### 0.20.3 (2019-08-27 18:50:00 UTC)

* Fix provider LimeTorrents


### 0.20.2 (2019-08-10 00:25:00 UTC)

* Fix some missing reference issues in webserve
* Add a link 'FAQ: Episode not found / Snatch failed' to 'View Log File'
* Fix Shazbat torrent provider


### 0.20.1 (2019-08-02 20:45:00 UTC)

* Change ensure TVDb statuses display as "Continuing" on home page where applicable
* Change improve handling an enabled Emby server that becomes unreachable
* Change improve performance of parsing provider search results


### 0.20.0 (2019-07-15 21:25:00 UTC)

* Change if episode name is not known at point of rename, then use 'tba'
* Add "Use dots in show.name path" to config/General/Misc, this will only affect newly added shows
* Change displayed folder on add show page to update based on "Use dots in show.name path" setting
* Update attr 18.3.0.dev0 (55642b3) to 19.2.0.dev0 (de84609) 
* Update Beautiful Soup 4.6.3 (r475) to 4.7.1 (r497)
* Add soupsieve 1.9.1 (24859cc)
* Add functools_lru_cache (soupsieve dep) 1.5 (21e85f5)
* Update CacheControl library 0.12.5 (0fedbba) to 0.12.5 (007e8ca)    
* Update Certifi 2018.11.29 (10a1f8a) to 2019.03.09 (401100f)
* Update dateutil 2.7.5 (e954819) to 2.8.0 (c90a30c)
* Update DiskCache library 3.1.1 (05cac6a) to 3.1.1 (2649ac9)
* Update Hachoir library 2.0a3 to 2.0a6 (c102cc7)
* Update html5lib 1.1-dev (4f92357) to 1.1-dev (4b22754)
* Update IMDb-pie 5.6.3 (4220e83) to 5.6.4 (f695e87)
* Update MsgPack 0.6.0 (197e307) to 0.6.1 (737f08a)
* Update profilehooks module 1.10.1 (fdbf19d) to 1.11.0 (e17f378)
* Update pyjsparser 2.4.5 (39b468e) to 2.7.1 (5465d03)
* Update PySocks 1.6.8 (b687a34) to 1.7.0 (91dcdf0)
* Update Requests library 2.21.0 (e52932c) to 2.22.0 (aeda65b)
* Update scandir 1.9.0 (9ab3d1f) to 1.10.0 (982e6ba)
* Update Six compatibility library 1.12.0 (d927b9e) to 1.12.0 (8da94b8)
* Update Tornado Web Server 5.1.1 (cc2cf07) to 5.1.1 (a99f1471)
* Update TZlocal 1.4 to 2.0.0.dev0 (b73a692)
* Update unidecode module 1.0.22 (578cdb9) to 1.0.22 (a5045ab)
* Update urllib3 release 1.24.3 (324e47a) to 1.25.2 (49eea80)
* Update win_inet_pton 1.0.1 (934a852) to 1.1.0 (57e3558)
* Update xmltodict library 0.11.0 (79ac9a4) to 0.12.0 (f3ab7e1)
* Change sickgear.py can now be run as start up instead of SickBeard.py
* Change refactor startup functions to prevent possible latency issues with systemd
* Add startup loading page
* Change restart to use loading page
* Add upgrade messages for sickbeard, cache, and failed db upgrade processes to loading page
* Change add WorkingDirectory to systemd startup prevents startup git issue
* Change improve MagnetDLProvider the latest releases search
* Add option to TVChaosUK settings, 'Send "Say thanks!"'


### 0.19.10 (2019-07-10 17:42:00 UTC)

* Fix catch error on systems with no local timezone


### 0.19.9 (2019-07-05 23:30:00 UTC)

* Change Anonymous redirect misuse of dereferer.org (was removed from SG in 2015) to nullrefer.com service


### 0.19.8 (2019-07-01 12:00:00 UTC)

* Fix the develop branch Travis build badge on GitHub homepage


### 0.19.7 (2019-06-27 12:05:00 UTC)

* Fix FF/WF display images on viewing show list


### 0.19.6 (2019-06-24 00:15:00 UTC)

* Change add rTorrent 0.9.7 compatibility
* Change improve Cloudflare connectivity


### 0.19.5 (2019-06-13 18:25:00 UTC)

* Update Js2Py 0.43 (da310bb) to 0.64 (efbfcca)
* Change update Cloudflare anti-bot handler
* Fix force reload all images and don't force reload all images for ended shows during show update


### 0.19.4 (2019-06-09 02:30:00 UTC)

* Change improve media processing checks for complete folder names


### 0.19.3 (2019-06-07 21:40:00 UTC)

* Fix "too many SQL variables" with over 999 shows when updating name cache


### 0.19.2 (2019-06-07 11:55:00 UTC)

* Change prevent media processing under a parent (or show root) folder


### 0.19.1 (2019-06-06 00:00:00 UTC)

* Change ignore word "Spanish" to not match Spanish Princess
* Remove BeyondHD torrent provider (API nuked)
* Change TVDb mappings


### 0.19.0 (2019-05-08 01:10:00 UTC)

* Update attrs 18.2.0.dev0 (c2bc831) to 18.3.0.dev0 (55642b3)
* Update CacheControl library 0.12.5 (cd91309) to 0.12.5 (0fedbba)
* Update Certifi 2018.10.15 (a462d21) to 2018.11.29 (10a1f8a)
* Update dateutil 2.7.2 (49690ee) to 2.7.5 (e954819)
* Update DiskCache library 3.0.6 (6397269) to 3.1.1 (05cac6a)
* Update html5lib 1.1-dev (e9ef538) to 1.1-dev (4f92357)
* Update idna library 2.7 (0f50bdc) to 2.8 (032fc55)
* Update MsgPack 0.5.6 (d4675be) to 0.6.0 (197e307)
* Update Requests library 2.21.0 (c452e3b) to 2.21.0 (e52932c)
* Update SimpleJSON 3.16.0 (e2a54f7) to 3.16.1 (ce75e60)
* Update Six compatibility library 1.11.0 (0b4265e) to 1.12.0 (d927b9e)
* Update urllib3 release 1.24.1 (a6ec68a) to 1.24.3 (324e47a)
* Change suppress logging false positive of bad Emby request


### 0.18.23 (2019-05-07 12:15:00 UTC)

* Fix Milkie torrent provider


### 0.18.22 (2019-05-06 19:25:00 UTC)

* Update UnRar for Windows 5.70 to 5.71 x64
* Change improve clarity for media provider search task
* Add Milkie torrent provider
* Change check manual search of illegal UNKNOWN status and change it to SKIPPED
* Change set status for shows without location
* Change set status to SKIPPED/UNAIRED when update is exited early


### 0.18.21 (2019-04-26 09:35:00 UTC)

* Change torrent client post process script to be compatible with Dash (tested with Ubuntu 18.04 LTS)


### 0.18.20 (2019-04-23 23:10:00 UTC)

* Add NinjaCentral usenet provider
* Remove Nzb.org usenet provider (r.i.p)
* Remove Milkie torrent provider (last activity > 3 months)
* Fix setting ignore/require words in webapi
* Change handle TVDb api returns None for some shows as 'seriesName'


### 0.18.19 (2019-04-19 02:00:00 UTC)

* Fix season search at provider ETTV
* Change improve IMDb id parsing


### 0.18.18 (2019-03-25 16:45:00 UTC)

* Fix "Search now" under reverse proxy configurations (credit: nojp)


### 0.18.17 (2019-03-17 08:50:00 UTC)

* Fix Cloudflare issue (affects TorrentDay and others)
* Fix provider Blutopia
* Change keep ignored status even when file exists during show update
* Change improve TVDb invalid show detection


### 0.18.16 (2019-02-26 21:15:00 UTC)

* Update UnRar for Windows 5.61 to 5.70
* Fix provider WOP 


### 0.18.15 (2019-02-21 15:30:00 UTC)

* Change improve Zooqle
* Change log bad torrent data
* Change search HorribleSubs without fansub groups
* Remove provider Anizb
* Change improve handling Trakt API response errors with watchlists
* Fix TV info source locked id check


### 0.18.14 (2019-02-11 15:10:00 UTC)

* Fix ETTV provider cache search
* Fix Snowfl provider
* Fix HorribleSubs provider single digit episode search 
* Change TokyoToshokan provider to prefer magnets and ignore invalid nyaa links
* Fix saving duplicate filename extension .nzb and .torrent


### 0.18.13 (2019-02-09 16:00:00 UTC)

* Fix Nyaa provider
* Fix HorribleSubs provider


### 0.18.12 (2019-02-07 03:55:00 UTC)

* Change improve DiskStation 6.2 connectivity and error logging
* Fix TokyoToshokan


### 0.18.11 (2019-02-03 13:50:00 UTC)

* Add hd/sd quality detection for x265 hevc (to use; remove x265 and hevc from global ignore list)
* Add prefer x265/hevc releases over x264 at equal qualities
* Fix EpisodeView Webcal link for proxy use
* Fix UI issue with /api/builder -> SickGear.Episode.SetStatus
* Change provider Rarbg


### 0.18.10 (2019-01-11 14:00:00 UTC)

* Fix using ampersand with find show search input


### 0.18.9 (2019-01-08 01:00:00 UTC)

* Change ensure utf-8 locale for Ubuntu snap
* Change remove non-release group stuff from newnab results
* Add detection of NZBHydra and NZBHydra 2 to config providers
* Remove Torrentz2


### 0.18.8 (2018-12-18 21:00:00 UTC)

* Change first run GUI defaults to enable fanart and episode view as home
* Fix an issue in the Travis CI test system used by GitHub
* Fix potential issue parsing IMDb response
* Update IMDb-pie 5.6.3 (df7411d1) to 5.6.3 (4220e83)


### 0.18.7 (2018-12-14 01:00:00 UTC)

* Fix saving NZBGet priority to Normal
* Change hide "More results" between add show searches


### 0.18.6 (2018-12-12 19:30:00 UTC)

* Change to public IMDb lists is now handled when adding a list
* Change IMDb cards view to feedback when a list has no TV shows
* Change IMDb cards view to include TV Mini Series
* Change add "list more" to list choices on IMDb cards view
* Change IMDb requests to be https


### 0.18.5 (2018-12-10 12:15:00 UTC)

* Change all nzb provider requests to 60s timeout
* Fix encode str to unicode for get_UWRatio
* Fix decode given show in add show as 'utf-8' into unicode
* Change improve UI to account for docker/snap installations
* Fix snap startup permissions issue
* Change providers on first run to be alphabetically listed and grouped usenet, torrent, anime
* Change suppress the redundant first run dateutil zoneinfo warning
* Update CFScrape 1.6.8 (be0a536) to custom 1.9.5 (be0a536)
* Update pyjsparser 2.4.5 (cd5b829) to 2.4.5 (39b468e)
* Update Js2Py 0.43 (c1442f1) to 0.43 (da310bb)
* Change it's the time of year to wear a fluffy hat


### 0.18.4 (2018-12-04 15:45:00 UTC)

* Fix "Test Emby" notifications output when there are not enough API keys for hosts
* Change About page to include current base @ version number
* Change handle when a known season is deleted from indexer but ep data is not deletable locally


### 0.18.3 (2018-12-01 17:35:00 UTC)

* Add Milkie torrent provider


### 0.18.2 (2018-11-30 21:15:00 UTC)

* Remove AlphaReign torrent provider
* Change minimise library update calls to Kodi and Plex


### 0.18.1 (2018-11-28 15:35:00 UTC)

* Fix manual search button on Daily Schedule


### 0.18.0 (2018-11-26 19:30:00 UTC)

* Update Beautiful Soup 4.6.0 (r449) to 4.6.3 (r475)
* Update CacheControl library 0.12.4 (bd94f7e) to 0.12.5 (cd91309)
* Update Certifi 2018.01.18 (e225253) to 2018.08.24 (8be9f89)
* Update dateutil module 2.7.2 (ff03c0f) to 2.7.2 (49690ee)
* Update feedparser 5.2.1 (5646f4c) to 5.2.1 (2b11c80)
* Update profilehooks module 1.10.0 (0ce1e29) to 1.10.1 (fdbf19d)
* Update PySocks 1.6.8 (524ceb4) to 1.6.8 (b687a34)
* Update Requests library 2.15.1 (282b01a) to 2.19.1 (2c6a842)
* Update scandir module 1.6 (c3592ee) to 1.9.0 (9ab3d1f)
* Update SimpleJSON 3.13.2 (6ffddbe) to 3.16.0 (e2a54f7)
* Update Tornado Web Server 5.0.1 (2b2a220a) to 5.1.1 (cc2cf07)
* Update unidecode module 1.0.22 (81f938d) to 1.0.22 (578cdb9)
* Update UnRar for Windows 5.60 to 5.61
* Add idna library 2.7 (0f50bdc)
* Add urllib3 release 1.23 (7c216f4)
* Change if old scandir binary module is installed, fallback to slow Python module and inform user to upgrade binary
* Change site services tester to fall back to http if error with SSL
* Change postprocessor try to use folder name when filename does not contain show name
* Change force redirects in TVMaze API to be https
* Add display first 20 results in "Add show" view with a link to display more
* Add search results sort by Z to A to "Add show" view
* Add search results sort by newest aired to "Add show" view
* Add search results sort by oldest aired to "Add show" view
* Change requirements.txt Cheetah >= 3.1.0
* Add bB torrent provider
* Add Snowfl torrent provider
* Fix manual search button on displayShow and episode view page
* Change feedback result of manual search on the clicked button image/tooltip
* Change reduce browser I/O on displayShow
* Fix displayShow bug where click holding on a season btn and then dragging away leaves 50% white
* Change Show List text "Search Show Name" to "Filter Show Name", and "Reset Search" to "Reset Filter" for clarity
* Change when getting a non-existing folder, add the failed location to log messages
* Change add pulsing effect to warning indicators in navbar
* Add show search ability to menu Shows/"Add show"
* Change simplify options on final step of Add show
* Add quick set suggestion statuses in Episode Status Manager. Helpful for orphan "Snatches", or changes to "Skipped" etc.
* Change DisplayShow manual search button busy animation
* Add history view layouts to "Shows" menu
* Add a current layout indicator to "Shows"/"History" menu item
* Add the five last added shows to "Shows" menu under item "[1/2]"
* Change relabel ui "Episode Schedule" and "Episode View" to "Daily Schedule"
* Change displayShow, move table header sorting chevron images from right side of column to before text
* Change displayShow, move plotinfo from right side of name column to before the episode text
* Fix use correct columns for sorting on displayShow
* Fix sort by episode number on displayShow
* Change add images for manual search finished on displayShow to indicate completed fully (green) or low quality (bronze)
* Change improve image sizes to reduce page overhead
* Fix make release group comparison for proper/repack search case-insensitive


### 0.17.15 (2018-11-24 20:30:00 UTC)

* Fix pruning large watch lists
* Add Ubuntu snap installer


### 0.17.14 (2018-11-15 08:00:00 UTC)

* Change remove required restart of SickGear after changing label or path settings for rTorrent and qBittorrent


### 0.17.13 (2018-11-08 21:12:00 UTC)

* Fix add filter to data used for alternative scene episode numbers
* Change don't enable "Scene numbering" for shows without alternative scene episode numbers
* Change label/summary of editShow/Search/"Scene numbering" to "Editable episode numbers" to improve clarity for its use
* Change improve summary of addShow/Finally/"Scene numbering"
* Change improve displayShow tooltips for editable episode number fields


### 0.17.12 (2018-10-23 19:50:00 UTC)

* Change add text search as default for old newznab without supportedParams caps parameter


### 0.17.11 (2018-10-14 18:43:00 UTC)

* Fix post process "Permission denied" caused by removing the !sync file too early in onTxComplete
* Change onTxComplete copy files logic to mitigate potential issues
* Change bump onTxComplete version to 1.1
* Change onTxComplete supported qBittorrent version is 4.13 and newer
* Change onTxComplete supported uTorrent is 2.2.1
* Add onTxComplete.bat logging to onTxComplete.log
* Fix issue with TVChaosUK


### 0.17.10 (2018-10-05 20:15:00 UTC)

* Change improve log stats for rejected items at torrent providers
* Change when a TVChaosUK response is invalid, wait then retry


### 0.17.9 (2018-10-04 15:40:00 UTC)

* Change improve TVChaosUK


### 0.17.8 (2018-10-02 13:15:00 UTC)

* Fix executing addshow form prematurely


### 0.17.7 (2018-09-26 18:30:00 UTC)

* Fix conflicting chars search with RarBG torrent provider
* Change improve Zooqle search
* Fix saving a nzb and a couple of notifs settings as disabled whose defaults were enabled


### 0.17.6 (2018-09-22 09:45:00 UTC)

* Fix propers search for Xspeeds torrent provider
* Remove BTScene and BitMeTV torrent providers


### 0.17.5 (2018-09-08 13:20:00 UTC)

* Fix error updating shows with certain paths
* Fix getting XEM absolute numbers for show
* Fix IMDb info load for redirected ids
* Fix flags on displayShow (under Linux)
* Change refactor scene numbering
* Change update LimeTorrents icon


### 0.17.4 (2018-09-01 03:00:00 UTC)

* Fix typo


### 0.17.3 (2018-09-01 02:10:00 UTC)

* Fix issue with tvdb response data


### 0.17.2 (2018-08-30 15:06:00 UTC)

* Fix Blutopia, Skytorrents, and SpeedCD torrent providers


### 0.17.1 (2018-08-29 17:37:00 UTC)

* Change replace imdb lib with imdb-pie 5.6.3 (df7411d1)
* Change handle if BTS returns no data
* Change improve hachoir error handling with bad source metadata


### 0.17.0 (2018-08-24 23:40:00 UTC)

* Add ability to set episodes to suggested statuses in Episode Status Manager. Useful for orphaned "Snatches" or to undo
  change to "Skipped", "Ignored", or "Wanted" to a previously known quality
* Change save config values only where reqd. reduces file by up to 75%
* Add 'Map an NZBGet "DestDir"' setting to config/Search/NZB Results tab (select NZBGet)
* Add TVDB, TheXem, and GitHub buttons to page History/Layout "Provider fails" that fetches a site Up/Down report
* Add bubble links to History/Provider fails when more than one provider has failures
* Add "Keep up to x most recent downloads" to Edit Show/Other
* Add "Keep up to x most recent downloads" to Manage/Bulk Change/Edit
* Change append number of downloads to keep to the number of file(s) at Display Show
* Add "Keep up to x most recent downloads" to add show finally step
* Add prune to refreshDir/rescan
* Update Tornado Web Server 5.0.1 (35a538f) to 5.0.1 (2b2a220a)
* Add HDME torrent provider
* Add HorribleSubs torrent provider
* Add ImmortalSeed torrent provider
* Add Xspeeds torrent provider
* Change consolidate provider filters into 'Only allow releases that are'
* Add provider filters, Only allow releases that are ...
  'scene releases (srrDB/predb listed)', 'or contain' text or regex,
  'non scene if no recent search results', 'non scene if no active search results',
  'not scene nuked', and 'nuked if no active search results'
* Change improve tvdb_api performance; remember if episodes are cached and reload show if not and episodes are requested
* Change remove redundant torrent URLs and improve provider loader


### 0.16.23 (2018-08-21 21:00:00 UTC)

* Fix detection of existing files
* Change add sanitize 'imdbid' field in tvdb_api v2
* Change indexer_id in imdb_info (switchIndexer)


### 0.16.22 (2018-08-18 12:30:00 UTC)

* Change TVDB data parsing for gueststars, writers and genre


### 0.16.21 (2018-07-28 14:15:00 UTC)

* Change TorrentDay
* Change TVDB API 2 to version 2.2.0


### 0.16.20 (2018-07-17 14:30:00 UTC)

* Change TorrentDay
* Fix for Emby updater when no folders are returned from API


### 0.16.19 (2018-07-05 18:10:00 UTC)

* Fix Uuid1 Python Bug, add fallback to uuid4 when uuid1 fails with ValueError https://bugs.python.org/issue32502


### 0.16.18 (2018-07-05 14:45:00 UTC)

* Fix Scenetime torrent provider
* Change disable search torrents on first installation


### 0.16.17 (2018-07-01 01:00:00 UTC)

* Update UnRar for Windows 5.50 to 5.60
* Fix API save show paused state and API exception raised when no indexer results


### 0.16.16 (2018-06-09 12:13:00 UTC)

* Fix metadata mediabrowser when no actors
* Add 'vp9' and 'av1' to ignore word list


### 0.16.15 (2018-06-03 21:24:00 UTC)

* Change garbage_name regex


### 0.16.14 (2018-06-01 15:55:00 UTC)

* Change improve IPT and RarBG providers


### 0.16.13 (2018-05-26 17:00:00 UTC)

* Change add blacklog search terms for anime PROPERS
* Fix rare case recovery after a server has been down


### 0.16.12 (2018-05-25 00:40:00 UTC)

* Fix anime parser and anime PROPER level


### 0.16.11 (2018-05-22 00:00:00 UTC)

* Fix SickGear-NG.py media processing script


### 0.16.10 (2018-05-21 23:30:00 UTC)

* Fix importing TV shows with utf8 characters in parent folders on Windows
* Fix utf8 in folders for SickGear-NG.py media processing script, script version bumped 1.5 to 1.6
* Fix incorrect logic mixing seasons
* Remove NMA notifier


### 0.16.9 (2018-05-17 15:30:00 UTC)

* Fix authorisation issue affecting some providers


### 0.16.8 (2018-05-17 02:00:00 UTC)

* Fix changing master id via search method


### 0.16.7 (2018-05-14 02:40:00 UTC)

* Fix name_parser_tests for test_extra_info_no_name


### 0.16.6 (2018-05-14 01:00:00 UTC)

* Change improve tolerance to parse a release title with a badly placed episode name
* Change improve handling tvdb_api data when adding upcoming shows with unfilled data
* Change search only once per cycle for shows with multiple episodes that air on the same day
* Fix SpeedCD


### 0.16.5 (2018-05-07 21:15:00 UTC)

* Fix HTTP 422 error when using Plex Username and Password
* Change how show URLs are made for TV info sources


### 0.16.4 (2018-05-03 12:00:00 UTC)

* Fix PiSexy torrent provider


### 0.16.3 (2018-05-02 13:55:00 UTC)

* Fix issue on displayShow


### 0.16.2 (2018-05-02 00:25:00 UTC)

* Change use copy of showObj for UI to preserve original object structs


### 0.16.1 (2018-05-01 13:20:00 UTC)

* Fix IMDb links to older shows on displayshow and editshow page


### 0.16.0 (2018-04-26 17:10:00 UTC)

* Change search show result 'exists in db' text into a link to display show page
* Change increase namecache size and fix deleting items from it when at capacity
* Change improve security with cross-site request forgery (xsrf) protection on web forms
* Change improve security by sending header flags httponly and secure with cookies
* Change improve security with DNS rebinding prevention, set "Allowed browser hostnames" at config/General/Web Interface
* Change improve test for creating self-signed SSL cert
* Change force restart when switching SSL on/off
* Change disable SSL cert verification for logins in pp-scripts
* Change hachoir targa and mpeg_ts mime parser tags so they validate
* Update backports/ssl_match_hostname 3.5.0.1 (r18) to 3.7.0.1 (r28)
* Update cachecontrol library 0.12.3 (db54c40) to 0.12.4 (bd94f7e)
* Update chardet packages 3.0.4 (9b8c5c2) to 4.0.0 (b3d867a)
* Update dateutil library 2.6.1 (2f3a160) to 2.7.2 (ff03c0f)
* Update feedparser library 5.2.1 (f1dd1bb) to 5.2.1 (5646f4c) - Uses the faster cchardet if installed
* Change Hachoir can't support PY2 so backport their PY3 to prevent a need for system dependent external binaries like mediainfo
* Update html5lib 0.99999999/1.0b9 (1a28d72) to 1.1-dev (e9ef538)
* Update IMDb 5.1 (r907) to 5.2.1dev20171113 (f640595)
* Update jquery.form plugin 3.51.0 to 4.2.2
* Update moment.js 2.17.1 to 2.21.0
* Update profilehooks 1.9.0 (de7d59b) to 1.10.0 (0ce1e29)
* Update Certifi 2017.07.27 (f808089) to 2018.01.18 (e225253)
* Update PySocks 1.6.5 (b4323df) to 1.6.8 (524ceb4)
* Update rarfile 3.0 (3e54b22) to 3.0 (2704344)
* Update Requests library 2.13.0 (fc54869) to 2.15.1 (282b01a)
* Update scandir 1.3 to 1.6 (c3592ee)
* Update SimpleJSON library 3.10.0 (c52efea) to 3.13.2 (6ffddbe)
* Update Six compatibility library 1.10.0 (r433) to 1.11.0 (68112f3)
* Update Tornado Web Server 5.0.1 (35a538f) to 5.1.dev1 (415f453)
* Update unidecode library 0.04.21 (e99b0e3) to 1.0.22 (81f938d)
* Update webencodings 0.5 (3970651) to 0.5.1 (fa2cb5d)
* Update xmltodict library 0.10.2 (375d3a6) to 0.11.0 (79ac9a4)


### 0.15.14 (2018-04-20 12:00:00 UTC)

* Change prefer modern html5lib over old to prevent display show issue on systems that fail to clean libs
* Change add un/pw for cookie support to improve SpeedCD torrent provider
* Change improve handling faults when downloading .torrent files
* Remove TorrentBytes provider
* Change remove redundant log messages for releases never to be cached removing <30% log spam
* Change remove redundant log messages for items not found in cache removing <10% log spam
* Fix marking episodes wanted due to parsing malformed non-anime release name as an anime season pack
* Change speed optimization, compile static name parser regexes once, instead of for every NameParser instance
* Change remove redundant create regexs log messages removing <10% log spam


### 0.15.13 (2018-04-18 13:50:00 UTC)

* Fix API endpoints for `sg.exceptions` and exceptions
* Change improve searching torrent provider BTScene


### 0.15.12 (2018-04-17 14:10:00 UTC)

* Fix ETTV torrent provider


### 0.15.11 (2018-04-16 03:20:00 UTC)

* Fix issue creating xml metadata files
* Change improve searching torrent providers AReign, EZTV, HDB, SkyT, and SCD


### 0.15.10 (2018-04-13 12:10:00 UTC)

* Change accept theTVDB Url in addshow search field
* Change Nzb.org usenet provider add config scene only/nuked
* Change SpeedCD torrent provider improve copy/paste cookie support
* Change BTScene, LimeTorrents, SkyTorrents, Torlock, Torrentz, TPB torrent providers
* Add AlphaReign, EZTV torrent providers


### 0.15.9 (2018-04-07 20:45:00 UTC)

* Fix metadata show not found
* Change when adding a show, display show title instead of '[]'


### 0.15.8 (2018-04-07 00:14:00 UTC)

* Change improve tvinfo source meta handling for cases where server is either down, or no results are returned


### 0.15.7 (2018-04-06 13:30:00 UTC)

* Change improve metadata handler during postprocessing when tvinfo source is down
* Fix Torrentz2 filter spam


### 0.15.6 (2018-04-05 01:20:00 UTC)

* Fix cf algorithm


### 0.15.5 (2018-04-04 21:10:00 UTC)

* Remove GFT torrent provider


### 0.15.4 (2018-04-03 16:10:00 UTC)

* Fix Torrentleech provider


### 0.15.3 (2018-03-28 16:55:00 UTC)

* Fix clicking next and previous show buttons on macOS Safari


### 0.15.2 (2018-03-28 01:45:00 UTC)

* Fix search for wanted when adding new show


### 0.15.1 (2018-03-23 22:30:00 UTC)

* Fix overwriting repack where renamed filename has '-' in title
* Fix Growl display correct message on test notification success + change notification icon


### 0.15.0 (2018-03-22 00:00:00 UTC)

* Add showRSS torrent provider
* Add choice to delete watched episodes from a list of played media at Kodi, Emby, and/or Plex,
  instructions at Shows/History/Layout/"Watched"
* Add installable SickGear Kodi repository containing addon "SickGear Watched State Updater"
* Change add Emby setting for watched state scheduler at Config/Notifications/Emby/"Update watched interval"
* Change add Plex setting for watched state scheduler at Config/Notifications/Plex/"Update watched interval"
* Change add map parent folder setting at Notifications for Emby, Kodi, and Plex
* Add API cmd=sg.updatewatchedstate, instructions for use are linked to in layout "Watched" at /history
* Change history page table filter input values are saved across page refreshes
* Change history page table filter inputs, accept values like "dvd or web" to only display both
* Change history page table filter inputs, press 'ESC' key inside a filter input to reset it
* Add provider activity stats to Shows/History/Layout/ drop down
* Change move provider failures table from Manage/Media Search to Shows/History/Layout/Provider fails
* Change sort provider failures by most recent failure, and with paused providers at the top
* Add SickGear-NZBGet dedicated media processing script, see.. \autoProcessTV\SickGear-NG\INSTALL.txt
* Add non-standard multi episode name parsing e.g. S01E02and03 and 1x02and03and04
* Change overhaul and add API functions
* Change API version... start with 10
* Change set application response header to 'SickGear' + add API version
* Change return timezone (of network) in API
* Add indexer to calls
* Add SickGear Command tip for old SickBeard commands
* Add warning old sickbeard API calls only support tvdb shows
* Add "tvdbid" fallback only for sickbeard calls
* Add listcommands
* Add list of all commands (old + new) in listcommand page at the beginning
* Change hide 'listcommands' command from commands list, since it needs the API builder CSS + is html not json
* Add missing help in webapi
* Add episode info: absolute_number, scene_season, scene_episode, scene_absolute_number
* Add fork to SB command
* Add sg
* Add sg.activatescenenumbering
* Add sg.addrootdir
* Add sg.checkscheduler
* Add sg.deleterootdir
* Add sg.episode
* Add sg.episode.search
* Add sg.episode.setstatus
* Add sg.episode.subtitlesearch
* Add sg.exceptions
* Add sg.forcesearch
* Add sg.future
* Add sg.getdefaults
* Add sg.getindexericon
* Add sg.getindexers to list all indexers
* Add sg.getmessages
* Add sg.getnetworkicon
* Add sg.getrootdirs
* Add sg.getqualities
* Add sg.getqualitystrings
* Add sg.history
* Add sg.history.clear
* Add sg.history.trim
* Add sg.listtraktaccounts
* Add sg.listignorewords
* Add sg.listrequiedwords
* Add sg.logs
* Add sg.pausebacklog
* Add sg.postprocess
* Add sg.ping
* Add sg.restart
* Add sg.searchqueue
* Add sg.searchtv to search all indexers
* Add sg.setexceptions
* Add sg.setignorewords
* Add sg.setrequiredwords
* Add sg.setscenenumber
* Add sg.show
* Add sg.show.addexisting
* Add sg.show.addnew
* Add sg.show.cache
* Add sg.show.delete
* Add sg.show.getbanner
* Add sg.show.getfanart
* Add sg.show.getposter
* Add sg.show.getquality
* Add sg.show.listfanart
* Add sg.show.ratefanart
* Add sg.show.seasonlist
* Add sg.show.seasons
* Add sg.show.setquality
* Add sg.show.stats
* Add sg.show.refresh
* Add sg.show.pause
* Add sg.show.update
* Add sg.shows
* Add sg.shows.browsetrakt
* Add sg.shows.forceupdate
* Add sg.shows.queue
* Add sg.shows.stats
* Change sickbeard to sickgear
* Change sickbeard_call to property
* Change sg.episode.setstatus allow setting of quality
* Change sg.history, history command output
* Change sg.searchtv to list of indexers
* Add uhd4kweb to qualities
* Add upgrade_once to add existing shows
* Add upgrade_once to add new show
* Add upgrade_once to show quality settings (get/set)
* Add 'ids' to Show + Shows
* Add ids to coming eps + get tvdb id from ids
* Add 'status_str' to coming eps
* Add 'local_datetime' to coming eps + runtime
* Add X-Filename response header to getbanner, getposter
* Add X-Fanartname response header for sg.show.getfanart
* Change remove some non-release group stuff from newnab results


### 0.14.9 (2018-03-19 13:10:00 UTC)

* Change remove dead tor caches and stop searching episodes that have a magnet saved
* Change AlphaRatio provider freeleech mode; prevent spoiling user ratio from ambiguous filtered results


### 0.14.8 (2018-03-13 22:00:00 UTC)

* Fix changing status from "Skipped" to "Wanted" in Manage/Episode Status


### 0.14.7 (2018-03-12 21:30:00 UTC)

* Add DrunkenSlug usenet provider
* Fix PiSexy torrent provider


### 0.14.6 (2018-03-05 15:40:00 UTC)

* Fix config/notifications Trakt "inactive" status not displayed when it should be
* Fix saving multiple account "Update collection" selection at config/notifications Trakt


### 0.14.5 (2018-02-23 22:15:00 UTC)

* Remove NZB.is usenet provider
* Remove HD4Free torrent provider
* Fix config/notifications/Pushover priority selector
* Fix sending notification on snatch or download to Kodi/Emby


### 0.14.4 (2018-02-18 23:55:00 UTC)

* Change relax strict mode from subtitle languages and show unknown.png flag for 'Undetermined' subtitle languages
* Add Paramount Network icon


### 0.14.3 (2018-02-13 13:00:00 UTC)

* Change improve thetvdb api response handling


### 0.14.2 (2018-02-07 16:00:00 UTC)

* Change add handling for where requesting disk freespace is denied permission on some Linux distros


### 0.14.1 (2018-02-03 22:40:00 UTC)

* Change terminology around the custom quality selection to improve clarity
* Change restrict changing custom download qualities to reasonable selections
* Add upgrade to quality selections on Add show page and Import existing show page


### 0.14.0 (2018-02-01 02:30:00 UTC)

* Change improve core scheduler logic
* Change improve media process to parse anime format 'Show Name 123 - 001 - Ep 1 name'
* Add free space stat (if obtainable) of parent folder(s) to footer
* Add option "Display disk free" to general config/interface page (default enabled)
* Add a provider error table to page Manage/Media Search
* Add failure handling, skip provider for x hour(s) depending on count of failures
* Add detection of Too Many Requests (Supporting providers UC and BTN)
* Add footer icon button to switch time layouts
* Add performance gains for proper search by integrating it into recent search
* Add the once per day proper finder time to footer, this process catches any propers missed during recent searches
* Add ability to differentiate webdl/rip sources so overwriting propers is always done from the same source (e.g. AMZN)
* Change layout of quality custom to improve clarity
* Change tweak text of SD DVD to include BD/BR
* Change TBy prov add UHD cat


### 0.13.15 (2018-01-26 10:30:00 UTC)

* Fix save on config general


### 0.13.14 (2018-01-25 16:20:00 UTC)

* Add config/general/web interface/send security headers (default enabled)
* Fix usenet_crawler cache mode results
* Fix omgwtf test of invalid auth, issue when enabling propers, and updating cache
* Fix unicode shownames when searching
* Add season specific naming exceptions to nzb + btn


### 0.13.13 (2018-01-19 00:45:00 UTC)

* Fix setting episode status when testing for if it should be deleted
* Restrict setting newly added old episodes to WANTED to the last 90 days, older are set to SKIPPED


### 0.13.12 (2018-01-16 01:10:00 UTC)

* Remove provider TorrentVault


### 0.13.11 (2018-01-15 17:35:00 UTC)

* Fix issue fetching data in a rare case


### 0.13.10 (2018-01-08 17:20:00 UTC)

* Fix "Upgrade once" for wanted qualities


### 0.13.9 (2018-01-02 15:45:00 UTC)

* Fix marking episode as to upgrade


### 0.13.8 (2017-12-27 15:45:00 UTC)

* Fix HD4Free provider


### 0.13.7 (2017-12-27 03:00:00 UTC)

* Add log message for not found on indexer when adding a new show
* Fix upgrade once ARCHIVED setting by postProcessor
* Fix determination of is_first_best_match
* Fix BTScene and Lime
* Add ETTV torrent provider
* Add PotUK torrent provider


### 0.13.6 (2017-12-13 01:50:00 UTC)

* Change improve multi episode release search
* Change improve usage of the optional regex library


### 0.13.5 (2017-12-11 21:45:00 UTC)

* Change delete unused html5lib files that can cause issue with search providers


### 0.13.4 (2017-12-11 16:45:00 UTC)

* Fix MediaBrowser Season##\metadata


### 0.13.3 (2017-12-10 20:30:00 UTC)

* Fix metadata Season Posters and Banners
* Change restore fetching metadata episode thumbs


### 0.13.2 (2017-12-08 19:00:00 UTC)

* Fix tools menu on Chrome mobile browser


### 0.13.1 (2017-12-07 15:30:00 UTC)

* Fix wanted episodes


### 0.13.0 (2017-12-06 12:40:00 UTC)

* Change don't fetch caps for disabled nzb providers
* Change recent search to use centralised title and URL parser for newznab
* Add display unaired season 1 episodes of a new show in regular and pro I view modes
* Change improve page load time when loading images
* Update isotope library 2.2.2 to 3.0.1
* Add lazyload package 3.0.0 (2e318b1)
* Add webencodings 0.5 (3970651) to assist parsing legacy web content
* Change improve add show search results by comparing search term to an additional unidecoded result set
* Change webserver startup to correctly use xheaders in reverse proxy or load balance set-ups
* Update backports_abc 0.4 to 0.5
* Update Beautiful Soup 4.4.0 (r397) to 4.6.0 (r449)
* Update cachecontrol library 0.11.5 to 0.12.3 (db54c40)
* Update Certifi 2015.11.20.1 (385476b) to 2017.07.27 (f808089)
* Update chardet packages 2.3.0 (d7fae98) to 3.0.4 (9b8c5c2)
* Update dateutil library 2.4.2 (d4baf97) to 2.6.1 (2f3a160)
* Update feedparser library 5.2.0 (8c62940) to 5.2.1 (f1dd1bb)
* Update html5lib 0.99999999/1.0b9 (46dae3d) to (1a28d72)
* Update IMDb 5.1dev20160106 to 5.1 (r907)
* Update moment.js 2.15.1 to 2.17.1
* Update PNotify library 2.1.0 to 3.0.0 (175af26)
* Update profilehooks 1.8.2.dev0 (ee3f1a8) to 1.9.0 (de7d59b)
* Update rarfile to 3.0 (3e54b22)
* Update Requests library 2.9.1 (a1c9b84) to 2.13.0 (fc54869)
* Update SimpleJSON library 3.8.1 (6022794) to 3.10.0 (c52efea)
* Update Six compatibility library 1.10.0 (r405) to 1.10.0 (r433)
* Update socks from SocksiPy 1.0 to PySocks 1.6.5 (b4323df)
* Update Tornado Web Server 4.5.dev1 (92f29b8) to 4.5.1 (79b2683)
* Update unidecode library 0.04.18 to 0.04.21 (e99b0e3)
* Update xmltodict library 0.9.2 (eac0031) to 0.10.2 (375d3a6)
* Update Bootstrap 3.2.0 to 3.3.7
* Update Bootstrap Hover Dropdown 2.0.11 to 2.2.1
* Update imagesloaded 3.1.8 to 4.1.1
* Update jquery.cookie 1.0 (21349d9) to JS-Cookie 2.1.3 (c1aa987)
* Update jquery.cookiejar 1.0.1 to 1.0.2
* Update jQuery JSON 2.2 (c908771) to 2.6 (2339804)
* Update jquery.form plugin 3.35.0 to 3.51.0 (6bf24a5)
* Update jQuery SelectBoxes 2.2.4 to 2.2.6
* Update jquery-tokeninput 1.60 to 1.62 (9c36e19)
* Update jQuery-UI 1.10.4 to 1.12.1 - minimum supported IE is 8
* Update jQuery UI Touch Punch 0.2.2 to 0.2.3
* Update qTip 2.2.1 to 2.2.2
* Update tablesorter 2.17.7 to 2.28.5
* Update jQuery 1.8.3 to 2.2.4
* Add one time run to start up that deletes troublemaking compiled files
* Fix reload of homepage after restart in some browsers
* Add detection of '1080p Remux' releases as fullhdbluray
* Add "Perform search tasks" to Config/Media Providers/Options
* Change improve clarity of enabled providers on Config/Media Providers
* Add option to limit WebDL propers to original release group under Config/Search/Media Search
* Change add IPv4 config option when enabling IPv6.
* Add autoProcessTV/onTxComplete.bat to improve Windows clients Deluge, qBittorrent, Transmission, and uTorrent
* Add Blutopia torrent provider
* Add MagnetDL torrent provider
* Add SceneHD torrent provider
* Add Skytorrents torrent provider
* Add TorrentVault torrent provider
* Add WorldOfP2P torrent provider
* Change do not have shows checked by default on import page. To re-enable import shows checked by default,
  1) On config page 'Save' 2) Stop SG 3) Find 'import_default_checked_shows' in config.ini and set '1' 4) Start SG
* Add Nyaa (.si) torrent provider
* Add Trakt watchlist to Add show/Trakt Cards
* Change revoke application access at Trakt when account is deleted in SG
* Add persistent hide/unhide cards to Add show/Trakt and Add show/IMDb Cards
* Change simplify dropdowns at all Add show/Cards
* Change cosmetic title on shutdown
* Change use TVDb API v2
* Change improve search for PROPERS
* Change catch show update task errors
* Change simplify and update FreeBSD init script
* Change only use newznab Api key if needed
* Change editshow saving empty scene exceptions
* Change improve TVDB data handling
* Change improve media processing by using more snatch history data
* Change show update, don't delete any ep in DB if eps are not returned from indexer
* Change prevent unneeded error message during show update
* Change improve performance, don't fetch episode list when retrieving a show image
* Change don't remove episodes from DB with status: SNATCHED, SNATCHED_PROPER, SNATCHED_BEST, DOWNLOADED, ARCHIVED, IGNORED
* Change add additional episode removal protections for TVDb_api v2
* Change filter SKIPPED items from episode view
* Change improve clarity of various error message by including relevant show name
* Change extend WEB PROPER release group check to ignore SD releases
* Change increase performance by reducing TVDb API requests with a global token
* Change make indexer lookup optional in NameParser, and deactivate during searches
* Change improve newnab autoselect categories
* Change add nzb.org BoxSD and BoxHD categories
* Change post processor, ignore symlinks found in process_dir
* Change file modify date of episodes older than 1970 can be changed to airdate, log warning on set fail
* Add new parameter 'poster' to indexer api
* Add optional tvdb_api load season image: lINDEXER_API_PARMS['seasons'] = True
* Add optional tvdb_api load season wide image: lINDEXER_API_PARMS['seasonwides'] = True
* Add Fuzzywuzzy 0.15.1 to sort search results
* Change remove search results filtering from tv info source
* Change suppress startup warnings for Fuzzywuzzy and Cheetah libs
* Change show search, add options to choose order of search results
* Add option to sort search results by 'A to Z' or 'First aired'
* Add option to sort search results by 'Relevancy' using Fuzzywuzzy lib
* Change search result anchor text uses SORT_ARTICLE setting for display
* Change existing shows in DB are no longer selectable in result list
* Change add image to search result item hover over
* Change improve image load speed on browse Trakt/IMDb/AniDB pages
* Add a changeable master Show ID when show no longer found at TV info source due to an ID change
* Add guiding links to assist user to change TV Info Source ID
* Add "Shows with abandoned master IDs" to Manage/Show Processes Page to link shows that can have their show IDs
  adjusted in order to sustain TV info updates
* Add "Shows from defunct TV info sources" to Manage/Show Processes page to link shows that can be switched to a
  different default TV info source
* Add shows not found at a TV info source for over 7 days will only be retried once a week
* Change prevent showing 'Mark download as bad and retry?' dialog when status doesn't require it
* Add warn icon indicator of abandoned IDs to "Manage" menu bar and "Manage/Show Processes" menu item
* Add shows that have no replacement ID can be ignored at "Manage/Show Processes", the menu bar warn icon hides if all are ignored
* Change FreeBSD initscript to use command_interpreter
* Add Slack notifier to Notifications config/Social
* Change allow Cheetah template engine version 2 and newer
* Change improve handling of relative download links from providers
* Change enable TorrentBytes provider
* Change after SG is updated, don't attempt to send a Plex client notifications if there is no client host set
* Add file name to possible names in history lookup media processing
* Add garbage name handling to name parser
* Change overhaul Notifications, add Notifier Factory and DRY refactoring
* Notifiers are now loaded into memory on demand
* Add bubble links to Notifications config tabs
* Add Discordapp notifier to Notifications config/Social
* Add Gitter notifier to Notifications config/Social
* Change order of notifiers in Notifications config tabs
* Remove Pushalot notifier
* Remove XBMC notifier
* Change a link to include webroot for "plot overview for this ended show"
* Change Bulk Changes and Notifications save to be web_root setting aware
* Change subtitle addons no longer need to be saved before Search Subtitles is enabled as a
  forbidden action to reuse an exited FindSubtitles thread is no longer attempted
* Fix tools menu not opening for some browsers
* Change overhaul handling of PROPERS/REPACKS/REAL
* Add restriction to allow only same release group for repacks
* Change try all episode names with 'real', 'repack', 'proper'
* Add tip to search settings/media search about improved matching with optional regex library
* Change use value of "Update shows during hour" in General Settings straight after it is saved instead of after restart
* Change add tips for what to use for Growl notifications on Windows
* Change if a newly added show is not found on indexer, remove already created empty folder
* Change parse 1080p Bluray AVC/VC1 to a quality instead of unknown
* Add quality tag to archived items, improve displayShow/"Change selected episodes to"
* Use to prevent "Update to" on those select episodes while preserving the downloaded quality
* Change group "Downloaded" status qualities into one section
* Add "Downloaded/with archived quality" to set shows as downloaded using quality of archived status
* Add "Archived with/downloaded quality" to set shows as archived using quality of downloaded status
* Add "Archived with/default (min. initial quality of show here)"
* Change when settings/Post Processing/File Handling/Status of removed episodes/Set Archived is enabled, set status and quality accordingly
* Add downloaded and archived statuses to Manage/Episode Status
* Add quality pills to Manage/Episode Status
* Change Manage/Episode Status season output format to be more readable


### 0.12.37 (2017-11-12 10:35:00 UTC)

* Change improve .nzb handling


### 0.12.36 (2017-11-01 11:45:00 UTC)

* Change qBittorent to handle the change to its API success/fail response


### 0.12.35 (2017-10-27 20:30:00 UTC)

* Change and add some network logos


### 0.12.34 (2017-10-25 15:20:00 UTC)

* Change improve TVChaos parser


### 0.12.33 (2017-10-12 13:00:00 UTC)

* Change improve handling of torrent auth failures


### 0.12.32 (2017-10-11 02:05:00 UTC)

* Change improve PA torrent access


### 0.12.31 (2017-10-06 22:30:00 UTC)

* Change improve handling of connection failures for metadata during media processing


### 0.12.30 (2017-09-29 00:20:00 UTC)

* Fix Media Providers/Custom Newznab tab action 'Delete' then 'Save Changes'
* Fix enforce value API expects for paused show flag


### 0.12.29 (2017-09-17 09:00:00 UTC)

* Fix provider nCore
* Change .torrent checker due to files created with qB 3.3.16 (affects nCore and NBL)


### 0.12.28 (2017-08-26 18:15:00 UTC)

* Change prevent indexer specific release name parts from fudging search logic


### 0.12.27 (2017-08-22 19:00:00 UTC)

* Update to UnRar 5.50 release


### 0.12.26 (2017-08-20 13:05:00 UTC)

* Fix infinite loop loading network_timezones
* Change add optional "stack_size" setting as integer to config.ini under "General" stanza
* Change prevent too many retries when loading network timezones, conversions, and zoneinfo in a short time
* Update to UnRar 5.50 beta 6


### 0.12.25 (2017-06-19 23:35:00 UTC)

* Remove provider SceneAccess


### 0.12.24 (2017-07-31 20:42:00 UTC)

* Fix copy post process method on posix


### 0.12.23 (2017-07-18 16:55:00 UTC)

* Remove obsolete tvrage_api lib


### 0.12.22 (2017-07-13 20:20:00 UTC)

* Fix "Server failed to return anything useful" when should be using cached .torrent file
* Fix displayShow 'Unaired' episode rows change state where appropriate
* Change displayShow to stop requiring an airdate for checkboxes


### 0.12.21 (2017-06-19 23:35:00 UTC)

* Change provider Bit-HDTV user/pass to cookie


### 0.12.20 (2017-06-14 22:00:00 UTC)

* Change send info now required by qBittorrent 3.13+ clients


### 0.12.19 (2017-05-20 10:30:00 UTC)

* Remove provider Freshon.tv


### 0.12.18 (2017-05-15 23:00:00 UTC)

* Change thexem, remove tvrage from xem


### 0.12.17 (2017-05-15 22:10:00 UTC)

* Remove provider ExtraTorrent
* Change thexem tvrage mappings are deprecated, data fetch disabled


### 0.12.16 (2017-05-05 16:40:00 UTC)

* Fix multiple SpeedCD cookie


### 0.12.15 (2017-05-04 00:40:00 UTC)

* Remove provider Nyaa
* Change improve RSS validation (particularly for anime)
* Change improve support for legacy magnet encoding


### 0.12.14 (2017-05-02 17:10:00 UTC)

* Change provider Transmithe.net is now Nebulance


### 0.12.13 (2017-04-23 18:50:00 UTC)

* Change add filter for thetvdb show overview
* Change remove SpeedCD 'inspeed_uid' cookie requirement


### 0.12.12 (2017-03-30 03:15:00 UTC)

* Change search of SpeedCD, TVChaos and parse of TorrentDay


### 0.12.11 (2017-03-17 02:00:00 UTC)

* Change SpeedCD to cookie auth as username/password is not reliable
* Change Usenet-Crawler media provider icon


### 0.12.10 (2017-03-12 16:00:00 UTC)

* Change refactor client for Deluge 1.3.14 compatibility
* Change ensure IPT authentication is valid before use


### 0.12.9 (2017-02-24 18:40:00 UTC)

* Fix issue saving custom NewznabProviders


### 0.12.8 (2017-02-19 13:50:00 UTC)

* Change BTN API hostname


### 0.12.7 (2017-02-17 15:00:00 UTC)

* Change accept lists in JSON responses
* Change do not log error for empty BTN un/pw in most cases
* Change BTN to only try API once when doing alternative name searches
* Change when API fails, warn users as a tip that they can configure un/pw


### 0.12.6 (2017-02-17 03:48:00 UTC)

* Change skip episodes that have no wanted qualities
* Change download picked .nzb file on demand and not before
* Change improve provider title processing
* Change improve handling erroneous JSON responses
* Change improve find show with unicode characters
* Change improve results for providers Omgwtf, SpeedCD, Transmithenet, Zoogle
* Change validate .torrent files that contain optional header data
* Fix case where an episode status was not restored on failure
* Add raise log error if no wanted qualities are found
* Change add un/pw to Config/Media providers/Options for BTN API graceful fallback (can remove Api key for security)
* Change only download torrent once when using blackhole
* Add Cloudflare module 1.6.8 (be0a536) to handle specific CF connections
* Add Js2Py 0.43 (c1442f1) Cloudflare dependency
* Add pyjsparser 2.4.5 (cd5b829) Js2Py dependency
* Remove Torrentshack


### 0.12.5 (2017-01-16 16:22:00 UTC)

* Change TD search URL
* Fix saving Media Providers when either Search NZBs/Torrents is disabled


### 0.12.4 (2016-12-31 00:50:00 UTC)

* Remove Wombles nzb provider


### 0.12.3 (2016-12-27 15:20:00 UTC)

* Add UK date format handling to name parser


### 0.12.2 (2016-12-20 16:00:00 UTC)

* Change Rarbg and IPT urls


### 0.12.1 (2016-12-19 12:00:00 UTC)

* Fix image scan log for show titles that contain "%"


### 0.12.0 (2016-12-19 03:00:00 UTC)

* Add strict Python version check (equal to, or higher than 2.7.9 and less than 3.0), **exit** if incorrect version
* Update unidecode library 0.04.11 to 0.04.18 (fd57cbf)
* Update xmltodict library 0.9.2 (579a005) to 0.9.2 (eac0031)
* Update Tornado Web Server 4.3.dev1 (1b6157d) to 4.5.dev1 (92f29b8)
* Update change to suppress reporting of Tornado exception error 1 to updated package (ref:hacks.txt)
* Change API response header for JSON content type and the return of JSONP data
* Remove redundant MultipartPostHandler
* Update Beautiful Soup 4.4.0 (r390) to 4.4.0 (r397)
* Update backports/ssl_match_hostname 3.4.0.2 to 3.5.0.1 (r18)
* Update cachecontrol library 0.11.2 to 0.11.5
* Update Certifi to 2015.11.20.1 (385476b)
* Update chardet packages 2.3.0 (26982c5) to 2.3.0 (d7fae98)
* Update dateutil library 2.4.2 (083f666) to 2.4.2 (d4baf97)
* Update Hachoir library 1.3.4 (r1383) to 1.3.4 (r1435)
* Update html5lib 0.999 to 0.99999999/1.0b9 (46dae3d)
* Update IMDb 5.0 to 5.1dev20160106
* Update moment.js 2.6 to 2.15.1
* Update PNotify library 2.0.1 to 2.1.0
* Update profilehooks 1.4 to 1.8.2.dev0 (ee3f1a8)
* Update Requests library 2.7.0 (5d6d1bc) to 2.9.1 (a1c9b84)
* Update SimpleJSON library 3.8.0 (a37a9bd) to 3.8.1 (6022794)
* Update Six compatibility library 1.9.0 (r400) to 1.10.0 (r405)
* Add backports_abc 0.4
* Add singledispatch 3.4.0.3
* Change refactor email notifier
* Change emails to Unicode aware
* Add force episode recent search to API
* Change process episodes with utf8 dir and nzb names, handle failed episodes without a dir, add log output streaming
* Change move dateutil-zoneinfo.tar.gz file to data files /cache
* Change handle all Hachoir library parser errors and replace its Unicode enforcement
* Allow episode status "Skipped" to be changed to "Downloaded"
* Allow "Skipped" marked episode files to be set "Unknown" quality
* Add CPU throttling preset "Disabled" to config/General/Advanced Settings
* Change overhaul Kodi notifier and tidy up config/notification/KodiNotifier ui
* Add passthru of param "post_json" to Requests() "json" in helpers.getURL
* Add search show Name to Show List Layout: Poster
* Change indicate when not sorting with article by dimming ("The", "A", "An") on Show List, Episode, History,
  Bulk Change, Add with Browse and from Existing views
* Add Emby notifier to config/Notifications
* Use a subprocess and cp for copying files on posix systems to preserve file metadata
* Fix alternative unicode show names from breaking search
* Change show update, set shows with newly added airdate or existing episodes with future or never dates, to "Wanted"
* Fix rare NameParser case where numeric episode name was parsed as episode number
* Change improve management of Transmission config/Search/Torrent Search "Downloaded files location"
* Add network logos ABC News 24 and Chiller
* Update network logos to their current logo
* Remove redundant Adult Swim logos
* Add scene qualities WEB.h264 to SDTV, 720p.WEB.h264 to WEB DL 720p, and 1080p.WEB.h264 to WEB DL 1080p
* Change improve handling when provider PiSexy is missing expected data
* Change Show List second level sort criteria
* Change Show List sort Next Ep, and restore sort on Downloads
* Add sort by quality to Poster layout
* Change +n snatches to links on all Show List layouts
* Change adding show processing to be the highest priority
* Use timezones to check unaired status during show update/adding
* Fix syntax error causing renamer to error out
* Change storing metadata nfo vars from int to strings to resolve lxml type exceptions that don't occur with etree
* Add visual indicator for upcoming or started shows on Add Browse Shows
* Add IMDb Watchlists to 'View' drop down on the 'Add from IMDb' page
* Add 5 decades of 'IMDb Popular' selections to 'View' drop down on 'Add from... Browse Shows'
* Add 'Other Services' to 'View' drop down on 'Add from... Browse Shows'
* Add enable, disable and delete public IMDb watchlists to Config/General/Interface with a default 'SickGear' list
* Change ensure English data from IMDb
* Change prevent duplicate show ids from presenting items on 'Add from... Browse Shows'
* Change add 'nocache' kwarg to helpers.getURL to facilitate non-cached requests
* Change instantly use saved value from Search Settings/Episode Search/"Check propers every" instead of after a restart
* Change include OSError system messages in file system failure logs during post process
* Fix find associated meta files to prevent orphan episode images
* Add HD4Free torrent provider
* Change validate and improve specific Torrent provider connections, IPT, SCC, TPB, TB, TD, TT
* Change refactor cache for torrent providers to reduce code
* Change improve search category selection BMTV, FSH, FF, TB
* Change identify more SD release qualities
* Change update SpeedCD, MoreThan, TVChaosuk
* Change only create threads for providers needing a recent search instead of for all enabled
* Add 4489 as experimental value to "Recent search frequency" to use provider freqs instead of fixed width for all
* Change remove some logging cruft
* Fix media processing "Force already processed" processing only the first of multiple files
* Add FileList torrent provider
* Add provider Anizb
* Change TorrentDay to use its 2.x interface
* Add button 'Discover' Emby server to notifications
* Add Bit-HDTV torrent provider
* Add PrivateHD torrent provider
* Add Zooqle torrent provider
* Add 2160p UHD 4K WEB quality
* Add DigitalHive torrent provider
* Add RevTT torrent provider
* Add PTF torrent provider
* Add Fano torrent provider
* Add BTScene torrent provider
* Add Extratorrent provider
* Add Limetorrents provider
* Add HD-Torrents provider
* Add nCore torrent provider
* Add TorLock provider
* Add Torrentz2 provider
* Add freeleech options to fano, freshon, hdspace, phd, ptf providers
* Change SceneTime to cookie auth
* Change improve parser tolerance for torrent providers
* Change disable TorrentBytes provider, over 90s for a response is not good
* Remove Usenet-Crawler provider
* Change CPU throttling on General Config/Advanced to "Disabled" by default for new installs
* Change provider OMGWTFNZBS api url and auto reject nuked releases
* Change Search Provider page to load torrent settings only when Search torrents is enabled in Search Settings
* Add "Order" table column and list failed from newest to oldest wherever possible on Manage Failed Downloads
* Add number of items shown to Manage Failed Downloads table footer and indicate if number of shown items is limited
* Add sorting to "Provider" column and fix sorting of "Remove" column on Manage Failed Downloads
* Fix "Limit" drop down on Manage Failed Downloads
* Change nzbs.org anime search category and fix newznab anime backlog search
* Change improve nzbgeek search response
* Change use query search at 6box (id search fails)
* Change "Add New Show" results sorted newest show to oldest from top
* Change add show genre, network, and overview to "Add New Show" results
* Change improve highlight of shows found in database in "Add New Show" results
* Change use a full first aired date where available in "Add New Show" results
* Change prevent duplicate results in "Add New Show"
* Add qBitTorrent to Search Settings/Torrent Search
* Add "Test NZBGet" client to Search Settings/NZB Search/NZBGet
* Change include x265 category when searching IPT provider
* Change init.systemd to use python2 binary and recommended installation paths
* Change improve handling of SIGINT CTRL+C, SIGINT CTRL+BREAK(Windows) and SIGTERM
* Change add three IPTorrents fallback urls
* Change remove one dead and add three fallback magnet torcaches for blackhole use
* Change increase delay between requests to nnab servers to over 2 seconds
* Change set Specials to status "Skipped" not "Wanted" during show updates
* Change improve debug log message for CloudFlare response that indicate website is offline
* Add handling for 'part' numbered new releases and also for specific existing 'part' numbered releases
* Add detection of password protected rars with config/Post Processing/'Unpack downloads' enabled
* Change post process to clean up filenames with config/Post Processing/'Unpack downloads' enabled
* Change post process to join incrementally named (i.e. file.001 to file.nnn) split files
* Change replace unrar2 lib with rarfile 3.0 and UnRAR.exe 5.40 freeware
* Change post process "Copy" to delete redundant files after use
* Add indicator for public access media providers
* Change improve probability selecting most seeded release
* Change add the TorrentDay x265 category to search
* Add smart logic to reduce api hits to newznab server types and improve how nzbs are downloaded
* Add newznab smart logic to avoid missing releases when there are a great many recent releases
* Change improve performance by using newznab server advertised capabilities
* Change config/providers newznab to display only non-default categories
* Change use scene season for wanted segment in backlog if show is scene numbering
* Change combine Media Search / Backlog Search / Limited and Full to Force
* Change consolidate limited and full backlog
* Change config / Search / Backlog search frequency to instead spread backlog searches over a number of days
* Change migrate minimum used value for search frequency into new minimum 7 for search spread
* Change restrict nzb providers to 1 backlog batch run per day
* Add to Config/Search/Unaired episodes/Allow episodes that are released early
* Add to Config/Search/Unaired episodes/Use specific api requests to search for early episode releases
* Add use related ids for newznab searches to increase search efficiency
* Add periodic update of related show ids
* Change terminology Edit Show/"Post processing" tab name to "Other"
* Add advanced feature "Related show IDs" to Edit Show/Other used for finding episodes and TV info
* Add search info source image links to those that have zero id under Edit Show/Other/"Related show IDs"
* Add "set master" button to Edit Show/Other/"Related show IDs" for info source that can be changed
* Change displayShow terminology "Indexers" to "Links" to cover internal and web links
* Change add related show info sources on displayShow page
* Change don't display "temporarily" defunct TVRage image link on displayShow pages unless it is master info source
* Change if a defunct info source is the master of a show then present a link on displayShow to edit related show IDs
* Change simplify the next backlog search run time display in the page footer
* Change try ssl when fetching data thetvdb, imdb, trakt, scene exception
* Change improve reliability to Trakt notifier by using show related id support
* Change improve config/providers newznab categories layout
* Change show loaded log message at start up and include info source
* Change if episode has no airdate then set status to unaired (was skipped)
* Fix only replace initial quality releases from the upgrade to list
* Change optimise TheTVDB processes, 40% to 66% saved adding new and existing shows, 40% to 50% saved per show update
* Change improve shows with more episodes gain the largest reductions in time spent processing
* Change when using "Add new show" reduce search time-outs
* Change always allow incomplete show data
* Remove redundant config/general/"Allow incomplete show data"
* Fix status reset of a snatched, downloaded, or archived episode when its date is set to never (no date) on the info
  source and there is no media file
* Change only show unaired episodes on Manage/Backlog Overview and Manage/Episode Status where relevant
* Change locally cache Trakt/IMDb/Anime show cards
* Change allow pp to replace files with a "repack" or "proper" of same quality
* Fix ensure downloaded eps are not shown on episode view
* Fix allow propers to pp when show marked upgrade once
* Fix never set episodes without airdate to wanted
* Change improve getting the local timezone information
* Change hachoir_parser to close input stream if no parser is found e.g. due to file corruption
* Change improve fault tolerance of Hachoir jpeg parser
* Change reduce time taken to parse avi RIFF metadata during media processing and other times
* Change avi metadata extraction is more fault-tolerant and the chance of hanging due to corrupt avi files is reduced
* Change fuzzyMoment to handle air dates before ~1970 on display show page
* Change limit availability of fuzzy date functions on General Config/Interface to English locale systems
* Add Plex notifications secure connect where available (PMS 1.1.4.2757 and newer with username and password)
* Add if all torrent caches fail, save magnets from RARBG and TPB as files for clients (or plugins) that now support it
* Add advice to logs if all caches fail to switch to direct client connect instead of the basic blackhole method
* Add search setting "Disable auto full backlog"
* Change improve performance and reduce start up time
* Fix button "Checkout branch" when stuck on disabled
* Add 'Download Log' to 'Logs & Errors' page
* Change consolidate shutdown with restart, improve systemd support, bring order to on-init globals
* Change speed improvement in finding needed categories/qualities (sd, hd, uhd)
* Change add guidance when using the "unknown" quality selection
* Change prevent browser auto completing password fields on config pages
* Change refresh page when torrent providers are enabled/disabled
* Change only display Search Settings/"Usenet retention" if Search NZBs is enabled
* Change sab API request to prevent naming mismatch
* Change update rTorrent systems
* Change logger to properly cleanup used resources
* Add fanart to Episodes View, Display Show, and Edit Show page
* Add path used for fanart images <Cache Dir>/images/fanart (<Cache Dir> value on Help page)
* Add populate images when the daily show updater is run with default maximum 3 images per show
* Change force full update in a show will replace existing images with new
* Add "Maximum fanart image files per show to cache" to config General/Interface
* Add fanart livepanel to lower right of Episodes View and Display Show page
* Add highlight panel red on Episodes view until button is clicked a few times
* Add flick through multiple background images on Episodes View and Display Show page
* Add persistent move poster image to right hand side or hide on Display Show page (multi-click the eye)
* Add persistent translucency of background images on Episodes View and Display Show page
* Add persistent fanart rating to avoid art completely, random display, random from a group, or display fave always
* Add persistent views of the show detail on Display Show page
* Add persistent views on Episodes View
* Add persistent button to collapse and expand card images on Episode View/Layout daybyday
* Add non-persistent "Open gear" and "Backart only" image views to Episodes View and Display Show page
* Add "smart" selection of fanart image to display on Episode view
* Change insert [!] and change text shade of ended shows in drop down show list on Display Show page
* Change button graphic for next and previous show of show list on Display Show page
* Add logic to hide some livepanel buttons until artwork becomes available or in other circumstances
* Add "(Ended)" where appropriate to show title on Display Show page
* Change use tense for label "Airs" or "Aired" depending on if show ended
* Change display "No files" instead of "0 files" and "Upgrade once" instead of "End upgrade on first match"
* Add persistent button to the newest season to "Show all" episodes
* Add persistent button to all shown seasons to "Hide most" episodes
* Add button to older seasons to toggle "Show Season n" or "Show Specials" with "Hide..." episodes
* Add season level status counts next to each season header on display show page
* Add sorting to season table headers on display show page
* Add filename and size to quality badge on display show page, removed its redundant "downloaded" text
* Remove redundant "Add show" buttons
* Change combine the NFO and TBN columns into a single Meta column
* Change reduce screen estate used by episode numbers columns
* Change improve clarity of text on Add Show page
* Change rename Edit show/"Post-Processing" tab to "Other"
* Add "Reset fanart ratings" to show Edit/Other tab
* Add fanart keys guide to show Edit/Other tab
* Change add placeholder tip to "Alternative release name(s)" on show Edit
* Change add placeholder tip to search box on shows Search
* Change hide Anime tips on show Edit when selecting its mutually exclusive options
* Change label "End upgrade on first match" to "Upgrade once" on show Edit
* Change improve performance rendering displayShow
* Add total episodes to start of show description (excludes specials if those are hidden)
* Add "Add show" actions i.e. "Search", "Trakt cards", "IMDb cards", and "Anime" to Shows menu
* Add "Import (existing)" action to Tools menu
* Change SD quality from red to dark green, 2160p UHD 4K is red
* Change relocate the functions of Logs & Errors to the right side Tools menu -> View Log File
* Add warning indicator to the Tools menu in different colour depending on error count (green through red)
* Change View Log error item output from reversed to natural order
* Change View Log File add a typeface and some colour to improve readability
* Change View Log File/Errors only display "Clear Errors" button when there are errors to clear
* Change improve performance of View Log File
* Change fanart images to not use cache as cache is not required
* Change rename "Manual Post-Processing" menu item to "Process Media"
* Change rename "Search Providers" -> "Media Providers"
* Change rename "Manage Searches" -> "Media Search"
* Change rename "Episode Status Management" -> "Episode Status"
* Change rename "Mass Update" -> "Bulk Change"
* Change indicate default home on "Shows Menu"
* Change relocate "Episodes" menu to "Shows"/"Episode Schedule"
* Change relocate "History" menu to "Shows"/"History"
* Change remove restart/shutdown buttons from "Show List"
* Change remove superfluous buttons from all submenus


### 0.11.16 (2016-10-16 17:30:00 UTC)

* Change ensure a cache.db table does exist on migration


### 0.11.15 (2016-09-13 19:50:00 UTC)

* Add rollback capability to undo database changes made during tests


### 0.11.14 (2016-07-25 03:10:00 UTC)

* Fix BeyondHD torrent provider


### 0.11.13 (2016-07-21 20:30:00 UTC)

* Remove KAT torrent provider


### 0.11.12 (2016-06-20 02:20:00 UTC)

* Change improve importing show list sickbeard.db files


### 0.11.11 (2016-04-05 19:20:00 UTC)

* Add support for SD mkv container


### 0.11.10 (2016-03-17 19:00:00 UTC)

* Fix dbs that should not have been imported to work


### 0.11.9 (2016-03-17 12:30:00 UTC)

* Fix for import of very rare db structure


### 0.11.8 (2016-03-16 12:50:00 UTC)

* Fix ensures internal buffer of a downloaded file is written to disk


### 0.11.7 (2016-03-06 12:30:00 UTC)

* Fix Torrenting provider


### 0.11.6 (2016-02-18 23:10:00 UTC)

* Fix saving config General/Interface/Date style (save again to repopulate blank dates on the Showlist view)


### 0.11.5 (2016-02-01 19:40:00 UTC)

* Fix refresh handling of Skipped and Ignored items
* Fix issue entering scene numbers


### 0.11.4 (2016-01-31 11:30:00 UTC)

* Fix issue setting some custom name patterns on the "Config/Post Processing/Episode Naming" tab
* Remove Strike torrent provider
* Add network icons


### 0.11.3 (2016-01-16 20:00:00 UTC)

* Fix Search Settings display fail
* Add Audience, Channel 5 (UK), Five US, Fox Channel, FreeForm, Global, HBO Canada, Keshet, More4, Rooster Teeth, TF1,
  Toon Disney, WE tv, XBox Video
* Change BET network logo
* Change provider TB icon
* Delete 3fm and redundant network logo


### 0.11.2 (2016-01-14 21:10:00 UTC)

* Fix issue with "Add Existing Shows" on new installations


### 0.11.1 (2016-01-12 22:20:00 UTC)

* Fix handling non-numeric IMDb popular ratings


### 0.11.0 (2016-01-10 22:30:00 UTC)

* Change to only refresh scene exception data for shows that need it
* Change reduce aggressive use of scene numbering that was overriding user preference where not needed
* Change set "Scene numbering" checkbox and add text to the label tip in third step of add "New Show" if scene numbers
  are found for the selected show in the search results of the first step
* Change label text on edit show page to highlight when manual numbering and scene numbers are available
* Fix disabling "Scene numbering" of step three in add "New Show" was ignored when scene episode number mappings exist
* Fix don't use scene episode number mappings everywhere when "Scene numbering" is disabled for a show
* Fix width of legend underlining on the third step used to bring other display elements into alignment
* Change when downloading magnet or nzb files, verify the file in cache dir and then move to blackhole
* Fix small cosmetic issue to correctly display "full backlog" date
* Add search crawler exclusions
* Fix saving default show list group on add new show options page
* Remove legacy anime split home option from anime settings tab (new option located in general/interface tab)
* Remove "Manage Torrents"
* Update Beautiful Soup 4.3.2 to 4.4.0 (r390)
* Update dateutil library to 2.4.2 (083f666)
* Update chardet packages to 2.3.0 (26982c5)
* Update Hachoir library 1.3.3 to 1.3.4 (r1383)
* Change configure quiet option in Hachoir to suppress warnings (add ref:hacks.txt)
* Add parse media content to determine quality before making final assumptions during re-scan, update, pp
* Add a postprocess folder name validation
* Update Requests library to 2.7.0 (5d6d1bc)
* Update SimpleJSON library 3.7.3 to 3.8.0 (a37a9bd)
* Update Tornado Web Server 4.2 to 4.3.dev1 (1b6157d)
* Update isotope library 2.0.1 to 2.2.2
* Update change to suppress reporting of Tornado exception error 1 to updated package (ref:hacks.txt)
* Update fix for API response header for JSON content type and the return of JSONP data to updated package (ref:hacks.txt)
* Update TvDB API library 1.09 with changes up to (35732c9) and some pep8 and code cleanups
* Fix media processing season pack folders
* Fix saving torrent provider option "Seed until ratio" after recent refactor
* Change white text in light theme on Manage / Episode Status Management page to black for better readability
* Change displayShow page episode colours when a minimum quality is met with "Upgrade once"
* Add seed time per provider for torrent clients that support seed time per torrent, i.e. currently only uTorrent
* Remove seed time display for Transmission in config/Torrent Search page because the torrent client doesn't support it
* Add PreToMe torrent provider
* Add SceneTime torrent provider
* Change TtN provider to parse new layout
* Improve recognition of SD quality
* Fix halting in mid-flow of Add Existing Show which resulted in failure to scan statuses and filesizes
* Change default de-referrer url to blank
* Change javascript urls in templates to allow proper caching
* Change downloads to prevent cache misfiring with "Result is not a valid torrent file"
* Add BitMeTV torrent provider
* Add Torrenting provider
* Add FunFile torrent provider
* Add TVChaosUK torrent provider
* Add HD-Space torrent provider
* Add Shazbat torrent provider
* Remove unnecessary call to indexers during nameparsing
* Change disable ToTV due to non-deletable yet reported hacker BTC inbox scam and also little to no new content listings
* Fix Episode View KeyError: 'state-title' failure for shows without a runtime
* Update py-unrar2 library 99.3 to 99.6 (2fe1e98)
* Fix py-unrar2 on unix to handle different date formats output by different unrar command line versions
* Fix Add and Edit show quality selection when Quality 'Custom' is used
* Fix add existing shows from folders that contain a plus char
* Fix post process issue where items in history were processed out of turn
* Change increase frequency of updating show data
* Remove Animenzb provider
* Change increase the scope and number of non release group text that is identified and removed
* Add general config setting to allow adding incomplete show data
* Change to throttle connection rate on thread initiation for adba library
* Change default manage episodes selector to Snatched episodes if items exist else Wanted on Episode Status Manage page
* Change snatched row colour on Episode Status Manage page to match colour used on the show details page
* Change replace trakt with libtrakt for API v2
* Change improve robustness of Trakt communications
* Change Trakt notification config to use PIN authentication with the service
* Add multiple Trakt account support to Config/Notifications/Social
* Add setting to Trakt notification to update collection with downloaded episode info
* Change trakt notifier logo
* Remove all other Trakt deprecated API V1 service features pending reconsideration
* Change increase show search capability when using plain text and also add TVDB id, IMDb id and IMDb url search
* Change improve existing show page and the handling when an attempt to add a show to an existing location
* Change consolidate Trakt Trending and Recommended views into an "Add From Trakt" view which defaults to trending
* Change Add from Trakt/"Shows:" with Anticipated, New Seasons, New Shows, Popular, Recommendations, and Trending views
* Change Add from Trakt/"Shows:" with Most Watched, Played, and Collected during the last month and year on Trakt
* Change add season info to "Show: Trakt New Seasons" view on the Add from Trakt page
* Change increase number of displayed Trakt shows to 100
* Add genres and rating to all Trakt shows
* Add AniDb Random and Hot to Add Show page
* Add IMDb Popular to Add Show page
* Add version to anime renaming pattern
* Add Code Climate configuration files
* Change move init-scripts to single folder
* Change sickbeard variables to sickgear variables in init-scripts
* Change improve the use of multiple plex servers
* Change move JS code out of home template and into dedicated file
* Change remove branch from window title
* Change move JS code out of inc_top template and into dedicated file
* Change cleanup torrent providers
* Change utilise tvdbid for searching usenet providers
* Add setting to provider BTN to Reject Blu-ray M2TS releases
* Remove jsonrpclib library
* Change consolidate global and per show ignore and require words functions
* Change "Require word" title and notes on Config Search page to properly describe its functional logic
* Add regular expression capability to ignore and require words by starting wordlist with "regex:"
* Add list shows with custom ignore and require words under the global counterparts on the Search Settings page
* Fix failure to search for more than one selected wanted episode
* Add notice for users with Python 2.7.8 or below to update to the latest Python
* Change position of parsed qualities to the start of log lines
* Change to always display branch and commit hash on 'Help & Info' page
* Add option to create season search exceptions from editShow page
* Change sab to use requests library
* Add "View Changes" to tools menu
* Change disable connection attempts and remove UI references to the TVRage info source
* Change to simplify xem id fetching
* Fix issue on Add Existing Shows page where shows were listed that should not have been
* Change get_size helper to also handle files
* Change improve handling of a bad email notify setting
* Fix provider MTV download URL
* Change give provider OMGWTFNZBS more time to respond
* Change file browser to permit manually entering a path
* Fix updating Trakt collection from Unix


### 0.10.0 (2015-08-06 11:05:00 UTC)

* Remove EZRSS provider
* Update Tornado Web Server to 4.2 (fdfaf3d)
* Update change to suppress reporting of Tornado exception error 1 to updated package (ref:hacks.txt)
* Update fix for API response header for JSON content type and the return of JSONP data to updated package (ref:hacks.txt)
* Update Requests library 2.6.2 to 2.7.0 (8b5e457)
* Update change to suppress HTTPS verification InsecureRequestWarning to updated package (ref:hacks.txt)
* Change to consolidate cache database migration code
* Change to only rebuild namecache on show update instead of on every search
* Change to allow file moving across partition
* Add removal of old entries from namecache on show deletion
* Add Hallmark and specific ITV logos, remove logo of non-english Comedy Central Family
* Fix provider TD failing to find episodes of air by date shows
* Fix provider SCC failing to find episodes of air by date shows
* Fix provider SCC searching propers
* Fix provider SCC stop snatching releases for episodes already completed
* Fix provider SCC handle null server responses
* Change provider SCC remove 1 of 3 requests per search to save 30% time
* Change provider SCC login process to use General Config/Advanced/Proxy host setting
* Change provider SCD PEP8 and code convention cleanup
* Change provider HDB code simplify and PEP8
* Change provider IPT only decode unicode search strings
* Change provider IPT login process to use General Config/Advanced/Proxy host setting
* Change provider TB logo icon used on Config/Search Providers
* Change provider TB PEP8 and code convention cleanup
* Change provider TB login process to use General Config/Advanced/Proxy host setting
* Remove useless webproxies from provider TPB as they fail for one reason or another
* Change provider TPB to use mediaExtensions from common instead of hard-coded private list
* Add new tld variants to provider TPB
* Add test for authenticity to provider TPB to notify of 3rd party block
* Change provider TD logo icon used on Config/Search Providers
* Change provider TD login process to use General Config/Advanced/Proxy host setting
* Change provider BTN code simplify and PEP8
* Change provider BTS login process to use General Config/Advanced/Proxy host setting
* Change provider FSH login process to use General Config/Advanced/Proxy host setting
* Change provider RSS torrent code to use General Config/Advanced/Proxy host setting, simplify and PEP8
* Change provider Wombles's PEP8 and code convention cleanup
* Change provider Womble's use SSL
* Change provider KAT remove dead url
* Change provider KAT to use mediaExtensions from common instead of private list
* Change provider KAT provider PEP8 and code convention cleanup
* Change refactor and code simplification for torrent and newznab providers
* Change refactor SCC to use torrent provider simplification and PEP8
* Change refactor SCD to use torrent provider simplification
* Change refactor TB to use torrent provider simplification and PEP8
* Change refactor TBP to use torrent provider simplification and PEP8
* Change refactor TD to use torrent provider simplification and PEP8
* Change refactor TL to use torrent provider simplification and PEP8
* Change refactor BTS to use torrent provider simplification and PEP8
* Change refactor FSH to use torrent provider simplification and PEP8
* Change refactor IPT to use torrent provider simplification and PEP8
* Change refactor KAT to use torrent provider simplification and PEP8
* Change refactor TOTV to use torrent provider simplification and PEP8
* Remove HDTorrents torrent provider
* Remove NextGen torrent provider
* Add Rarbg torrent provider
* Add MoreThan torrent provider
* Add AlphaRatio torrent provider
* Add PiSexy torrent provider
* Add Strike torrent provider
* Add TorrentShack torrent provider
* Add BeyondHD torrent provider
* Add GFTracker torrent provider
* Add TtN torrent provider
* Add GTI torrent provider
* Fix getManualSearchStatus: object has no attribute 'segment'
* Change handling of general HTTP error response codes to prevent issues
* Add handling for CloudFlare custom HTTP response codes
* Fix to correctly load local libraries instead of system installed libraries
* Update PyNMA to hybrid v1.0
* Change first run after install to set up the main db to the current schema instead of upgrading
* Change don't create a backup from an initial zero byte main database file, PEP8 and code tidy up
* Fix show list view when no shows exist and "Group show lists shows into" is set to anything other than "One Show List"
* Fix fault matching air by date shows by using correct episode/season strings in find search results
* Change add 'hevc', 'x265' and some langs to Config Search/Episode Search/Ignore result with any word
* Change NotifyMyAndroid to its new web location
* Update feedparser library 5.1.3 to 5.2.0 (8c62940)
* Remove feedcache implementation and library
* Add coverage testing and coveralls support
* Add py2/3 regression testing for exception clauses
* Change py2 exception clauses to py2/3 compatible clauses
* Change py2 print statements to py2/3 compatible functions
* Change py2 octal literals into the new py2/3 syntax
* Change py2 iteritems to py2/3 compatible statements using six library
* Change py2 queue, httplib, cookielib and xmlrpclib to py2/3 compatible calls using six
* Change py2 file and reload functions to py2/3 compatible open and reload_module functions
* Change Kodi notifier to use requests as opposed to urllib
* Change to consolidate scene exceptions and name cache code
* Change check_url function to use requests instead of httplib library
* Update Six compatibility library 1.5.2 to 1.9.0 (8a545f4)
* Update SimpleJSON library 2.0.9 to 3.7.3 (0bcdf20)
* Update xmltodict library 0.9.0 to 0.9.2 (579a005)
* Update dateutil library 2.2 to 2.4.2 (a6b8925)
* Update ConfigObj library 4.6.0 to 5.1.0 (a68530a)
* Update Beautiful Soup to 4.3.2 (r353)
* Update jsonrpclib library r20 to (b59217c)
* Change cachecontrol library to ensure cache file exists before attempting delete
* Fix saving root dirs
* Change pushbullet from urllib2 to requests
* Change to make pushbullet error messages clearer
* Change pyNMA use of urllib to requests (ref:hacks.txt)
* Change Trakt url to fix baseline uses (e.g. add from trending)
* Fix edit on show page for shows that have anime enabled in mass edit
* Fix issue parsing items in ToktoToshokan provider
* Change to only show option "Upgrade once" on edit show page if quality custom is selected
* Change label "Show is grouped in" in edit show page to "Show is in group" and move the section higher
* Fix media processing of anime with version tags
* Change accept SD titles that contain audio quality
* Change readme.md


### 0.9.1 (2015-05-25 03:03:00 UTC)

* Fix erroneous multiple downloads of torrent files which causes snatches to fail under certain conditions


### 0.9.0 (2015-05-18 14:33:00 UTC)

* Update Tornado Web Server to 4.2.dev1 (609dbb9)
* Update change to suppress reporting of Tornado exception error 1 to updated package as listed in hacks.txt
* Update fix for API response header for JSON content type and the return of JSONP data to updated package as listed in hacks.txt
* Change network names to only display on top line of Day by Day layout on Episode View
* Reposition country part of network name into the hover over in Day by Day layout
* Update Requests library 2.4.3 to 2.6.2 (ff71b25)
* Update change to suppress HTTPS verification InsecureRequestWarning to updated package as listed in hacks.txt
* Remove listed hacks.txt record for check that SSLv3 is available because issue was addressed by vendor
* Update chardet packages 2.2.1 to 2.3.0 (ff40135)
* Update cachecontrol library 0.9.3 to 0.11.2
* Change prevent wasted API hit where show and exception names create a duplicate sanitised year
* Add FAILED status indication to Snatched column of History compact
* Add ARCHIVED status release groups to Downloaded column of History compact
* Update root certificates to release dated 2015.04.28
* Add ToTV provider
* Fix poster URL on Add Show/Add From Trending page
* Fix Backlog scheduler initialization and change backlog frequency from minutes to days
* Change to consolidate and tidy some provider code
* Fix restore table row colours on the Manage/Episode Status Management page
* Add option "Unaired episodes" to config/Search Settings/Episode Search
* Change reduce time to search recent result list by searching only once for the best result
* Fix replacing episodes that have a lower quality than what is selected in the initial and archive quality list
* Fix to include episodes marked Failed in the recent and backlog search processes
* Fix display of search status for an alternative release after episode is manually set to "Failed" on the Display Show page
* Change handle more varieties of media quality
* Change to prevent another scheduled search when one of the same type is already running
* Change travis to new container builds for faster unit testing
* Add handling for shows that do not have a total number of episodes
* Add support for country network image files to the Show List view
* Add General Config/Interface/"Group show list shows into:"... to divide shows into groups on the Show List page
* Change Show List progress bar code, smaller page load, efficient use of js render engine
* Change values used for date sorting on home page and episode view for improved compatibility with posix systems
* Change response handling in downloaders to simplify logic
* Change reduce html payload across page template files
* Change to post process files ordered largest to smallest and tidied PP logging output
* Add "then trash subdirs and files" to the Process method "Move" on the manual post process page
* Add using show scene exceptions with media processing
* Change URL of scene exceptions file for TVRage indexer
* Change overhaul processTV into a thread safe class
* Change postProcessor and processTV to PEP8 standards
* Change overhaul Manual Post-Processing page in line with layout style and improve texts
* Change Force Processes enabled, only the largest video file of many will be processed instead of all files
* Change visual ui of Postprocessing results to match the logs and errors view
* Change remove ugly printing of episode object during PP seen in external apps like sabnzbd
* Change to streamline output toward actual work done instead of showing all vars
* Change pp report items from describing actions about to happen to instead detail the actual outcome of actions
* Add clarity to the output of a successful post process but with some issues rather than "there were problems"
* Add a conclusive bottom line to the pp result report
* Change helpers doctests to unittests
* Add Search Queue Overview page
* Add expandable search queue details on the Manage Searches page
* Fix failed status episodes not included in next_episode search function
* Change prevent another show update from running if one is already running
* Change split Force backlog button on the Manage Searches page into: Force Limited, Force Full
* Change refactor properFinder to be part of the search
* Change improve threading of generic_queue, show_queue and search_queue
* Change disable the Force buttons on the Manage Searches page while a search is running
* Change staggered periods of testing and updating of all shows "ended" status up to 460 days
* Change "Archive" to "Upgrade to" in Edit show and other places and improve related texts for clarity
* Fix history consolidation to only update an episode status if the history disagrees with the status


### 0.8.3 (2015-04-25 08:48:00 UTC)

* Fix clearing of the provider cache


### 0.8.2 (2015-04-19 06:45:00 UTC)

* Fix IPTorrents provider search strings and URL for new site changes


### 0.8.1 (2015-04-15 04:16:00 UTC)

* Fix season pack search errors


### 0.8.0 (2015-04-13 14:00:00 UTC)

* Change Wombles to use tv-dvd section
* Add requirements file for pip (port from midgetspy/sick-beard)
* Remove unused libraries fuzzywuzzy and pysrt
* Change webserve code to a logical layout and PEP8
* Add text to explain params passed to extra scripts on Config/Post Processing
* Remove unused SickBeardURLOpener and AuthURLOpener classes
* Update Pushbullet notifier (port from midgetspy/sickbeard)
* Change startup code cleanup and PEP8
* Change authentication credentials to display more securely on config pages
* Add a "Use as default home page" selector to General Config/Interface/User Interface
* Add option to the third step of "Add Show" to set episodes as wanted from the first and latest season, this triggers
  a backlog search on those episodes after the show is added
* Change to improve the integrity of the already post processed video checker
* Add Kodi notifier and metadata
* Add priority, device, and sound support to Pushover notifier (port from midgetspy/sickbeard)
* Fix updating of pull requests
* Add hidden cache debug page
* Change autoProcessTV scripts python code quotes from " -> '
* Add expand all button to Episode Status Management
* Add Unknown status query to Episode Status Management
* Fix Episode Status Management error popup from coming up when show is selected without expanding
* Add BET network logo
* Change "Force Backlog" button for paused shows on Backlog Overview page to "Paused" indicator
* Remove unused force variable from code and PEP8
* Change browser, bs4 parser and classes code to PEP8 standards
* Change common and config code to PEP8 standards
* Change database code to PEP8 standards
* Change general config's branches and pull request list generation for faster page loading
* Add PlayStation Network logo
* Change layout of Recent Search code
* Change naming of SEARCHQUEUE threads for shorter log lines
* Fix Recent Search running status on Manage Searches page
* Change to no longer require restart with the "Scan and post process" option on page config/Post Processing
* Add validation when using Release Group token on page config Post Processing/Episode Naming/Name pattern/Custom
* Change to simplify and reduce logging output of Recent-Search and Backlog processes
* Hide year, runtime, genre tags, country flag, or status if lacking valid data to display
* Remove redundant CSS color use (all browsers treat 3 identical digits as 6, except for possibly in gradients)
* Remove whitespace and semicolon redundancy from CSS shedding 4.5kb
* Add show names to items listed during startup in the loading from database phase
* Add "Enable IMDb info" option to config/General/Interface
* Change to not display IMDb info on UI when "Enable IMDb info" is disabled
* Change genre tags on displayShow page to link to IMDb instead of Trakt
* Change to reduce the time taken to "Update shows" with show data
* Change to stop updating the IMDb info on edit, and during the scheduled daily update for every show
* Change to update the IMDb info for a show after snatching an episode for it
* Add IMDb lookup to "Update" action on Manage/Mass Update page
* Fix updating of scene exception name cache after adding exceptions on Editshow page
* Change log rotation to occur at midnight
* Change to keep a maximum of 7 log files
* Add automatic compression of old log files
* Change overhaul menu and button icons
* Add "Status of removed episodes" to apply (or not) a preferred status to episodes whose files are detected as removed.
  "Archived" can now be set so that removed episodes still count toward download completion stats. See setting on page
  config/Post Processing/File Handling
* Remove redundant "Skip remove detection" from the config/Post Processing/File Handling page
* Change to highlight the current selected item in combos on page config/Post Processing
* Change the episodes downloaded stat to display e.g. 2843 / 2844 as 99.9% instead of rounding to 100%
* Change 'never' episode row color away from blue on Display Show page when indexer airdate is not defined
* Add tint to archived episode row colour to differentiate it from downloaded episodes on the Display Show page
* Add indication of shows with never aired episodes on Episode Overview page
* Add "Collapse" button and visuals for Expanding... and Collapsing... states
* Add the number of episodes marked with the status being queried to Episode Overview page
* Add indication of shows with never aired episodes on Episode Overview page
* Change to separate "Set as wanted" to prevent disaster selection on Episode Overview page
* Remove restriction to not display snatched eps link in footer on Episode Overview page
* Change the shows episodes count text colour to visually separate from year numbers at the end of show names
* Change to add clarity to the subtitle and other columns on the Mass Update page
* Change to improve clarity with "Recent search" and "Limited backlog" on the Config/Search Settings page
* Change vertical alignment of input fields to be inline with text
* Add tooltips to explain why any the 6 action columns are disabled when required on the Mass Update page
* Change to reclaimed screen estate by hiding unused columns on the Mass Update page
* Change order of option on Mass Edit page to be inline with show edit page
* Fix release group not recognised from manually downloaded filename
* Change to gracefully handle some "key not found" failures when TVDB or TVRage return "Not Found" during show updates
* Change no longer stamp files where airdates are never
* Change overhaul displayShow to ready for new features
* Add section for show plot to displayShow
* Add option to view show background on displayShow (transparent and opaque) for when background downloading is added (disabled)
* Add option to collapse seasons and leave current season open on displayShow (disabled)
* Add filesize to episode location qtip on displayShow
* Change selected options from editShow will only show when enabled now on displayShow
* Change some label tags to fit with edit show page on displayShow
* Fix handle when a show in db has all episodes removed from indexer on displayShow
* Add the name of show that will be displayed to the hover of the Prev/Next show buttons on displayShow
* Add hover tooltips for nfo and tbn columns for browsers that use the title attr on displayShow
* Change Special link moved from "Season" line to "Specials" line on displayShow
* Change code re-factored in readiness for live option switching, clean up and add closures of html tables
* Add show overview from indexers to the database
* Fix case where start year or runtime is not available to display show
* Add "File logging level" to General Config/Advanced Settings
* Fix saving of Sort By/Next Episode in Layout Poster on Show List page
* Change improve backlog search
* Change only add valid items to save to DB
* Change provider cache storage structure
* Add handling for failed cache database upgrades
* Fix XEM Exceptions in case of bad data from XEM
* Change order of snatched provider images to chronological on History layout compact and add ordinal indicators in the tooltips


### 0.7.2 (2015-03-10 17:05:00 UTC)

* Fix Add From Trending page (indexer_id can be "None" which causes white screen when clicking "Add Show")


### 0.7.1 (2015-03-10 17:00:00 UTC)

* Fix error page when clicking "Add Recommended"
* Remove failed Anime options from "Add Existing Show"


### 0.7.0 (2015-03-04 06:00:00 UTC)

* Fix slow database operations (port from midgetspy/sickbeard)
* Add TVRage network name standardization
* Remove recent and backlog search at start up options from GUI
* Change recent and backlog search at start up default value to false
* Change recent search to occur 5 minutes after start up
* Change backlog search to occur 10 minutes after start up
* Change UI footer to display time left until a backlog search
* Remove obsolete tvtorrents search provider
* Change light and dark theme css to only hold color information
* Fix incorrect class names in a couple of templates
* Change anime release groups to in memory storage for lowered latency
* Change adjust menu delay and hover styling
* Fix provider list color
* Add handling of exceptional case with missing network name (NoneType) in Episode View
* Fix black and white list initialization on new show creation
* Add select all and clear all buttons to testRename template
* Fix displayShow topmenu variable to point to a valid menu item
* Change displayShow scene exception separator to a comma for neater appearance
* Remove non english subtitle providers
* Fix rename of excluded metadata
* Change corrected spelling & better clarified various log messages
* Change minor PEP8 tweaks in sab.py
* Add api disabled error code for newznab providers
* Add support for a proxy host PAC url on the General Config/Advanced Settings page
* Add proxy request url parsing to enforce netloc only matching which prevents false positives when url query parts contain FQDNs
* Add scroll into view buttons when overdues shows are available on the Episodes page/DayByDay layout
* Add scroll into view buttons when future shows are available on the Episodes page/DayByDay layout
* Add qTips to episode names on the Episodes page/DayByDay layout
* Change Episodes page/List layout qtips to prepend show title to episode plot
* Change Episodes page/DayByDay layout qtips to prepend show title to episode plot
* Change Episodes page/DayByDay layout cards to display show title in a qtip when there is no plot
* Change position of "[paused]" text to top right of a card on the Episodes page/DayByDay layout
* Add "On Air until" text and overdue/on air colour bars to show episode states on the Episodes page/DayByDay layout
* Change The Pirate Bay url back as it's now back up and oldpiratebay hasn't been updated for weeks
* Remove duplicate thepiratebay icon
* Change to ensure uTorrent API parameters are ordered for uT 2.2.1 compatibility
* Remove defunct boxcar notifier
* Add sound selection for boxcar2 notifier
* Change boxcar2 notifier to use updated api scheme
* Update the Plex notifier from a port at midgetspy/sickbeard
* Add support for multiple server hosts to the updated Plex server notifier
* Change Plex Media Server settings section for multiserver(s) and improve the layout in the config/notifications page
* Add logic to Plex notifier to update a single server where its TV section path matches the downloaded show. All server
  libraries are updated if no single server has a download path match.
* Change the ui notifications to show the Plex Media Server(s) actioned for library updating
* Fix issue where PMS text wasn't initialised on the config/notifications page and added info about Plex clients
* Add ability to test Plex Server(s) on config/notifications page
* Add percentage of episodes downloaded to footer and remove double spaces in text
* Fix SSL authentication on Synology stations
* Change IPT urls to reduce 301 redirection
* Add detection of file-system having no support for link creation (e.g. Unraid shares)
* Add catch exceptions when unable to cache a requests response
* Update PNotify to the latest master (2014-12-25) for desktop notifications
* Add desktop notifications
* Change the AniDB provider image for a sharper looking version
* Change to streamline iCal function and make it handle missing network names
* Change when picking the best result to only test items that have a size specifier against the failed history
* Add anime release groups to add new show options page
* Add setting "Update shows during hour" to General Config/Misc
* Add max-width to prevent ui glitch on Pull request and Branch Version selectors on config/General/Advanced and change <input> tags to html5
* Change order of some settings on Config/General/Interface/Web Interface and tweak texts
* Change overhaul UI of editShow and anime release groups, refactor and simplify code
* Change list order of option on the right of the displayShow page to be mostly inline with the order of options on editShow
* Change legend wording and text colour on the displayShow page
* Add output message if no release group results are available
* Add cleansing of text used in the processes to add a show
* Add sorting of AniDB available group results
* Add error handling and related UI feedback to reflect result of AniDB communications
* Change replace HTTP auth with a login page
* Change to improve webserve code
* Add logout menu item with confirmation
* Add 404 error page
* Change SCC URLs to remove redirection overhead
* Change TorrentBytes login parameter in line with site change
* Change FreshOnTv login parameter and use secure URLs, add logging of Cloudflare blocking and prevent vacant cookie tracebacks
* Change TPB webproxy list and add SSL variants
* Add YTV network logo
* Remove defunct Fanzub provider


### 0.6.4 (2015-02-10 20:20:00 UTC)

* Fix issue where setting the status for an episode that doesn't need a db update fails


### 0.6.3 (2015-02-10 05:30:00 UTC)

* Change KickAssTorrents URL


### 0.6.2 (2015-01-21 23:35:00 UTC)

* Fix invalid addition of trailing slash to custom torrent RSS URLs


### 0.6.1 (2015-01-20 14:00:00 UTC)

* Fix snatching from TorrentBytes provider


### 0.6.0 (2015-01-18 05:05:00 UTC)

* Add network logos BBC Canada, Crackle, El Rey Network, SKY Atlantic, and Watch
* Change Yahoo! screen network logo
* Add and update Discovery Network's channel logos
* Add A&E Network International/Scripps Networks International channel logos
* Remove non required duplicate network logos
* Add lowercase PM to the General Config/Interface/Time style selection
* Change General Config/Interface/Trim zero padding to Trim date and time, now handles 2:00 pm > 2 pm
* Fix trim zero of military time hour to not use 12 hr time
* Change ThePirateBay to use oldpiratebay as a temporary fix
* Change Search Settings/Torrent/Deluge option texts for improved understanding
* Fix Womble's Index searching (ssl disabled for now, old categories are the new active ones again)
* Fix Add From Trending Show page to work with Trakt changes
* Add anime unit test cases (port from lad1337/sickbeard)
* Fix normal tv show regex (port from midgetspy/sickbeard)
* Fix anime regex (port from lad1337/sickbeard)
* Add pull request checkout option to General Config/Advanced Settings
* Add BTN api call parameter debug logging
* Fix anime searches on BTN provider
* Change replace "Daily-Search" with "Recent-Search"
* Add daily search to recent search renaming to config migration code
* Fix 'NoneType' object is not iterable in trakt module
* Add log message for when trakt does not return a watchlist
* Change Coming Episodes calendar view to a fluid layout, change episode layout design, and add day and month in column headers
* Add isotope plug-in to Coming Episodes calendar view to enable sort columns by Date, Network, and Show name
* Add imagesLoaded plug-in to prevent layout breakage by calling isotope to update content after a page auto-refresh
* Change Coming Episodes to "Episodes" page (API endpoint is not renamed)
* Add coming episodes to episode view renaming to config migration code
* Change Layout term "Calendar" to "Day by Day" on Episodes page
* Fix saving of sort modes to config file on Episodes page
* Add qTip episode plots to "Day by Day" on Episodes page
* Add article sorting to networks on Episodes page
* Add toggle sort direction and multidimensional sort to isotope on Episodes page
* Add text "[paused]" where appropriate to shows on layout Day by Day on Episodes page
* Change Epsiodes page auto refresh from 10 to 30 mins
* Add UI tweaks
* Fix progress bars disappearing on home page


### 0.5.0 (2014-12-21 11:40:00 UTC)

* Fix searches freezing due to unescaped ignored or required words
* Add failed database to unit tests tear down function
* Fix purging of database files in tear down function during unit tests
* Add ability to autofocus Search Show box on Home page and control this option via General Config/Interface
* Change some provider images. Add a few new images
* Remove redundant Coming Eps template code used in the old UI
* Change update Plex notifier (port from SickBeard)
* Change Plex notifications to allow authenticated library updates (port from mmccurdy07/Sick-Beard)
* Change Config/Notifications/Plex logo and description (adapted port from mmccurdy07/Sick-Beard)
* Add ability for CSS/JS to target a specific page and layout
* Remove legacy sickbeard updater and build automation code
* Fix multiple instances of SG being able to start
* Fix garbled text appearing during startup in console
* Fix startup code order and general re-factoring (adapted from midgetspy/Sick-Beard)
* Add database migration code
* Change KickassTorrents provider URLs
* Fix missing Content-Type headers for posters and banners
* Remove config Backup & Restore
* Fix article removal for sorting on Display Show, and API pages
* Fix visual positioning of sprites on Config page
* Fix missing navbar gradients for all browsers
* Update qTip2 to v2.2.1
* Overhaul all Add Show pages
* Fix Display Show next/previous when show list is split
* Change Display Show next/previous when show list is not split to loop around
* Fix SQL statements that have dynamic table names to use proper syntax
* Fix port checking code preventing startup directly after an SG restart
* Add a link from the footer number of snatched to episode snatched overview page. The link to the
  Episode Overview page is available on all pages except on the Episode Overview page
* Change the default state for all check boxes on the Episode Overview page to not checked
* Add validation to Go button to ensure at least one item is checked on Episode Overview page
* Add highlight to current status text in header on Episode Overview page
* Fix table alignment on homepage
* Fix duplicate entries in cache database
* Fix network sorting on home page
* Fix restart issue
* Fix to use new TorrentDay URLs
* Fix typo in menu item Manage/Update XBMC


### 0.4.0 (2014-12-04 10:50:00 UTC)

* Change footer stats to not add newlines when copy/pasting from them
* Remove redundant references from Config/Help & Info
* Fix poster preview on small poster layout
* Change overhaul Config/Anime to be in line with General Configuration
* Change descriptions and layout on Config/Anime page
* Remove output of source code line when warnings highlight libraries not used with IMDb
* Add dropdown on Add Trending Shows to display all shows, shows not in library, or shows in library
* Change Help and Info icon sprites to color and text of Arguments if unused
* Change sharper looking heart image on the Add Show page
* Change Add Show on Add Trending Show page to use the full Add New Show flow
* Fix adding shows with titles that contain "&" on Add Trending Show page
* Fix unset vars on Add New Shows page used in the Add Existing Shows context
* Remove unneeded datetime convert from Coming Episodes page
* Fix the log output of the limited backlog search for episodes missed
* Remove unsupported t411 search provider
* Remove obsolete Animezb search provider
* Add option to treat anime releases that lack a quality tag as HDTV instead of "unknown"
* Remove old version checking code that no longer applies to SickGear's release system
* Fix pnotify notifications going full page
* Change overhaul Config Post Processing to be in line with General Configuration
* Change rearrange Config Post Processing items into sections for easier use
* Fix CSS overriding link colors on config pages
* Change Config Post Processing texts and descriptions throughout
* Fix Config Post Processing info icons in "Naming Legends"
* Change Config Post Processing naming sample lines to be more available
* Add Config Post Processing failed downloads Sabnzbd setup guide
* Fix Config Post Processing "Anime name pattern" custom javascript validation
* Add check that SSLv3 is available before use by requests lib
* Update Requests library 2.3.0 to 2.4.3 (9dc6602)
* Change suppress HTTPS verification InsecureRequestWarning as many sites use self-certified certificates
* Fix API endpoint Episode.SetStatus to "Wanted"
* Change airdateModifyStamp to handle hour that is "00:00"
* Fix a handler when ShowData is not available in TVDB and TVRage APIs
* Fix a handler when EpisodeData is not available in TVDB and TVRage APIs
* Add TVRage "Canceled/Ended" as "Ended" status to sort on Simple Layout of Show List page
* Fix qtips on Display Show and Config Post Processing
* Fix glitch above rating stars on Display Show page
* Change overhaul Config/Search Providers
* Change Config/Search Providers texts and descriptions
* Fix display when no providers are visible on Config/Search Providers
* Fix failing "Search Settings" link that is shown on Config/Search Providers when Torrents Search is not enabled
* Fix failing "Providers" link on Config/Search Settings/Episode Search
* Change case of labels in General Config/Interface/Timezone
* Split enabled from not enabled providers in the Configure Provider drop down on the Providers Options tab
* Fix typo on General Config/Misc
* Fix Add Trending Shows "Not In library" now filters tvrage added shows
* Add a hover over text "In library" on Add Trending Shows to display tv database show was added from
* Fix reduces time API endpoint Shows takes to return results
* Fix Coming Eps Page to include shows +/- 1 day for time zone corrections
* Fix season jumping dropdown menu for shows with over 15 seasons on Display Show
* Fix article sorting for Coming Eps, Manage, Show List, Display Show, API, and Trending Shows pages


### 0.3.1 (2014-11-19 16:40:00 UTC)

* Fix failing travis test


### 0.3.0 (2014-11-12 14:30:00 UTC)

* Change logos, text etc. branding to SickGear
* Add Bootstrap for UI features
* Change UI to resize fluidly on different display sizes, fixes the issue where top menu items would disappear on smaller screens
* Add date formats "dd/mm/yy", "dd/mm/yyyy", "day, dd/mm/yy" and "day, dd/mm/yyyy"
* Remove imdb watchlist feature from General Configuration/"Misc" tab as it wasn't ready for prime time
* Change rename tab General Configuration/"Web Interface" to "Interface"
* Add "User Interface" section to the General Configuration/"Interface" tab
* Change combine "Date and Time" and "Theme" tab content to "User Interface" section
* Add field in Advanced setting for a custom remote name used to populate branch versions
* Change theme name "original" to "light"
* Change text wording on all UI options under General Configuration
* Change reduce over use of capitals on all General Configuration tabs
* Change streamline UI layout, mark-up and some CSS styling on General Configuration tabs
* Fix imdb and three other images rejected by IExplorer because they were corrupt. Turns out that they were .ico files renamed to either .gif or .png instead of being properly converted
* Change cleanup Subtitles Search settings text, correct quotations, use spaces for code lines, tabs for html
* Add save sorting options automatically on Show List/Layout Poster
* Change clarify description for backlog searches option on provider settings page
* Fix sort mode "Next Episode" on Show List/Layout:Poster with show statuses that are Paused, Ended, and Continuing as they were random
* Fix sort of tvrage show statuses "New" and "Returning" on Show List/Layout:Simple by changing status column text to "Continuing"
* Add dark spinner to "Add New Show" (searching indexers), "Add existing shows" (Loading Folders), Coming Eps and all config pages (when saving)
* Change Config/Notifications test buttons to stop and highlight input fields that lack required values
* Change Test Plex Media Server to Test Plex Client as it only tests the client and not the server
* Change style config_notifications to match new config_general styling
* Change style config_providers to match new config_general styling
* Change move Providers Priorities qtip options to a new Search Providers/Provider Options tab
* Remove superfish-1.4.8.js and supersubs-0.2b.js as they are no longer required with new UI
* Change overhaul Config Search Settings in line with General Configuration
* Fix error when a show folder is deleted outside SickGear
* Change combine the delete button function into the remove button on the display show page
* Change other small UI tweaks
* Fix keyerrors on backlog overview preventing the page to load
* Fix exception raised when converting 12pm to 24hr format and handle 12am when setting file modify time (e.g. used during PP)
* Fix proxy_indexers setting not loading from config file
* Add subtitle information to the cmd show and cmd shows api output
* Remove http login requirement for API when an API key is provided
* Change API now uses Timezone setting at General Config/Interface/User Interface at relevant endpoints
* Fix changing root dirs on the mass edit page
* Add use trash (or Recycle Bin) for selected actions on General Config/Misc/Send to trash
* Add handling for when deleting a show and the show folder no longer exists
* Fix Coming Episodes/Layout Calendar/View Paused and tweak its UI text
* Made all init scripts executable
* Fix invalid responses when using sickbeard.searchtvdb api command
* Fixes unicode issues during searches on newznab providers when rid mapping occur
* Fix white screen of death when trying to add a show that is already in library on Add Show/Add Trending Show page
* Add show sorting options to Add Show/Add Trending Show page
* Add handler for when Trakt returns no results for Add Show/Add Trending Show page
* Fix image links when anchor child images are not found at Trakt on Add Show/Add Trending Show page
* Add image to be used when Trakt posters are void on Add Show/Add Trending Show page
* Fix growl registration not sending SickGear an update notification registration
* Add an anonymous redirect builder for external links
* Update xbmc link to Kodi at Config Notifications
* Fix missing url for kickasstorrents in config_providers
* Fix media processing when using tvrage indexer and mediabrowser metadata generation
* Change reporting failed network_timezones.txt updates from an error to a warning
* Fix missing header and "on <missing text>" when network is none and Layout "Poster" with Sort By "Network" on coming episodes page
* Change how the "local/network" setting is handled to address some issues
* Remove browser player from Config General and Display Shows page


### 0.2.2 (2014-11-12 08:25:00 UTC)

* Change updater URLs to reflect new repository location


### 0.2.1 (2014-10-22 06:41:00 UTC)

* Fix HDtorrents provider screen scraping


### 0.2.0 (2014-10-21 12:36:50 UTC)

* Fix for failed episodes not counted in total
* Fix for custom newznab providers with leading integer in name
* Add checkbox to control proxying of indexers
* Fix crash on general settings page when git output is None
* Add subcentre subtitle provider
* Add return code from hardlinking error to log
* Fix ABD regex for certain filenames
* Change miscellaneous UI fixes
* Update Tornado Web Server to 4.1dev1 and add the certifi lib dependency
* Fix trending shows page from loading full size poster images
* Add "Archive on first match" to Manage, Mass Update, Edit Selected page
* Fix searching IPTorrentsProvider
* Remove travisci python 2.5 build testing


### 0.1.0 (2014-10-16 12:35:15 UTC)

* Initial release<|MERGE_RESOLUTION|>--- conflicted
+++ resolved
@@ -1,4 +1,3 @@
-<<<<<<< HEAD
 ﻿### 3.34.x (2025-xx-xx xx:xx:00 UTC)
 
 * Update CacheControl 0.14.0 (e2be0c2) to 0.14.2 (928422d)
@@ -10,11 +9,11 @@
 * Update Six compatibility library 1.16.0 (b620447) to 1.17.0 (4a765bf)
 * Update tmdbsimple 2.9.1 (9da400a) to 2.9.2 (0b3359f)
 * Update urllib3 2.2.2 (27e2a5c) to 2.3.0 (2f68c53)
-=======
-﻿### 3.33.1 (2025-01-20 14:50:00 UTC)
+
+
+### 3.33.1 (2025-01-20 14:50:00 UTC)
 
 * Fix incorrect case of recommended RapidFuzz
->>>>>>> e92f629c
 
 
 ### 3.33.0 (2025-01-20 00:20:00 UTC)
