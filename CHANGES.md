--- conflicted
+++ resolved
@@ -1,11 +1,11 @@
-<<<<<<< HEAD
 ﻿### 3.33.0 (2024-0x-xx xx:xx:00 UTC)
 
 * Update filelock 3.14.0 (8556141) to 3.15.4 (9a979df)
 * Update package resource API 68.2.2 (8ad627d) to 70.1.1 (222ebf9)
 * Update urllib3 2.2.1 (54d6edf) to 2.2.2 (27e2a5c)
-=======
-﻿### 3.32.8 (2024-10-07 00:30:00 UTC)
+
+
+### 3.32.8 (2024-10-07 00:30:00 UTC)
 
 * Change min required Python version to 3.9
 * Change add support for Python 3.9.20, 3.10.15, 3.11.10, 3.12.7
@@ -16,7 +16,6 @@
 * Fix TVC images
 * Change add '.avif' extensions as valid image type (used by tvc cards)
 * Change hide lazy load animation when loading fails (unsupported image format)
->>>>>>> c0e8505e
 
 
 ### 3.32.7 (2024-08-13 11:30:00 UTC)
